--- conflicted
+++ resolved
@@ -76,23 +76,15 @@
         doc: DoclingDocument = conv_result.document
 
         pred_md: str = doc.export_to_markdown()
-<<<<<<< HEAD
-        assert verify_export(pred_md, str(gt_path) + ".md", GENERATE), "export to md"
-=======
         assert verify_export(
             pred_md, str(gt_path) + ".md", generate=GENERATE
         ), "export to md"
->>>>>>> bfcab3d6
 
         pred_itxt: str = doc._export_to_indented_text(
             max_text_len=70, explicit_tables=False
         )
         assert verify_export(
-<<<<<<< HEAD
-            pred_itxt, str(gt_path) + ".itxt", GENERATE
-=======
             pred_itxt, str(gt_path) + ".itxt", generate=GENERATE
->>>>>>> bfcab3d6
         ), "export to indented-text"
 
         assert verify_document(
