--- conflicted
+++ resolved
@@ -6,14 +6,13 @@
   - $ref: '#/groups/1'
   - $ref: '#/groups/2'
   - $ref: '#/texts/32'
+  - $ref: '#/texts/33'
   - $ref: '#/groups/8'
-<<<<<<< HEAD
+  - $ref: '#/tables/0'
   - $ref: '#/groups/11'
-  - $ref: '#/tables/0'
-=======
-  - $ref: '#/texts/35'
-  - $ref: '#/texts/39'
->>>>>>> d337825b
+  - $ref: '#/texts/44'
+  - $ref: '#/texts/48'
+  - $ref: '#/texts/49'
   content_layer: body
   label: unspecified
   name: _root_
@@ -113,44 +112,57 @@
     $ref: '#/texts/28'
   self_ref: '#/groups/7'
 - children:
-  - $ref: '#/texts/33'
   - $ref: '#/texts/34'
-  content_layer: body
-  label: inline
-  name: group
+  - $ref: '#/texts/37'
+  content_layer: body
+  label: list
+  name: list
   parent:
     $ref: '#/body'
   self_ref: '#/groups/8'
 - children:
+  - $ref: '#/texts/35'
   - $ref: '#/texts/36'
-  - $ref: '#/texts/37'
+  content_layer: body
+  label: inline
+  name: group
+  parent:
+    $ref: '#/texts/34'
+  self_ref: '#/groups/9'
+- children:
   - $ref: '#/texts/38'
-  content_layer: body
-  label: inline
-  name: group
-  parent:
-<<<<<<< HEAD
-    $ref: '#/texts/33'
+  - $ref: '#/texts/39'
+  - $ref: '#/texts/40'
+  - $ref: '#/texts/41'
+  content_layer: body
+  label: inline
+  name: group
+  parent:
+    $ref: '#/texts/37'
   self_ref: '#/groups/10'
-- children: []
+- children:
+  - $ref: '#/texts/42'
+  - $ref: '#/texts/43'
   content_layer: body
   label: inline
   name: group
   parent:
     $ref: '#/body'
   self_ref: '#/groups/11'
+- children:
+  - $ref: '#/texts/45'
+  - $ref: '#/texts/46'
+  - $ref: '#/texts/47'
+  content_layer: body
+  label: inline
+  name: group
+  parent:
+    $ref: '#/texts/44'
+  self_ref: '#/groups/12'
 key_value_items: []
 name: inline_and_formatting
 origin:
-  binary_hash: 15980020574215496313
-=======
-    $ref: '#/texts/35'
-  self_ref: '#/groups/9'
-key_value_items: []
-name: inline_and_formatting
-origin:
-  binary_hash: 16409076955457599155
->>>>>>> d337825b
+  binary_hash: 1036526097556828366
   filename: inline_and_formatting.md
   mimetype: text/markdown
 pages: {}
@@ -619,9 +631,7 @@
   prov: []
   self_ref: '#/texts/26'
   text: Open a Pull Request
-<<<<<<< HEAD
-  word_items_ids: []
-=======
+  word_items_ids: []
 - children: []
   content_layer: body
   enumerated: true
@@ -639,7 +649,7 @@
   prov: []
   self_ref: '#/texts/27'
   text: Whole list item has same formatting
->>>>>>> d337825b
+  word_items_ids: []
 - children:
   - $ref: '#/groups/7'
   content_layer: body
@@ -662,6 +672,7 @@
   prov: []
   self_ref: '#/texts/29'
   text: List item has
+  word_items_ids: []
 - children: []
   content_layer: body
   formatting:
@@ -675,14 +686,9 @@
   parent:
     $ref: '#/groups/7'
   prov: []
-<<<<<<< HEAD
-  self_ref: '#/texts/28'
-  text: Second
-  word_items_ids: []
-=======
   self_ref: '#/texts/30'
   text: mixed or partial
->>>>>>> d337825b
+  word_items_ids: []
 - children: []
   content_layer: body
   label: text
@@ -690,9 +696,34 @@
   parent:
     $ref: '#/groups/7'
   prov: []
-<<<<<<< HEAD
-  self_ref: '#/texts/29'
-  text: section
+  self_ref: '#/texts/31'
+  text: formatting
+  word_items_ids: []
+- children: []
+  content_layer: body
+  formatting:
+    bold: false
+    italic: true
+    script: baseline
+    strikethrough: false
+    underline: false
+  label: title
+  orig: Whole heading is italic
+  parent:
+    $ref: '#/body'
+  prov: []
+  self_ref: '#/texts/32'
+  text: Whole heading is italic
+  word_items_ids: []
+- children: []
+  content_layer: body
+  label: text
+  orig: <<<<<<< HEAD
+  parent:
+    $ref: '#/body'
+  prov: []
+  self_ref: '#/texts/33'
+  text: <<<<<<< HEAD
   word_items_ids: []
 - children:
   - $ref: '#/groups/9'
@@ -704,7 +735,7 @@
   parent:
     $ref: '#/groups/8'
   prov: []
-  self_ref: '#/texts/30'
+  self_ref: '#/texts/34'
   text: ''
   word_items_ids: []
 - children: []
@@ -712,50 +743,105 @@
   formatting:
     bold: true
     italic: false
-=======
-  self_ref: '#/texts/31'
-  text: formatting
-- children: []
-  content_layer: body
-  formatting:
-    bold: false
-    italic: true
->>>>>>> d337825b
-    script: baseline
-    strikethrough: false
-    underline: false
-  label: title
-  orig: Whole heading is italic
-  parent:
-    $ref: '#/body'
-  prov: []
-<<<<<<< HEAD
-  self_ref: '#/texts/31'
+    script: baseline
+    strikethrough: false
+    underline: false
+  label: text
+  orig: First
+  parent:
+    $ref: '#/groups/9'
+  prov: []
+  self_ref: '#/texts/35'
   text: First
   word_items_ids: []
-=======
-  self_ref: '#/texts/32'
-  text: Whole heading is italic
->>>>>>> d337825b
-- children: []
-  content_layer: body
-  label: text
-  orig: Some
+- children: []
+  content_layer: body
+  label: text
+  orig: ': Lorem ipsum.'
+  parent:
+    $ref: '#/groups/9'
+  prov: []
+  self_ref: '#/texts/36'
+  text: ': Lorem ipsum.'
+  word_items_ids: []
+- children:
+  - $ref: '#/groups/10'
+  content_layer: body
+  enumerated: false
+  label: list_item
+  marker: '-'
+  orig: ''
   parent:
     $ref: '#/groups/8'
   prov: []
-<<<<<<< HEAD
-  self_ref: '#/texts/32'
-  text: ': Lorem ipsum.'
-  word_items_ids: []
-=======
-  self_ref: '#/texts/33'
-  text: Some
+  self_ref: '#/texts/37'
+  text: ''
+  word_items_ids: []
+- children: []
+  content_layer: body
+  formatting:
+    bold: true
+    italic: false
+    script: baseline
+    strikethrough: false
+    underline: false
+  label: text
+  orig: Second
+  parent:
+    $ref: '#/groups/10'
+  prov: []
+  self_ref: '#/texts/38'
+  text: Second
+  word_items_ids: []
+- children: []
+  content_layer: body
+  label: text
+  orig: ': Dolor'
+  parent:
+    $ref: '#/groups/10'
+  prov: []
+  self_ref: '#/texts/39'
+  text: ': Dolor'
+  word_items_ids: []
 - captions: []
   children: []
   code_language: unknown
   content_layer: body
   footnotes: []
+  label: code
+  orig: sit
+  parent:
+    $ref: '#/groups/10'
+  prov: []
+  references: []
+  self_ref: '#/texts/40'
+  text: sit
+  word_items_ids: []
+- children: []
+  content_layer: body
+  label: text
+  orig: amet.
+  parent:
+    $ref: '#/groups/10'
+  prov: []
+  self_ref: '#/texts/41'
+  text: amet.
+  word_items_ids: []
+- children: []
+  content_layer: body
+  label: text
+  orig: Some
+  parent:
+    $ref: '#/groups/11'
+  prov: []
+  self_ref: '#/texts/42'
+  text: Some
+  word_items_ids: []
+- captions: []
+  children: []
+  code_language: unknown
+  content_layer: body
+  footnotes: []
   formatting:
     bold: false
     italic: true
@@ -765,14 +851,14 @@
   label: code
   orig: formatted_code
   parent:
-    $ref: '#/groups/8'
+    $ref: '#/groups/11'
   prov: []
   references: []
-  self_ref: '#/texts/34'
+  self_ref: '#/texts/43'
   text: formatted_code
->>>>>>> d337825b
-- children:
-  - $ref: '#/groups/9'
+  word_items_ids: []
+- children:
+  - $ref: '#/groups/12'
   content_layer: body
   label: section_header
   level: 1
@@ -780,50 +866,35 @@
   parent:
     $ref: '#/body'
   prov: []
-  self_ref: '#/texts/35'
+  self_ref: '#/texts/44'
   text: ''
   word_items_ids: []
 - children: []
   content_layer: body
   formatting:
-<<<<<<< HEAD
-    bold: true
-    italic: false
-=======
     bold: false
     italic: true
->>>>>>> d337825b
     script: baseline
     strikethrough: false
     underline: false
   label: text
   orig: Partially formatted
   parent:
-    $ref: '#/groups/9'
-  prov: []
-<<<<<<< HEAD
-  self_ref: '#/texts/34'
-  text: Second
-  word_items_ids: []
-=======
-  self_ref: '#/texts/36'
+    $ref: '#/groups/12'
+  prov: []
+  self_ref: '#/texts/45'
   text: Partially formatted
->>>>>>> d337825b
+  word_items_ids: []
 - children: []
   content_layer: body
   label: text
   orig: heading to_escape
   parent:
-    $ref: '#/groups/9'
-  prov: []
-<<<<<<< HEAD
-  self_ref: '#/texts/35'
-  text: ': Dolor'
-  word_items_ids: []
-=======
-  self_ref: '#/texts/37'
+    $ref: '#/groups/12'
+  prov: []
+  self_ref: '#/texts/46'
   text: heading to_escape
->>>>>>> d337825b
+  word_items_ids: []
 - captions: []
   children: []
   code_language: unknown
@@ -832,17 +903,12 @@
   label: code
   orig: not_to_escape
   parent:
-    $ref: '#/groups/9'
+    $ref: '#/groups/12'
   prov: []
   references: []
-<<<<<<< HEAD
-  self_ref: '#/texts/36'
-  text: sit
-  word_items_ids: []
-=======
-  self_ref: '#/texts/38'
+  self_ref: '#/texts/47'
   text: not_to_escape
->>>>>>> d337825b
+  word_items_ids: []
 - children: []
   content_layer: body
   hyperlink: https://en.wikipedia.org/wiki/Albert_Einstein
@@ -851,12 +917,17 @@
   parent:
     $ref: '#/body'
   prov: []
-<<<<<<< HEAD
-  self_ref: '#/texts/37'
-  text: amet.
-  word_items_ids: []
-=======
-  self_ref: '#/texts/39'
+  self_ref: '#/texts/48'
   text: $$E=mc^2$$
->>>>>>> d337825b
+  word_items_ids: []
+- children: []
+  content_layer: body
+  label: text
+  orig: origin/main
+  parent:
+    $ref: '#/body'
+  prov: []
+  self_ref: '#/texts/49'
+  text: origin/main
+  word_items_ids: []
 version: 1.4.0