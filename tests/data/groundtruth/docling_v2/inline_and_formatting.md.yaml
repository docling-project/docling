--- conflicted
+++ resolved
@@ -782,9 +782,6 @@
   prov: []
   self_ref: '#/texts/40'
   text: amet.
-<<<<<<< HEAD
-version: 1.4.0
-=======
 - children: []
   content_layer: body
   label: text
@@ -881,5 +878,4 @@
   prov: []
   self_ref: '#/texts/48'
   text: Table Heading
-version: 1.5.0
->>>>>>> bb99be6c
+version: 1.5.0