--- conflicted
+++ resolved
@@ -17,26 +17,6 @@
     item-16 at level 2: list_item: Italic bullet 1
     item-17 at level 2: list_item: Bold bullet 2
     item-18 at level 2: list_item: Underline bullet 3
-<<<<<<< HEAD
-    item-19 at level 2: inline: group group
-      item-20 at level 3: list: group group
-        item-21 at level 4: list_item: Some
-      item-22 at level 3: list: group group
-        item-23 at level 4: list_item: italic
-      item-24 at level 3: list: group group
-        item-25 at level 4: list_item: bold
-      item-26 at level 3: list: group group
-        item-27 at level 4: list_item: underline
-    item-28 at level 2: list: group list
-      item-29 at level 3: inline: group group
-        item-30 at level 4: list: group group
-          item-31 at level 5: list_item: Nested
-        item-32 at level 4: list: group group
-          item-33 at level 5: list_item: italic
-        item-34 at level 4: list: group group
-          item-35 at level 5: list_item: bold
-  item-36 at level 1: paragraph: 
-=======
     item-19 at level 2: list_item: 
       item-20 at level 3: inline: group group
         item-21 at level 4: text: Some
@@ -49,5 +29,4 @@
           item-28 at level 5: text: Nested
           item-29 at level 5: text: italic
           item-30 at level 5: text: bold
-  item-31 at level 1: paragraph: 
->>>>>>> d26dac61
+  item-31 at level 1: paragraph: 