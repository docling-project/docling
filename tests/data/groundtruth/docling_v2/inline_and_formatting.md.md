--- conflicted
+++ resolved
@@ -14,19 +14,23 @@
 6. **Whole list item has same formatting**
 7. List item has *mixed or partial* formatting
 
-# *Whole heading is italic*
+*# Whole heading is italic*
 
-Some *`formatted_code`*
+&lt;&lt;&lt;&lt;&lt;&lt;&lt; HEAD
 
-<<<<<<< HEAD
 - **First** : Lorem ipsum.
 - **Second** : Dolor `sit` amet.
 
 | Bold Heading   | Italic Heading   |
 |----------------|------------------|
 | data a         | data b           |
-=======
-## *Partially formatted* heading to\_escape `not_to_escape`
+
+Some *`formatted_code`*
+
+## 
+
+*Partially formatted* heading to\_escape `not_to_escape`
 
 [$$E=mc^2$$](https://en.wikipedia.org/wiki/Albert_Einstein)
->>>>>>> d337825b
+
+origin/main