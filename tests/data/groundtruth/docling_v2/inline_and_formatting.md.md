--- conflicted
+++ resolved
@@ -14,11 +14,7 @@
 6. **Whole list item has same formatting**
 7. List item has *mixed or partial* formatting
 
-<<<<<<< HEAD
-## *Second* section
-=======
 # *Whole heading is italic*
->>>>>>> bb99be6c
 
 - **First** : Lorem ipsum.
 - **Second** : Dolor `sit` amet.
