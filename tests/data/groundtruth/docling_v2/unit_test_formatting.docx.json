--- conflicted
+++ resolved
@@ -42,11 +42,7 @@
         "$ref": "#/groups/1"
       },
       {
-<<<<<<< HEAD
-        "$ref": "#/texts/16"
-=======
         "$ref": "#/texts/25"
->>>>>>> d26dac61
       }
     ],
     "content_layer": "body",
@@ -119,27 +115,16 @@
       },
       "children": [
         {
-<<<<<<< HEAD
-          "$ref": "#/groups/11"
-        },
-        {
-          "$ref": "#/groups/10"
-=======
           "$ref": "#/texts/17"
->>>>>>> d26dac61
-        },
-        {
-          "$ref": "#/groups/9"
-        },
-        {
-<<<<<<< HEAD
-          "$ref": "#/groups/8"
-=======
+        },
+        {
+          "$ref": "#/texts/18"
+        },
+        {
           "$ref": "#/texts/19"
         },
         {
           "$ref": "#/texts/20"
->>>>>>> d26dac61
         }
       ],
       "content_layer": "body",
@@ -167,15 +152,6 @@
       },
       "children": [
         {
-<<<<<<< HEAD
-          "$ref": "#/groups/7"
-        },
-        {
-          "$ref": "#/groups/6"
-        },
-        {
-          "$ref": "#/groups/5"
-=======
           "$ref": "#/texts/22"
         },
         {
@@ -183,110 +159,11 @@
         },
         {
           "$ref": "#/texts/24"
->>>>>>> d26dac61
         }
       ],
       "content_layer": "body",
       "name": "group",
       "label": "inline"
-    },
-    {
-      "self_ref": "#/groups/5",
-      "parent": {
-        "$ref": "#/groups/4"
-      },
-      "children": [
-        {
-          "$ref": "#/texts/17"
-        }
-      ],
-      "content_layer": "body",
-      "name": "group",
-      "label": "list"
-    },
-    {
-      "self_ref": "#/groups/6",
-      "parent": {
-        "$ref": "#/groups/4"
-      },
-      "children": [
-        {
-          "$ref": "#/texts/18"
-        }
-      ],
-      "content_layer": "body",
-      "name": "group",
-      "label": "list"
-    },
-    {
-      "self_ref": "#/groups/7",
-      "parent": {
-        "$ref": "#/groups/4"
-      },
-      "children": [
-        {
-          "$ref": "#/texts/19"
-        }
-      ],
-      "content_layer": "body",
-      "name": "group",
-      "label": "list"
-    },
-    {
-      "self_ref": "#/groups/8",
-      "parent": {
-        "$ref": "#/groups/2"
-      },
-      "children": [
-        {
-          "$ref": "#/texts/20"
-        }
-      ],
-      "content_layer": "body",
-      "name": "group",
-      "label": "list"
-    },
-    {
-      "self_ref": "#/groups/9",
-      "parent": {
-        "$ref": "#/groups/2"
-      },
-      "children": [
-        {
-          "$ref": "#/texts/21"
-        }
-      ],
-      "content_layer": "body",
-      "name": "group",
-      "label": "list"
-    },
-    {
-      "self_ref": "#/groups/10",
-      "parent": {
-        "$ref": "#/groups/2"
-      },
-      "children": [
-        {
-          "$ref": "#/texts/22"
-        }
-      ],
-      "content_layer": "body",
-      "name": "group",
-      "label": "list"
-    },
-    {
-      "self_ref": "#/groups/11",
-      "parent": {
-        "$ref": "#/groups/2"
-      },
-      "children": [
-        {
-          "$ref": "#/texts/23"
-        }
-      ],
-      "content_layer": "body",
-      "name": "group",
-      "label": "list"
     }
   ],
   "texts": [
@@ -599,16 +476,6 @@
     {
       "self_ref": "#/texts/16",
       "parent": {
-<<<<<<< HEAD
-        "$ref": "#/body"
-      },
-      "children": [],
-      "content_layer": "body",
-      "label": "paragraph",
-      "prov": [],
-      "orig": "",
-      "text": ""
-=======
         "$ref": "#/groups/1"
       },
       "children": [
@@ -623,16 +490,49 @@
       "text": "",
       "enumerated": false,
       "marker": "-"
->>>>>>> d26dac61
     },
     {
       "self_ref": "#/texts/17",
       "parent": {
-<<<<<<< HEAD
-        "$ref": "#/groups/5"
-=======
         "$ref": "#/groups/2"
->>>>>>> d26dac61
+      },
+      "children": [],
+      "content_layer": "body",
+      "label": "text",
+      "prov": [],
+      "orig": "Some",
+      "text": "Some",
+      "formatting": {
+        "bold": false,
+        "italic": false,
+        "underline": false,
+        "strikethrough": false,
+        "script": "baseline"
+      }
+    },
+    {
+      "self_ref": "#/texts/18",
+      "parent": {
+        "$ref": "#/groups/2"
+      },
+      "children": [],
+      "content_layer": "body",
+      "label": "text",
+      "prov": [],
+      "orig": "italic",
+      "text": "italic",
+      "formatting": {
+        "bold": false,
+        "italic": true,
+        "underline": false,
+        "strikethrough": false,
+        "script": "baseline"
+      }
+    },
+    {
+      "self_ref": "#/texts/19",
+      "parent": {
+        "$ref": "#/groups/2"
       },
       "children": [],
       "content_layer": "body",
@@ -644,73 +544,14 @@
         "bold": true,
         "italic": false,
         "underline": false,
-<<<<<<< HEAD
-        "strikethrough": false,
-        "script": "baseline"
-      },
-      "enumerated": false,
-      "marker": "-"
-=======
-        "strikethrough": false
-      }
->>>>>>> d26dac61
-    },
-    {
-      "self_ref": "#/texts/18",
-      "parent": {
-        "$ref": "#/groups/6"
-      },
-      "children": [],
-      "content_layer": "body",
-      "label": "text",
-      "prov": [],
-      "orig": "italic",
-      "text": "italic",
-      "formatting": {
-        "bold": false,
-        "italic": true,
-        "underline": false,
-<<<<<<< HEAD
-        "strikethrough": false,
-        "script": "baseline"
-      },
-      "enumerated": false,
-      "marker": "-"
-=======
-        "strikethrough": false
-      }
->>>>>>> d26dac61
-    },
-    {
-      "self_ref": "#/texts/19",
-      "parent": {
-        "$ref": "#/groups/7"
-      },
-      "children": [],
-      "content_layer": "body",
-      "label": "text",
-      "prov": [],
-      "orig": "Nested",
-      "text": "Nested",
-      "formatting": {
-        "bold": false,
-        "italic": false,
-        "underline": false,
-<<<<<<< HEAD
-        "strikethrough": false,
-        "script": "baseline"
-      },
-      "enumerated": false,
-      "marker": "-"
-=======
-        "strikethrough": false
-      }
->>>>>>> d26dac61
+        "strikethrough": false,
+        "script": "baseline"
+      }
     },
     {
       "self_ref": "#/texts/20",
       "parent": {
-        "$ref": "#/groups/8"
+        "$ref": "#/groups/2"
       },
       "children": [],
       "content_layer": "body",
@@ -722,18 +563,14 @@
         "bold": false,
         "italic": false,
         "underline": true,
-<<<<<<< HEAD
-        "strikethrough": false,
-        "script": "baseline"
-=======
-        "strikethrough": false
+        "strikethrough": false,
+        "script": "baseline"
       }
     },
     {
       "self_ref": "#/texts/21",
       "parent": {
         "$ref": "#/groups/3"
->>>>>>> d26dac61
       },
       "children": [
         {
@@ -749,13 +586,47 @@
       "marker": "-"
     },
     {
-<<<<<<< HEAD
-      "self_ref": "#/texts/21",
-=======
       "self_ref": "#/texts/22",
->>>>>>> d26dac61
-      "parent": {
-        "$ref": "#/groups/9"
+      "parent": {
+        "$ref": "#/groups/4"
+      },
+      "children": [],
+      "content_layer": "body",
+      "label": "text",
+      "prov": [],
+      "orig": "Nested",
+      "text": "Nested",
+      "formatting": {
+        "bold": false,
+        "italic": false,
+        "underline": false,
+        "strikethrough": false,
+        "script": "baseline"
+      }
+    },
+    {
+      "self_ref": "#/texts/23",
+      "parent": {
+        "$ref": "#/groups/4"
+      },
+      "children": [],
+      "content_layer": "body",
+      "label": "text",
+      "prov": [],
+      "orig": "italic",
+      "text": "italic",
+      "formatting": {
+        "bold": false,
+        "italic": true,
+        "underline": false,
+        "strikethrough": false,
+        "script": "baseline"
+      }
+    },
+    {
+      "self_ref": "#/texts/24",
+      "parent": {
+        "$ref": "#/groups/4"
       },
       "children": [],
       "content_layer": "body",
@@ -767,72 +638,8 @@
         "bold": true,
         "italic": false,
         "underline": false,
-<<<<<<< HEAD
-        "strikethrough": false,
-        "script": "baseline"
-      },
-      "enumerated": false,
-      "marker": "-"
-    },
-    {
-      "self_ref": "#/texts/22",
-=======
-        "strikethrough": false
-      }
-    },
-    {
-      "self_ref": "#/texts/23",
->>>>>>> d26dac61
-      "parent": {
-        "$ref": "#/groups/10"
-      },
-      "children": [],
-      "content_layer": "body",
-      "label": "text",
-      "prov": [],
-      "orig": "italic",
-      "text": "italic",
-      "formatting": {
-        "bold": false,
-        "italic": true,
-        "underline": false,
-<<<<<<< HEAD
-        "strikethrough": false,
-        "script": "baseline"
-      },
-      "enumerated": false,
-      "marker": "-"
-    },
-    {
-      "self_ref": "#/texts/23",
-=======
-        "strikethrough": false
-      }
-    },
-    {
-      "self_ref": "#/texts/24",
->>>>>>> d26dac61
-      "parent": {
-        "$ref": "#/groups/11"
-      },
-      "children": [],
-      "content_layer": "body",
-      "label": "text",
-      "prov": [],
-      "orig": "Some",
-      "text": "Some",
-      "formatting": {
-        "bold": false,
-        "italic": false,
-        "underline": false,
-<<<<<<< HEAD
-        "strikethrough": false,
-        "script": "baseline"
-      },
-      "enumerated": false,
-      "marker": "-"
-=======
-        "strikethrough": false
+        "strikethrough": false,
+        "script": "baseline"
       }
     },
     {
@@ -846,7 +653,6 @@
       "prov": [],
       "orig": "",
       "text": ""
->>>>>>> d26dac61
     }
   ],
   "pictures": [],
