{
  "schema_name": "DoclingDocument",
<<<<<<< HEAD
  "version": "1.4.0",
=======
  "version": "1.5.0",
>>>>>>> bb99be6c
  "name": "redp5110_sampled",
  "origin": {
    "mimetype": "application/pdf",
    "binary_hash": 12110913468886801317,
    "filename": "redp5110_sampled.pdf",
    "uri": null
  },
  "furniture": {
    "self_ref": "#/furniture",
    "parent": null,
    "children": [],
    "content_layer": "furniture",
    "name": "_root_",
    "label": "unspecified"
  },
  "body": {
    "self_ref": "#/body",
    "parent": null,
    "children": [
      {
        "cref": "#/texts/0"
      },
      {
        "cref": "#/pictures/0"
      },
      {
        "cref": "#/texts/1"
      },
      {
        "cref": "#/pictures/1"
      },
      {
        "cref": "#/pictures/2"
      },
      {
        "cref": "#/texts/7"
      },
      {
        "cref": "#/texts/8"
      },
      {
        "cref": "#/tables/0"
      },
      {
        "cref": "#/texts/9"
      },
      {
        "cref": "#/texts/10"
      },
      {
        "cref": "#/texts/11"
      },
      {
        "cref": "#/texts/12"
      },
      {
        "cref": "#/pictures/3"
      },
      {
        "cref": "#/texts/13"
      },
      {
        "cref": "#/groups/0"
      },
      {
        "cref": "#/pictures/4"
      },
      {
        "cref": "#/texts/18"
      },
      {
        "cref": "#/texts/19"
      },
      {
        "cref": "#/texts/20"
      },
      {
        "cref": "#/texts/21"
      },
      {
        "cref": "#/texts/22"
      },
      {
        "cref": "#/texts/23"
      },
      {
        "cref": "#/texts/24"
      },
      {
        "cref": "#/texts/25"
      },
      {
        "cref": "#/texts/26"
      },
      {
        "cref": "#/groups/1"
      },
      {
        "cref": "#/texts/36"
      },
      {
        "cref": "#/texts/37"
      },
      {
        "cref": "#/texts/38"
      },
      {
        "cref": "#/texts/39"
      },
      {
        "cref": "#/pictures/5"
      },
      {
        "cref": "#/texts/40"
      },
      {
        "cref": "#/pictures/6"
      },
      {
        "cref": "#/texts/41"
      },
      {
        "cref": "#/texts/42"
      },
      {
        "cref": "#/texts/43"
      },
      {
        "cref": "#/texts/44"
      },
      {
        "cref": "#/pictures/7"
      },
      {
        "cref": "#/texts/45"
      },
      {
        "cref": "#/texts/46"
      },
      {
        "cref": "#/texts/47"
      },
      {
        "cref": "#/texts/48"
      },
      {
        "cref": "#/texts/49"
      },
      {
        "cref": "#/texts/50"
      },
      {
        "cref": "#/groups/2"
      },
      {
        "cref": "#/texts/54"
      },
      {
        "cref": "#/texts/55"
      },
      {
        "cref": "#/texts/56"
      },
      {
        "cref": "#/texts/57"
      },
      {
        "cref": "#/texts/58"
      },
      {
        "cref": "#/texts/59"
      },
      {
        "cref": "#/groups/3"
      },
      {
        "cref": "#/texts/62"
      },
      {
        "cref": "#/groups/4"
      },
      {
        "cref": "#/texts/64"
      },
      {
        "cref": "#/texts/65"
      },
      {
        "cref": "#/texts/66"
      },
      {
        "cref": "#/texts/67"
      },
      {
        "cref": "#/texts/68"
      },
      {
        "cref": "#/texts/69"
      },
      {
        "cref": "#/texts/70"
      },
      {
        "cref": "#/texts/71"
      },
      {
        "cref": "#/texts/72"
      },
      {
        "cref": "#/texts/73"
      },
      {
        "cref": "#/texts/74"
      },
      {
        "cref": "#/texts/75"
      },
      {
        "cref": "#/pictures/8"
      },
      {
        "cref": "#/texts/79"
      },
      {
        "cref": "#/texts/80"
      },
      {
        "cref": "#/texts/81"
      },
      {
        "cref": "#/texts/82"
      },
      {
        "cref": "#/groups/5"
      },
      {
        "cref": "#/texts/86"
      },
      {
        "cref": "#/texts/87"
      },
      {
        "cref": "#/texts/88"
      },
      {
        "cref": "#/texts/89"
      },
      {
        "cref": "#/tables/1"
      },
      {
        "cref": "#/texts/91"
      },
      {
        "cref": "#/texts/92"
      },
      {
        "cref": "#/groups/6"
      },
      {
        "cref": "#/texts/104"
      },
      {
        "cref": "#/texts/105"
      },
      {
        "cref": "#/texts/106"
      },
      {
        "cref": "#/texts/107"
      },
      {
        "cref": "#/texts/108"
      },
      {
        "cref": "#/texts/109"
      },
      {
        "cref": "#/texts/110"
      },
      {
        "cref": "#/texts/111"
      },
      {
        "cref": "#/texts/112"
      },
      {
        "cref": "#/texts/113"
      },
      {
        "cref": "#/tables/2"
      },
      {
        "cref": "#/texts/115"
      },
      {
        "cref": "#/texts/116"
      },
      {
        "cref": "#/texts/117"
      },
      {
        "cref": "#/pictures/9"
      },
      {
        "cref": "#/texts/167"
      },
      {
        "cref": "#/texts/168"
      },
      {
        "cref": "#/texts/169"
      },
      {
        "cref": "#/texts/170"
      },
      {
        "cref": "#/texts/171"
      },
      {
        "cref": "#/tables/3"
      },
      {
        "cref": "#/texts/173"
      },
      {
        "cref": "#/groups/7"
      },
      {
        "cref": "#/pictures/10"
      },
      {
        "cref": "#/texts/190"
      },
      {
        "cref": "#/texts/191"
      },
      {
        "cref": "#/texts/192"
      },
      {
        "cref": "#/texts/193"
      },
      {
        "cref": "#/texts/194"
      },
      {
        "cref": "#/texts/195"
      },
      {
        "cref": "#/tables/4"
      },
      {
        "cref": "#/texts/197"
      },
      {
        "cref": "#/texts/198"
      },
      {
        "cref": "#/texts/199"
      },
      {
        "cref": "#/texts/200"
      },
      {
        "cref": "#/groups/8"
      },
      {
        "cref": "#/texts/204"
      },
      {
        "cref": "#/texts/205"
      },
      {
        "cref": "#/texts/206"
      },
      {
        "cref": "#/texts/207"
      },
      {
        "cref": "#/texts/208"
      },
      {
        "cref": "#/texts/209"
      },
      {
        "cref": "#/groups/9"
      },
      {
        "cref": "#/texts/216"
      },
      {
        "cref": "#/texts/218"
      },
      {
        "cref": "#/texts/219"
      },
      {
        "cref": "#/groups/10"
      },
      {
        "cref": "#/pictures/11"
      },
      {
        "cref": "#/texts/222"
      },
      {
        "cref": "#/texts/223"
      },
      {
        "cref": "#/groups/11"
      },
      {
        "cref": "#/texts/225"
      },
      {
        "cref": "#/groups/12"
      },
      {
        "cref": "#/texts/228"
      },
      {
        "cref": "#/texts/229"
      },
      {
        "cref": "#/texts/230"
      },
      {
        "cref": "#/texts/231"
      },
      {
        "cref": "#/groups/13"
      },
      {
        "cref": "#/pictures/12"
      },
      {
        "cref": "#/texts/234"
      },
      {
        "cref": "#/texts/235"
      },
      {
        "cref": "#/groups/14"
      },
      {
        "cref": "#/pictures/13"
      },
      {
        "cref": "#/pictures/14"
      },
      {
        "cref": "#/texts/240"
      },
      {
        "cref": "#/texts/241"
      },
      {
        "cref": "#/texts/242"
      },
      {
        "cref": "#/texts/243"
      },
      {
        "cref": "#/texts/244"
      },
      {
        "cref": "#/groups/15"
      },
      {
        "cref": "#/texts/245"
      },
      {
        "cref": "#/texts/246"
      },
      {
        "cref": "#/texts/247"
      },
      {
        "cref": "#/texts/248"
      },
      {
        "cref": "#/texts/249"
      },
      {
        "cref": "#/texts/250"
      },
      {
        "cref": "#/texts/251"
      },
      {
        "cref": "#/pictures/15"
      },
      {
        "cref": "#/pictures/16"
      },
      {
        "cref": "#/texts/255"
      },
      {
        "cref": "#/texts/256"
      },
      {
        "cref": "#/texts/257"
      },
      {
        "cref": "#/texts/258"
      },
      {
        "cref": "#/texts/259"
      }
    ],
    "content_layer": "body",
    "name": "_root_",
    "label": "unspecified"
  },
  "groups": [
    {
      "self_ref": "#/groups/0",
      "parent": {
        "cref": "#/body"
      },
      "children": [
        {
          "cref": "#/texts/14"
        },
        {
          "cref": "#/texts/15"
        },
        {
          "cref": "#/texts/16"
        },
        {
          "cref": "#/texts/17"
        }
      ],
      "content_layer": "body",
      "name": "list",
      "label": "list"
    },
    {
      "self_ref": "#/groups/1",
      "parent": {
        "cref": "#/body"
      },
      "children": [
        {
          "cref": "#/texts/27"
        },
        {
          "cref": "#/texts/28"
        },
        {
          "cref": "#/texts/29"
        },
        {
          "cref": "#/texts/30"
        },
        {
          "cref": "#/texts/31"
        },
        {
          "cref": "#/texts/32"
        },
        {
          "cref": "#/texts/33"
        },
        {
          "cref": "#/texts/34"
        },
        {
          "cref": "#/texts/35"
        }
      ],
      "content_layer": "body",
      "name": "list",
      "label": "list"
    },
    {
      "self_ref": "#/groups/2",
      "parent": {
        "cref": "#/body"
      },
      "children": [
        {
          "cref": "#/texts/51"
        },
        {
          "cref": "#/texts/52"
        },
        {
          "cref": "#/texts/53"
        }
      ],
      "content_layer": "body",
      "name": "list",
      "label": "list"
    },
    {
      "self_ref": "#/groups/3",
      "parent": {
        "cref": "#/body"
      },
      "children": [
        {
          "cref": "#/texts/60"
        },
        {
          "cref": "#/texts/61"
        }
      ],
      "content_layer": "body",
      "name": "list",
      "label": "list"
    },
    {
      "self_ref": "#/groups/4",
      "parent": {
        "cref": "#/body"
      },
      "children": [
        {
          "cref": "#/texts/63"
        }
      ],
      "content_layer": "body",
      "name": "list",
      "label": "list"
    },
    {
      "self_ref": "#/groups/5",
      "parent": {
        "cref": "#/body"
      },
      "children": [
        {
          "cref": "#/texts/83"
        },
        {
          "cref": "#/texts/84"
        },
        {
          "cref": "#/texts/85"
        }
      ],
      "content_layer": "body",
      "name": "list",
      "label": "list"
    },
    {
      "self_ref": "#/groups/6",
      "parent": {
        "cref": "#/body"
      },
      "children": [
        {
          "cref": "#/texts/93"
        },
        {
          "cref": "#/texts/94"
        },
        {
          "cref": "#/texts/95"
        },
        {
          "cref": "#/texts/96"
        },
        {
          "cref": "#/texts/97"
        },
        {
          "cref": "#/texts/98"
        },
        {
          "cref": "#/texts/99"
        },
        {
          "cref": "#/texts/100"
        },
        {
          "cref": "#/texts/101"
        },
        {
          "cref": "#/texts/102"
        },
        {
          "cref": "#/texts/103"
        }
      ],
      "content_layer": "body",
      "name": "group",
      "label": "key_value_area"
    },
    {
      "self_ref": "#/groups/7",
      "parent": {
        "cref": "#/body"
      },
      "children": [
        {
          "cref": "#/texts/174"
        },
        {
          "cref": "#/texts/175"
        },
        {
          "cref": "#/texts/176"
        },
        {
          "cref": "#/texts/177"
        },
        {
          "cref": "#/texts/178"
        }
      ],
      "content_layer": "body",
      "name": "list",
      "label": "list"
    },
    {
      "self_ref": "#/groups/8",
      "parent": {
        "cref": "#/body"
      },
      "children": [
        {
          "cref": "#/texts/201"
        },
        {
          "cref": "#/texts/202"
        },
        {
          "cref": "#/texts/203"
        }
      ],
      "content_layer": "body",
      "name": "list",
      "label": "list"
    },
    {
      "self_ref": "#/groups/9",
      "parent": {
        "cref": "#/body"
      },
      "children": [
        {
          "cref": "#/texts/210"
        },
        {
          "cref": "#/texts/211"
        },
        {
          "cref": "#/texts/212"
        },
        {
          "cref": "#/texts/213"
        },
        {
          "cref": "#/texts/214"
        },
        {
          "cref": "#/texts/215"
        }
      ],
      "content_layer": "body",
      "name": "list",
      "label": "list"
    },
    {
      "self_ref": "#/groups/10",
      "parent": {
        "cref": "#/body"
      },
      "children": [
        {
          "cref": "#/texts/220"
        }
      ],
      "content_layer": "body",
      "name": "list",
      "label": "list"
    },
    {
      "self_ref": "#/groups/11",
      "parent": {
        "cref": "#/body"
      },
      "children": [
        {
          "cref": "#/texts/224"
        }
      ],
      "content_layer": "body",
      "name": "list",
      "label": "list"
    },
    {
      "self_ref": "#/groups/12",
      "parent": {
        "cref": "#/body"
      },
      "children": [
        {
          "cref": "#/texts/226"
        },
        {
          "cref": "#/texts/227"
        }
      ],
      "content_layer": "body",
      "name": "list",
      "label": "list"
    },
    {
      "self_ref": "#/groups/13",
      "parent": {
        "cref": "#/body"
      },
      "children": [
        {
          "cref": "#/texts/232"
        }
      ],
      "content_layer": "body",
      "name": "list",
      "label": "list"
    },
    {
      "self_ref": "#/groups/14",
      "parent": {
        "cref": "#/body"
      },
      "children": [
        {
          "cref": "#/texts/236"
        },
        {
          "cref": "#/texts/238"
        }
      ],
      "content_layer": "body",
      "name": "list",
      "label": "list"
    },
    {
      "self_ref": "#/groups/15",
      "parent": {
        "cref": "#/body"
      },
      "children": [],
      "content_layer": "body",
      "name": "group",
      "label": "form_area"
    }
  ],
  "texts": [
    {
      "self_ref": "#/texts/0",
      "parent": {
        "cref": "#/body"
      },
      "children": [],
      "content_layer": "body",
      "label": "text",
      "prov": [
        {
          "page_no": 1,
          "bbox": {
            "l": 287.82001,
            "t": 763.45197,
            "r": 418.83356,
            "b": 741.25195,
            "coord_origin": "BOTTOMLEFT"
          },
          "charspan": [
            0,
            11
          ]
        }
      ],
      "orig": "Front cover",
      "text": "Front cover",
      "formatting": null,
      "hyperlink": null
    },
    {
      "self_ref": "#/texts/1",
      "parent": {
        "cref": "#/body"
      },
      "children": [],
      "content_layer": "body",
      "label": "section_header",
      "prov": [
        {
          "page_no": 1,
          "bbox": {
            "l": 35.700001,
            "t": 707.4134500000001,
            "r": 584.64288,
            "b": 626.15887,
            "coord_origin": "BOTTOMLEFT"
          },
          "charspan": [
            0,
            54
          ]
        }
      ],
      "orig": "Row and Column Access Control Support in IBM DB2 for i",
      "text": "Row and Column Access Control Support in IBM DB2 for i",
      "formatting": null,
      "hyperlink": null,
      "level": 1
    },
    {
      "self_ref": "#/texts/2",
      "parent": {
        "cref": "#/pictures/1"
      },
      "children": [],
      "content_layer": "body",
      "label": "text",
      "prov": [
        {
          "page_no": 1,
          "bbox": {
            "l": 497.70001,
            "t": 216.28799000000004,
            "r": 581.38678,
            "b": 93.58802800000001,
            "coord_origin": "BOTTOMLEFT"
          },
          "charspan": [
            0,
            115
          ]
        }
      ],
      "orig": "Jim Bainbridge Hernando Bedoya Rob Bestgen Mike Cain Dan Cruikshank Jim Denton Doug Mack Tom McKinley Kent Milligan",
      "text": "Jim Bainbridge Hernando Bedoya Rob Bestgen Mike Cain Dan Cruikshank Jim Denton Doug Mack Tom McKinley Kent Milligan",
      "formatting": null,
      "hyperlink": null
    },
    {
      "self_ref": "#/texts/3",
      "parent": {
        "cref": "#/pictures/1"
      },
      "children": [],
      "content_layer": "body",
      "label": "text",
      "prov": [
        {
          "page_no": 1,
          "bbox": {
            "l": 36.119999,
            "t": 495.86172,
            "r": 216.00064,
            "b": 466.43942,
            "coord_origin": "BOTTOMLEFT"
          },
          "charspan": [
            0,
            40
          ]
        }
      ],
      "orig": "Implement roles and separation of duties",
      "text": "Implement roles and separation of duties",
      "formatting": null,
      "hyperlink": null
    },
    {
      "self_ref": "#/texts/4",
      "parent": {
        "cref": "#/pictures/1"
      },
      "children": [],
      "content_layer": "body",
      "label": "text",
      "prov": [
        {
          "page_no": 1,
          "bbox": {
            "l": 35.759315,
            "t": 441.86118000000005,
            "r": 202.45404,
            "b": 412.43887000000007,
            "coord_origin": "BOTTOMLEFT"
          },
          "charspan": [
            0,
            40
          ]
        }
      ],
      "orig": "Leverage row permissions on the database",
      "text": "Leverage row permissions on the database",
      "formatting": null,
      "hyperlink": null
    },
    {
      "self_ref": "#/texts/5",
      "parent": {
        "cref": "#/pictures/1"
      },
      "children": [],
      "content_layer": "body",
      "label": "text",
      "prov": [
        {
          "page_no": 1,
          "bbox": {
            "l": 36.059887,
            "t": 387.86063,
            "r": 195.2753,
            "b": 358.43832000000003,
            "coord_origin": "BOTTOMLEFT"
          },
          "charspan": [
            0,
            40
          ]
        }
      ],
      "orig": "Protect columns by defining column masks",
      "text": "Protect columns by defining column masks",
      "formatting": null,
      "hyperlink": null
    },
    {
      "self_ref": "#/texts/6",
      "parent": {
        "cref": "#/pictures/2"
      },
      "children": [],
      "content_layer": "body",
      "label": "text",
      "prov": [
        {
          "page_no": 1,
          "bbox": {
            "l": 314.70001,
            "t": 80.49144000000001,
            "r": 580.52002,
            "b": 18.227040999999986,
            "coord_origin": "BOTTOMLEFT"
          },
          "charspan": [
            0,
            8
          ]
        }
      ],
      "orig": "Redpaper",
      "text": "Redpaper",
      "formatting": null,
      "hyperlink": null
    },
    {
      "self_ref": "#/texts/7",
      "parent": {
        "cref": "#/body"
      },
      "children": [],
      "content_layer": "furniture",
      "label": "page_footer",
      "prov": [
        {
          "page_no": 1,
          "bbox": {
            "l": 36.900002,
            "t": 40.76999999999998,
            "r": 164.4585,
            "b": 26.894999999999982,
            "coord_origin": "BOTTOMLEFT"
          },
          "charspan": [
            0,
            17
          ]
        }
      ],
      "orig": "ibm.com /redbooks",
      "text": "ibm.com /redbooks",
      "formatting": null,
      "hyperlink": null
    },
    {
      "self_ref": "#/texts/8",
      "parent": {
        "cref": "#/body"
      },
      "children": [],
      "content_layer": "body",
      "label": "section_header",
      "prov": [
        {
          "page_no": 2,
          "bbox": {
            "l": 64.800003,
            "t": 718.15198,
            "r": 168.73441,
            "b": 695.95197,
            "coord_origin": "BOTTOMLEFT"
          },
          "charspan": [
            0,
            8
          ]
        }
      ],
      "orig": "Contents",
      "text": "Contents",
      "formatting": null,
      "hyperlink": null,
      "level": 1
    },
    {
      "self_ref": "#/texts/9",
      "parent": {
        "cref": "#/body"
      },
      "children": [],
      "content_layer": "furniture",
      "label": "page_footer",
      "prov": [
        {
          "page_no": 2,
          "bbox": {
            "l": 64.800003,
            "t": 36.461997999999994,
            "r": 257.24335,
            "b": 28.136998999999946,
            "coord_origin": "BOTTOMLEFT"
          },
          "charspan": [
            0,
            48
          ]
        }
      ],
      "orig": "' Copyright IBM Corp. 2014. All rights reserved.",
      "text": "' Copyright IBM Corp. 2014. All rights reserved.",
      "formatting": null,
      "hyperlink": null
    },
    {
      "self_ref": "#/texts/10",
      "parent": {
        "cref": "#/body"
      },
      "children": [],
      "content_layer": "furniture",
      "label": "page_footer",
      "prov": [
        {
          "page_no": 2,
          "bbox": {
            "l": 538.85999,
            "t": 37.151279000000045,
            "r": 547.25928,
            "b": 27.938279999999963,
            "coord_origin": "BOTTOMLEFT"
          },
          "charspan": [
            0,
            3
          ]
        }
      ],
      "orig": "iii",
      "text": "iii",
      "formatting": null,
      "hyperlink": null
    },
    {
      "self_ref": "#/texts/11",
      "parent": {
        "cref": "#/body"
      },
      "children": [],
      "content_layer": "body",
      "label": "text",
      "prov": [
        {
          "page_no": 3,
          "bbox": {
            "l": 64.800003,
            "t": 717.51605,
            "r": 235.8624,
            "b": 706.41602,
            "coord_origin": "BOTTOMLEFT"
          },
          "charspan": [
            0,
            30
          ]
        }
      ],
      "orig": "DB2 for i Center of Excellence",
      "text": "DB2 for i Center of Excellence",
      "formatting": null,
      "hyperlink": null
    },
    {
      "self_ref": "#/texts/12",
      "parent": {
        "cref": "#/body"
      },
      "children": [],
      "content_layer": "body",
      "label": "text",
      "prov": [
        {
          "page_no": 3,
          "bbox": {
            "l": 94.132698,
            "t": 653.54987,
            "r": 233.99973,
            "b": 636.66357,
            "coord_origin": "BOTTOMLEFT"
          },
          "charspan": [
            0,
            52
          ]
        }
      ],
      "orig": "Solution Brief IBM Systems Lab Services and Training",
      "text": "Solution Brief IBM Systems Lab Services and Training",
      "formatting": null,
      "hyperlink": null
    },
    {
      "self_ref": "#/texts/13",
      "parent": {
        "cref": "#/body"
      },
      "children": [],
      "content_layer": "body",
      "label": "section_header",
      "prov": [
        {
          "page_no": 3,
          "bbox": {
            "l": 144.88921,
            "t": 464.53836000000007,
            "r": 188.74681,
            "b": 455.18594,
            "coord_origin": "BOTTOMLEFT"
          },
          "charspan": [
            0,
            10
          ]
        }
      ],
      "orig": "Highlights",
      "text": "Highlights",
      "formatting": null,
      "hyperlink": null,
      "level": 1
    },
    {
      "self_ref": "#/texts/14",
      "parent": {
        "cref": "#/groups/0"
      },
      "children": [],
      "content_layer": "body",
      "label": "list_item",
      "prov": [
        {
          "page_no": 3,
          "bbox": {
            "l": 144.88921,
            "t": 446.78293,
            "r": 242.87389000000002,
            "b": 433.31058,
            "coord_origin": "BOTTOMLEFT"
          },
          "charspan": [
            0,
            532
          ]
        }
      ],
      "orig": "GLYPH<g115>GLYPH<g3> GLYPH<g40>GLYPH<g81>GLYPH<g75>GLYPH<g68>GLYPH<g81>GLYPH<g70>GLYPH<g72>GLYPH<g3> GLYPH<g87>GLYPH<g75>GLYPH<g72>GLYPH<g3> GLYPH<g83>GLYPH<g72>GLYPH<g85>GLYPH<g73>GLYPH<g82>GLYPH<g85>GLYPH<g80>GLYPH<g68>GLYPH<g81>GLYPH<g70>GLYPH<g72>GLYPH<g3> GLYPH<g82>GLYPH<g73>GLYPH<g3> GLYPH<g92>GLYPH<g82>GLYPH<g88>GLYPH<g85> GLYPH<g3> GLYPH<g71>GLYPH<g68>GLYPH<g87>GLYPH<g68>GLYPH<g69>GLYPH<g68>GLYPH<g86>GLYPH<g72>GLYPH<g3> GLYPH<g82>GLYPH<g83>GLYPH<g72>GLYPH<g85>GLYPH<g68>GLYPH<g87>GLYPH<g76>GLYPH<g82>GLYPH<g81>GLYPH<g86>",
      "text": "GLYPH<g115>GLYPH<g3> GLYPH<g40>GLYPH<g81>GLYPH<g75>GLYPH<g68>GLYPH<g81>GLYPH<g70>GLYPH<g72>GLYPH<g3> GLYPH<g87>GLYPH<g75>GLYPH<g72>GLYPH<g3> GLYPH<g83>GLYPH<g72>GLYPH<g85>GLYPH<g73>GLYPH<g82>GLYPH<g85>GLYPH<g80>GLYPH<g68>GLYPH<g81>GLYPH<g70>GLYPH<g72>GLYPH<g3> GLYPH<g82>GLYPH<g73>GLYPH<g3> GLYPH<g92>GLYPH<g82>GLYPH<g88>GLYPH<g85> GLYPH<g3> GLYPH<g71>GLYPH<g68>GLYPH<g87>GLYPH<g68>GLYPH<g69>GLYPH<g68>GLYPH<g86>GLYPH<g72>GLYPH<g3> GLYPH<g82>GLYPH<g83>GLYPH<g72>GLYPH<g85>GLYPH<g68>GLYPH<g87>GLYPH<g76>GLYPH<g82>GLYPH<g81>GLYPH<g86>",
      "formatting": null,
      "hyperlink": null,
      "enumerated": false,
      "marker": ""
    },
    {
      "self_ref": "#/texts/15",
      "parent": {
        "cref": "#/groups/0"
      },
      "children": [],
      "content_layer": "body",
      "label": "list_item",
      "prov": [
        {
          "page_no": 3,
          "bbox": {
            "l": 144.88921,
            "t": 424.06781,
            "r": 259.2287,
            "b": 402.7627,
            "coord_origin": "BOTTOMLEFT"
          },
          "charspan": [
            0,
            876
          ]
        }
      ],
      "orig": "GLYPH<g115>GLYPH<g3> GLYPH<g40>GLYPH<g68>GLYPH<g85> GLYPH<g81>GLYPH<g3> GLYPH<g74>GLYPH<g85>GLYPH<g72>GLYPH<g68>GLYPH<g87>GLYPH<g72>GLYPH<g85>GLYPH<g3> GLYPH<g85>GLYPH<g72>GLYPH<g87>GLYPH<g88>GLYPH<g85> GLYPH<g81>GLYPH<g3> GLYPH<g82>GLYPH<g81>GLYPH<g3> GLYPH<g44>GLYPH<g55>GLYPH<g3> GLYPH<g83>GLYPH<g85>GLYPH<g82>GLYPH<g77>GLYPH<g72>GLYPH<g70>GLYPH<g87>GLYPH<g86> GLYPH<g3> GLYPH<g87>GLYPH<g75>GLYPH<g85>GLYPH<g82>GLYPH<g88>GLYPH<g74>GLYPH<g75>GLYPH<g3> GLYPH<g80>GLYPH<g82>GLYPH<g71>GLYPH<g72>GLYPH<g85> GLYPH<g81>GLYPH<g76>GLYPH<g93>GLYPH<g68>GLYPH<g87>GLYPH<g76>GLYPH<g82>GLYPH<g81>GLYPH<g3> GLYPH<g82>GLYPH<g73>GLYPH<g3> GLYPH<g71>GLYPH<g68>GLYPH<g87>GLYPH<g68>GLYPH<g69>GLYPH<g68>GLYPH<g86>GLYPH<g72>GLYPH<g3> GLYPH<g68>GLYPH<g81>GLYPH<g71> GLYPH<g3> GLYPH<g68>GLYPH<g83>GLYPH<g83>GLYPH<g79>GLYPH<g76>GLYPH<g70>GLYPH<g68>GLYPH<g87>GLYPH<g76>GLYPH<g82>GLYPH<g81>GLYPH<g86>",
      "text": "GLYPH<g115>GLYPH<g3> GLYPH<g40>GLYPH<g68>GLYPH<g85> GLYPH<g81>GLYPH<g3> GLYPH<g74>GLYPH<g85>GLYPH<g72>GLYPH<g68>GLYPH<g87>GLYPH<g72>GLYPH<g85>GLYPH<g3> GLYPH<g85>GLYPH<g72>GLYPH<g87>GLYPH<g88>GLYPH<g85> GLYPH<g81>GLYPH<g3> GLYPH<g82>GLYPH<g81>GLYPH<g3> GLYPH<g44>GLYPH<g55>GLYPH<g3> GLYPH<g83>GLYPH<g85>GLYPH<g82>GLYPH<g77>GLYPH<g72>GLYPH<g70>GLYPH<g87>GLYPH<g86> GLYPH<g3> GLYPH<g87>GLYPH<g75>GLYPH<g85>GLYPH<g82>GLYPH<g88>GLYPH<g74>GLYPH<g75>GLYPH<g3> GLYPH<g80>GLYPH<g82>GLYPH<g71>GLYPH<g72>GLYPH<g85> GLYPH<g81>GLYPH<g76>GLYPH<g93>GLYPH<g68>GLYPH<g87>GLYPH<g76>GLYPH<g82>GLYPH<g81>GLYPH<g3> GLYPH<g82>GLYPH<g73>GLYPH<g3> GLYPH<g71>GLYPH<g68>GLYPH<g87>GLYPH<g68>GLYPH<g69>GLYPH<g68>GLYPH<g86>GLYPH<g72>GLYPH<g3> GLYPH<g68>GLYPH<g81>GLYPH<g71> GLYPH<g3> GLYPH<g68>GLYPH<g83>GLYPH<g83>GLYPH<g79>GLYPH<g76>GLYPH<g70>GLYPH<g68>GLYPH<g87>GLYPH<g76>GLYPH<g82>GLYPH<g81>GLYPH<g86>",
      "formatting": null,
      "hyperlink": null,
      "enumerated": false,
      "marker": ""
    },
    {
      "self_ref": "#/texts/16",
      "parent": {
        "cref": "#/groups/0"
      },
      "children": [],
      "content_layer": "body",
      "label": "list_item",
      "prov": [
        {
          "page_no": 3,
          "bbox": {
            "l": 144.88921,
            "t": 393.51981,
            "r": 249.83562,
            "b": 380.04745,
            "coord_origin": "BOTTOMLEFT"
          },
          "charspan": [
            0,
            672
          ]
        }
      ],
      "orig": "GLYPH<g115>GLYPH<g3> GLYPH<g53>GLYPH<g72>GLYPH<g79>GLYPH<g92>GLYPH<g3> GLYPH<g82>GLYPH<g81>GLYPH<g3> GLYPH<g44>GLYPH<g37>GLYPH<g48>GLYPH<g3> GLYPH<g72>GLYPH<g91>GLYPH<g83>GLYPH<g72>GLYPH<g85>GLYPH<g87>GLYPH<g3> GLYPH<g70>GLYPH<g82>GLYPH<g81>GLYPH<g86>GLYPH<g88>GLYPH<g79>GLYPH<g87>GLYPH<g76>GLYPH<g81>GLYPH<g74>GLYPH<g15>GLYPH<g3> GLYPH<g86>GLYPH<g78>GLYPH<g76>GLYPH<g79>GLYPH<g79>GLYPH<g86> GLYPH<g3> GLYPH<g86>GLYPH<g75>GLYPH<g68>GLYPH<g85>GLYPH<g76>GLYPH<g81>GLYPH<g74>GLYPH<g3> GLYPH<g68>GLYPH<g81>GLYPH<g71>GLYPH<g3> GLYPH<g85>GLYPH<g72>GLYPH<g81>GLYPH<g82>GLYPH<g90>GLYPH<g81>GLYPH<g3> GLYPH<g86>GLYPH<g72>GLYPH<g85>GLYPH<g89>GLYPH<g76>GLYPH<g70>GLYPH<g72>GLYPH<g86>",
      "text": "GLYPH<g115>GLYPH<g3> GLYPH<g53>GLYPH<g72>GLYPH<g79>GLYPH<g92>GLYPH<g3> GLYPH<g82>GLYPH<g81>GLYPH<g3> GLYPH<g44>GLYPH<g37>GLYPH<g48>GLYPH<g3> GLYPH<g72>GLYPH<g91>GLYPH<g83>GLYPH<g72>GLYPH<g85>GLYPH<g87>GLYPH<g3> GLYPH<g70>GLYPH<g82>GLYPH<g81>GLYPH<g86>GLYPH<g88>GLYPH<g79>GLYPH<g87>GLYPH<g76>GLYPH<g81>GLYPH<g74>GLYPH<g15>GLYPH<g3> GLYPH<g86>GLYPH<g78>GLYPH<g76>GLYPH<g79>GLYPH<g79>GLYPH<g86> GLYPH<g3> GLYPH<g86>GLYPH<g75>GLYPH<g68>GLYPH<g85>GLYPH<g76>GLYPH<g81>GLYPH<g74>GLYPH<g3> GLYPH<g68>GLYPH<g81>GLYPH<g71>GLYPH<g3> GLYPH<g85>GLYPH<g72>GLYPH<g81>GLYPH<g82>GLYPH<g90>GLYPH<g81>GLYPH<g3> GLYPH<g86>GLYPH<g72>GLYPH<g85>GLYPH<g89>GLYPH<g76>GLYPH<g70>GLYPH<g72>GLYPH<g86>",
      "formatting": null,
      "hyperlink": null,
      "enumerated": false,
      "marker": ""
    },
    {
      "self_ref": "#/texts/17",
      "parent": {
        "cref": "#/groups/0"
      },
      "children": [],
      "content_layer": "body",
      "label": "list_item",
      "prov": [
        {
          "page_no": 3,
          "bbox": {
            "l": 144.88921,
            "t": 370.8047199999999,
            "r": 234.25163000000003,
            "b": 357.33237,
            "coord_origin": "BOTTOMLEFT"
          },
          "charspan": [
            0,
            613
          ]
        }
      ],
      "orig": "GLYPH<g115>GLYPH<g3> GLYPH<g55> GLYPH<g68>GLYPH<g78>GLYPH<g72>GLYPH<g3> GLYPH<g68>GLYPH<g71>GLYPH<g89>GLYPH<g68>GLYPH<g81>GLYPH<g87>GLYPH<g68>GLYPH<g74>GLYPH<g72>GLYPH<g3> GLYPH<g82>GLYPH<g73>GLYPH<g3> GLYPH<g68>GLYPH<g70>GLYPH<g70>GLYPH<g72>GLYPH<g86>GLYPH<g86>GLYPH<g3> GLYPH<g87>GLYPH<g82>GLYPH<g3> GLYPH<g68> GLYPH<g3> GLYPH<g90>GLYPH<g82>GLYPH<g85>GLYPH<g79>GLYPH<g71>GLYPH<g90>GLYPH<g76>GLYPH<g71>GLYPH<g72>GLYPH<g3> GLYPH<g86>GLYPH<g82>GLYPH<g88>GLYPH<g85>GLYPH<g70>GLYPH<g72>GLYPH<g3> GLYPH<g82>GLYPH<g73>GLYPH<g3> GLYPH<g72>GLYPH<g91>GLYPH<g83>GLYPH<g72>GLYPH<g85>GLYPH<g87>GLYPH<g76>GLYPH<g86>GLYPH<g72>",
      "text": "GLYPH<g115>GLYPH<g3> GLYPH<g55> GLYPH<g68>GLYPH<g78>GLYPH<g72>GLYPH<g3> GLYPH<g68>GLYPH<g71>GLYPH<g89>GLYPH<g68>GLYPH<g81>GLYPH<g87>GLYPH<g68>GLYPH<g74>GLYPH<g72>GLYPH<g3> GLYPH<g82>GLYPH<g73>GLYPH<g3> GLYPH<g68>GLYPH<g70>GLYPH<g70>GLYPH<g72>GLYPH<g86>GLYPH<g86>GLYPH<g3> GLYPH<g87>GLYPH<g82>GLYPH<g3> GLYPH<g68> GLYPH<g3> GLYPH<g90>GLYPH<g82>GLYPH<g85>GLYPH<g79>GLYPH<g71>GLYPH<g90>GLYPH<g76>GLYPH<g71>GLYPH<g72>GLYPH<g3> GLYPH<g86>GLYPH<g82>GLYPH<g88>GLYPH<g85>GLYPH<g70>GLYPH<g72>GLYPH<g3> GLYPH<g82>GLYPH<g73>GLYPH<g3> GLYPH<g72>GLYPH<g91>GLYPH<g83>GLYPH<g72>GLYPH<g85>GLYPH<g87>GLYPH<g76>GLYPH<g86>GLYPH<g72>",
      "formatting": null,
      "hyperlink": null,
      "enumerated": false,
      "marker": ""
    },
    {
      "self_ref": "#/texts/18",
      "parent": {
        "cref": "#/body"
      },
      "children": [],
      "content_layer": "body",
      "label": "text",
      "prov": [
        {
          "page_no": 3,
          "bbox": {
            "l": 461.08859000000007,
            "t": 653.59247,
            "r": 506.26178,
            "b": 646.57819,
            "coord_origin": "BOTTOMLEFT"
          },
          "charspan": [
            0,
            14
          ]
        }
      ],
      "orig": "Power Services",
      "text": "Power Services",
      "formatting": null,
      "hyperlink": null
    },
    {
      "self_ref": "#/texts/19",
      "parent": {
        "cref": "#/body"
      },
      "children": [],
      "content_layer": "body",
      "label": "section_header",
      "prov": [
        {
          "page_no": 3,
          "bbox": {
            "l": 280.24011,
            "t": 552.65735,
            "r": 463.80942,
            "b": 515.37946,
            "coord_origin": "BOTTOMLEFT"
          },
          "charspan": [
            0,
            30
          ]
        }
      ],
      "orig": "DB2 for i Center of Excellence",
      "text": "DB2 for i Center of Excellence",
      "formatting": null,
      "hyperlink": null,
      "level": 1
    },
    {
      "self_ref": "#/texts/20",
      "parent": {
        "cref": "#/body"
      },
      "children": [],
      "content_layer": "body",
      "label": "text",
      "prov": [
        {
          "page_no": 3,
          "bbox": {
            "l": 280.24011,
            "t": 514.40973,
            "r": 483.29572,
            "b": 504.54041,
            "coord_origin": "BOTTOMLEFT"
          },
          "charspan": [
            0,
            49
          ]
        }
      ],
      "orig": "Expert help to achieve your business requirements",
      "text": "Expert help to achieve your business requirements",
      "formatting": null,
      "hyperlink": null
    },
    {
      "self_ref": "#/texts/21",
      "parent": {
        "cref": "#/body"
      },
      "children": [],
      "content_layer": "body",
      "label": "section_header",
      "prov": [
        {
          "page_no": 3,
          "bbox": {
            "l": 280.24011,
            "t": 476.11838000000006,
            "r": 443.28210000000007,
            "b": 467.10434,
            "coord_origin": "BOTTOMLEFT"
          },
          "charspan": [
            0,
            37
          ]
        }
      ],
      "orig": "We build confident, satisfied clients",
      "text": "We build confident, satisfied clients",
      "formatting": null,
      "hyperlink": null,
      "level": 1
    },
    {
      "self_ref": "#/texts/22",
      "parent": {
        "cref": "#/body"
      },
      "children": [],
      "content_layer": "body",
      "label": "text",
      "prov": [
        {
          "page_no": 3,
          "bbox": {
            "l": 280.24011,
            "t": 464.62405,
            "r": 488.15466,
            "b": 447.0405,
            "coord_origin": "BOTTOMLEFT"
          },
          "charspan": [
            0,
            122
          ]
        }
      ],
      "orig": "No one else has the vast consulting experiences, skills sharing and renown service offerings to do what we can do for you.",
      "text": "No one else has the vast consulting experiences, skills sharing and renown service offerings to do what we can do for you.",
      "formatting": null,
      "hyperlink": null
    },
    {
      "self_ref": "#/texts/23",
      "parent": {
        "cref": "#/body"
      },
      "children": [],
      "content_layer": "body",
      "label": "text",
      "prov": [
        {
          "page_no": 3,
          "bbox": {
            "l": 280.24011,
            "t": 434.6739799999999,
            "r": 367.86023,
            "b": 427.26999,
            "coord_origin": "BOTTOMLEFT"
          },
          "charspan": [
            0,
            27
          ]
        }
      ],
      "orig": "Because no one else is IBM.",
      "text": "Because no one else is IBM.",
      "formatting": null,
      "hyperlink": null
    },
    {
      "self_ref": "#/texts/24",
      "parent": {
        "cref": "#/body"
      },
      "children": [],
      "content_layer": "body",
      "label": "text",
      "prov": [
        {
          "page_no": 3,
          "bbox": {
            "l": 280.24011,
            "t": 414.90198000000004,
            "r": 500.32104000000004,
            "b": 366.77972000000005,
            "coord_origin": "BOTTOMLEFT"
          },
          "charspan": [
            0,
            318
          ]
        }
      ],
      "orig": "With combined experiences and direct access to development groups, we're the experts in IBM DB2\u00ae for i. The DB2 for i Center of Excellence (CoE) can help you achieve-perhaps reexamine and exceed-your business requirements and gain more confidence and satisfaction in IBM product data management products and solutions.",
      "text": "With combined experiences and direct access to development groups, we're the experts in IBM DB2\u00ae for i. The DB2 for i Center of Excellence (CoE) can help you achieve-perhaps reexamine and exceed-your business requirements and gain more confidence and satisfaction in IBM product data management products and solutions.",
      "formatting": null,
      "hyperlink": null
    },
    {
      "self_ref": "#/texts/25",
      "parent": {
        "cref": "#/body"
      },
      "children": [],
      "content_layer": "body",
      "label": "section_header",
      "prov": [
        {
          "page_no": 3,
          "bbox": {
            "l": 280.24011,
            "t": 354.14597,
            "r": 434.83205999999996,
            "b": 345.13193,
            "coord_origin": "BOTTOMLEFT"
          },
          "charspan": [
            0,
            30
          ]
        }
      ],
      "orig": "Who we are, some of what we do",
      "text": "Who we are, some of what we do",
      "formatting": null,
      "hyperlink": null,
      "level": 1
    },
    {
      "self_ref": "#/texts/26",
      "parent": {
        "cref": "#/body"
      },
      "children": [],
      "content_layer": "body",
      "label": "text",
      "prov": [
        {
          "page_no": 3,
          "bbox": {
            "l": 280.24011,
            "t": 342.65175999999997,
            "r": 434.56316999999996,
            "b": 335.24777,
            "coord_origin": "BOTTOMLEFT"
          },
          "charspan": [
            0,
            46
          ]
        }
      ],
      "orig": "Global CoE engagements cover topics including:",
      "text": "Global CoE engagements cover topics including:",
      "formatting": null,
      "hyperlink": null
    },
    {
      "self_ref": "#/texts/27",
      "parent": {
        "cref": "#/groups/1"
      },
      "children": [],
      "content_layer": "body",
      "label": "list_item",
      "prov": [
        {
          "page_no": 3,
          "bbox": {
            "l": 280.24011,
            "t": 322.88174,
            "r": 401.56412,
            "b": 315.47775,
            "coord_origin": "BOTTOMLEFT"
          },
          "charspan": [
            0,
            38
          ]
        }
      ],
      "orig": "r Database performance and scalability",
      "text": "r Database performance and scalability",
      "formatting": null,
      "hyperlink": null,
      "enumerated": false,
      "marker": ""
    },
    {
      "self_ref": "#/texts/28",
      "parent": {
        "cref": "#/groups/1"
      },
      "children": [],
      "content_layer": "body",
      "label": "list_item",
      "prov": [
        {
          "page_no": 3,
          "bbox": {
            "l": 280.24011,
            "t": 312.69904,
            "r": 424.99646,
            "b": 305.29504,
            "coord_origin": "BOTTOMLEFT"
          },
          "charspan": [
            0,
            44
          ]
        }
      ],
      "orig": "r Advanced SQL knowledge and skills transfer",
      "text": "r Advanced SQL knowledge and skills transfer",
      "formatting": null,
      "hyperlink": null,
      "enumerated": false,
      "marker": ""
    },
    {
      "self_ref": "#/texts/29",
      "parent": {
        "cref": "#/groups/1"
      },
      "children": [],
      "content_layer": "body",
      "label": "list_item",
      "prov": [
        {
          "page_no": 3,
          "bbox": {
            "l": 280.24011,
            "t": 302.51645,
            "r": 392.15845,
            "b": 295.11246,
            "coord_origin": "BOTTOMLEFT"
          },
          "charspan": [
            0,
            37
          ]
        }
      ],
      "orig": "r Business intelligence and analytics",
      "text": "r Business intelligence and analytics",
      "formatting": null,
      "hyperlink": null,
      "enumerated": false,
      "marker": ""
    },
    {
      "self_ref": "#/texts/30",
      "parent": {
        "cref": "#/groups/1"
      },
      "children": [],
      "content_layer": "body",
      "label": "list_item",
      "prov": [
        {
          "page_no": 3,
          "bbox": {
            "l": 280.24011,
            "t": 292.33374,
            "r": 339.94354,
            "b": 284.92975,
            "coord_origin": "BOTTOMLEFT"
          },
          "charspan": [
            0,
            15
          ]
        }
      ],
      "orig": "r DB2 Web Query",
      "text": "r DB2 Web Query",
      "formatting": null,
      "hyperlink": null,
      "enumerated": false,
      "marker": ""
    },
    {
      "self_ref": "#/texts/31",
      "parent": {
        "cref": "#/groups/1"
      },
      "children": [],
      "content_layer": "body",
      "label": "list_item",
      "prov": [
        {
          "page_no": 3,
          "bbox": {
            "l": 280.24011,
            "t": 282.15115,
            "r": 504.19314999999995,
            "b": 274.74716,
            "coord_origin": "BOTTOMLEFT"
          },
          "charspan": [
            0,
            72
          ]
        }
      ],
      "orig": "r Query/400 modernization for better reporting and analysis capabilities",
      "text": "r Query/400 modernization for better reporting and analysis capabilities",
      "formatting": null,
      "hyperlink": null,
      "enumerated": false,
      "marker": ""
    },
    {
      "self_ref": "#/texts/32",
      "parent": {
        "cref": "#/groups/1"
      },
      "children": [],
      "content_layer": "body",
      "label": "list_item",
      "prov": [
        {
          "page_no": 3,
          "bbox": {
            "l": 280.24011,
            "t": 271.96844,
            "r": 423.0022,
            "b": 264.5644500000001,
            "coord_origin": "BOTTOMLEFT"
          },
          "charspan": [
            0,
            43
          ]
        }
      ],
      "orig": "r Database modernization and re-engineering",
      "text": "r Database modernization and re-engineering",
      "formatting": null,
      "hyperlink": null,
      "enumerated": false,
      "marker": ""
    },
    {
      "self_ref": "#/texts/33",
      "parent": {
        "cref": "#/groups/1"
      },
      "children": [],
      "content_layer": "body",
      "label": "list_item",
      "prov": [
        {
          "page_no": 3,
          "bbox": {
            "l": 280.24011,
            "t": 261.78585999999996,
            "r": 399.65173,
            "b": 254.38187000000005,
            "coord_origin": "BOTTOMLEFT"
          },
          "charspan": [
            0,
            38
          ]
        }
      ],
      "orig": "r Data-centric architecture and design",
      "text": "r Data-centric architecture and design",
      "formatting": null,
      "hyperlink": null,
      "enumerated": false,
      "marker": ""
    },
    {
      "self_ref": "#/texts/34",
      "parent": {
        "cref": "#/groups/1"
      },
      "children": [],
      "content_layer": "body",
      "label": "list_item",
      "prov": [
        {
          "page_no": 3,
          "bbox": {
            "l": 280.24011,
            "t": 251.60325999999998,
            "r": 466.77881,
            "b": 244.19925999999998,
            "coord_origin": "BOTTOMLEFT"
          },
          "charspan": [
            0,
            58
          ]
        }
      ],
      "orig": "r Extremely large database and overcoming limits to growth",
      "text": "r Extremely large database and overcoming limits to growth",
      "formatting": null,
      "hyperlink": null,
      "enumerated": false,
      "marker": ""
    },
    {
      "self_ref": "#/texts/35",
      "parent": {
        "cref": "#/groups/1"
      },
      "children": [],
      "content_layer": "body",
      "label": "list_item",
      "prov": [
        {
          "page_no": 3,
          "bbox": {
            "l": 280.24011,
            "t": 241.42054999999993,
            "r": 382.20956,
            "b": 234.01656000000003,
            "coord_origin": "BOTTOMLEFT"
          },
          "charspan": [
            0,
            30
          ]
        }
      ],
      "orig": "r ISV education and enablement",
      "text": "r ISV education and enablement",
      "formatting": null,
      "hyperlink": null,
      "enumerated": false,
      "marker": ""
    },
    {
      "self_ref": "#/texts/36",
      "parent": {
        "cref": "#/body"
      },
      "children": [],
      "content_layer": "body",
      "label": "section_header",
      "prov": [
        {
          "page_no": 4,
          "bbox": {
            "l": 64.800003,
            "t": 718.15198,
            "r": 151.46161,
            "b": 695.95197,
            "coord_origin": "BOTTOMLEFT"
          },
          "charspan": [
            0,
            7
          ]
        }
      ],
      "orig": "Preface",
      "text": "Preface",
      "formatting": null,
      "hyperlink": null,
      "level": 1
    },
    {
      "self_ref": "#/texts/37",
      "parent": {
        "cref": "#/body"
      },
      "children": [],
      "content_layer": "body",
      "label": "text",
      "prov": [
        {
          "page_no": 4,
          "bbox": {
            "l": 136.79984,
            "t": 659.35138,
            "r": 547.30823,
            "b": 590.13928,
            "coord_origin": "BOTTOMLEFT"
          },
          "charspan": [
            0,
            469
          ]
        }
      ],
      "orig": "This IBMfi Redpaper\u2122 publication provides information about the IBM i 7.2 feature of IBM DB2fi for i Row and Column Access Control (RCAC). It offers a broad description of the function and advantages of controlling access to data in a comprehensive and transparent way. This publication helps you understand the capabilities of RCAC and provides examples of defining, creating, and implementing the row permissions and column masks in a relational database environment.",
      "text": "This IBMfi Redpaper\u2122 publication provides information about the IBM i 7.2 feature of IBM DB2fi for i Row and Column Access Control (RCAC). It offers a broad description of the function and advantages of controlling access to data in a comprehensive and transparent way. This publication helps you understand the capabilities of RCAC and provides examples of defining, creating, and implementing the row permissions and column masks in a relational database environment.",
      "formatting": null,
      "hyperlink": null
    },
    {
      "self_ref": "#/texts/38",
      "parent": {
        "cref": "#/body"
      },
      "children": [],
      "content_layer": "body",
      "label": "text",
      "prov": [
        {
          "page_no": 4,
          "bbox": {
            "l": 136.79987,
            "t": 577.39252,
            "r": 546.4657,
            "b": 532.18005,
            "coord_origin": "BOTTOMLEFT"
          },
          "charspan": [
            0,
            309
          ]
        }
      ],
      "orig": "This paper is intended for database engineers, data-centric application developers, and security officers who want to design and implement RCAC as a part of their data control and governance policy. A solid background in IBM i object level security, DB2 for i relational database concepts, and SQL is assumed.",
      "text": "This paper is intended for database engineers, data-centric application developers, and security officers who want to design and implement RCAC as a part of their data control and governance policy. A solid background in IBM i object level security, DB2 for i relational database concepts, and SQL is assumed.",
      "formatting": null,
      "hyperlink": null
    },
    {
      "self_ref": "#/texts/39",
      "parent": {
        "cref": "#/body"
      },
      "children": [],
      "content_layer": "body",
      "label": "text",
      "prov": [
        {
          "page_no": 4,
          "bbox": {
            "l": 136.8,
            "t": 471.37128000000007,
            "r": 547.23669,
            "b": 450.15848,
            "coord_origin": "BOTTOMLEFT"
          },
          "charspan": [
            0,
            172
          ]
        }
      ],
      "orig": "This paper was produced by the IBM DB2 for i Center of Excellence team in partnership with the International Technical Support Organization (ITSO), Rochester, Minnesota US.",
      "text": "This paper was produced by the IBM DB2 for i Center of Excellence team in partnership with the International Technical Support Organization (ITSO), Rochester, Minnesota US.",
      "formatting": null,
      "hyperlink": null
    },
    {
      "self_ref": "#/texts/40",
      "parent": {
        "cref": "#/body"
      },
      "children": [],
      "content_layer": "body",
      "label": "text",
      "prov": [
        {
          "page_no": 4,
          "bbox": {
            "l": 263.39957,
            "t": 416.35123,
            "r": 541.25079,
            "b": 275.14026,
            "coord_origin": "BOTTOMLEFT"
          },
          "charspan": [
            0,
            684
          ]
        }
      ],
      "orig": "Jim Bainbridge is a senior DB2 consultant on the DB2 for i Center of Excellence team in the IBM Lab Services and Training organization. His primary role is training and implementation services for IBM DB2 Web Query for i and business analytics. Jim began his career with IBM 30 years ago in the IBM Rochester Development Lab, where he developed cooperative processing products that paired IBM PCs with IBM S/36 and AS/.400 systems. In the years since, Jim has held numerous technical roles, including independent software vendors technical support on a broad range of IBM technologies and products, and supporting customers in the IBM Executive Briefing Center and IBM Project Office.",
      "text": "Jim Bainbridge is a senior DB2 consultant on the DB2 for i Center of Excellence team in the IBM Lab Services and Training organization. His primary role is training and implementation services for IBM DB2 Web Query for i and business analytics. Jim began his career with IBM 30 years ago in the IBM Rochester Development Lab, where he developed cooperative processing products that paired IBM PCs with IBM S/36 and AS/.400 systems. In the years since, Jim has held numerous technical roles, including independent software vendors technical support on a broad range of IBM technologies and products, and supporting customers in the IBM Executive Briefing Center and IBM Project Office.",
      "formatting": null,
      "hyperlink": null
    },
    {
      "self_ref": "#/texts/41",
      "parent": {
        "cref": "#/body"
      },
      "children": [],
      "content_layer": "body",
      "label": "text",
      "prov": [
        {
          "page_no": 4,
          "bbox": {
            "l": 263.3996,
            "t": 264.37347,
            "r": 541.27374,
            "b": 111.16283999999996,
            "coord_origin": "BOTTOMLEFT"
          },
          "charspan": [
            0,
            726
          ]
        }
      ],
      "orig": "Hernando Bedoya is a Senior IT Specialist at STG Lab Services and Training in Rochester, Minnesota. He writes extensively and teaches IBM classes worldwide in all areas of DB2 for i. Before joining STG Lab Services, he worked in the ITSO for nine years writing multiple IBM Redbooksfi publications. He also worked for IBM Colombia as an IBM AS/400fi IT Specialist doing presales support for the Andean countries. He has 28 years of experience in the computing field and has taught database classes in Colombian universities. He holds a Master's degree in Computer Science from EAFIT, Colombia. His areas of expertise are database technology, performance, and data warehousing. Hernando can be contacted at hbedoya@us.ibm.com .",
      "text": "Hernando Bedoya is a Senior IT Specialist at STG Lab Services and Training in Rochester, Minnesota. He writes extensively and teaches IBM classes worldwide in all areas of DB2 for i. Before joining STG Lab Services, he worked in the ITSO for nine years writing multiple IBM Redbooksfi publications. He also worked for IBM Colombia as an IBM AS/400fi IT Specialist doing presales support for the Andean countries. He has 28 years of experience in the computing field and has taught database classes in Colombian universities. He holds a Master's degree in Computer Science from EAFIT, Colombia. His areas of expertise are database technology, performance, and data warehousing. Hernando can be contacted at hbedoya@us.ibm.com .",
      "formatting": null,
      "hyperlink": null
    },
    {
      "self_ref": "#/texts/42",
      "parent": {
        "cref": "#/body"
      },
      "children": [],
      "content_layer": "body",
      "label": "section_header",
      "prov": [
        {
          "page_no": 4,
          "bbox": {
            "l": 64.800003,
            "t": 503.6994,
            "r": 125.36661,
            "b": 488.9364,
            "coord_origin": "BOTTOMLEFT"
          },
          "charspan": [
            0,
            7
          ]
        }
      ],
      "orig": "Authors",
      "text": "Authors",
      "formatting": null,
      "hyperlink": null,
      "level": 1
    },
    {
      "self_ref": "#/texts/43",
      "parent": {
        "cref": "#/body"
      },
      "children": [],
      "content_layer": "furniture",
      "label": "page_footer",
      "prov": [
        {
          "page_no": 4,
          "bbox": {
            "l": 64.800003,
            "t": 36.461997999999994,
            "r": 257.24335,
            "b": 28.136998999999946,
            "coord_origin": "BOTTOMLEFT"
          },
          "charspan": [
            0,
            48
          ]
        }
      ],
      "orig": "' Copyright IBM Corp. 2014. All rights reserved.",
      "text": "' Copyright IBM Corp. 2014. All rights reserved.",
      "formatting": null,
      "hyperlink": null
    },
    {
      "self_ref": "#/texts/44",
      "parent": {
        "cref": "#/body"
      },
      "children": [],
      "content_layer": "furniture",
      "label": "page_footer",
      "prov": [
        {
          "page_no": 4,
          "bbox": {
            "l": 538.85999,
            "t": 37.151279000000045,
            "r": 547.25031,
            "b": 27.938279999999963,
            "coord_origin": "BOTTOMLEFT"
          },
          "charspan": [
            0,
            2
          ]
        }
      ],
      "orig": "xi",
      "text": "xi",
      "formatting": null,
      "hyperlink": null
    },
    {
      "self_ref": "#/texts/45",
      "parent": {
        "cref": "#/body"
      },
      "children": [],
      "content_layer": "body",
      "label": "text",
      "prov": [
        {
          "page_no": 5,
          "bbox": {
            "l": 500.39999,
            "t": 698.8312999999999,
            "r": 522.61774,
            "b": 661.86829,
            "coord_origin": "BOTTOMLEFT"
          },
          "charspan": [
            0,
            1
          ]
        }
      ],
      "orig": "1",
      "text": "1",
      "formatting": null,
      "hyperlink": null
    },
    {
      "self_ref": "#/texts/46",
      "parent": {
        "cref": "#/body"
      },
      "children": [],
      "content_layer": "body",
      "label": "text",
      "prov": [
        {
          "page_no": 5,
          "bbox": {
            "l": 81.0,
            "t": 523.45728,
            "r": 115.13253,
            "b": 517.01929,
            "coord_origin": "BOTTOMLEFT"
          },
          "charspan": [
            0,
            10
          ]
        }
      ],
      "orig": "Chapter 1.",
      "text": "Chapter 1.",
      "formatting": null,
      "hyperlink": null
    },
    {
      "self_ref": "#/texts/47",
      "parent": {
        "cref": "#/body"
      },
      "children": [],
      "content_layer": "body",
      "label": "section_header",
      "prov": [
        {
          "page_no": 5,
          "bbox": {
            "l": 136.8,
            "t": 537.11365,
            "r": 547.30475,
            "b": 482.1218,
            "coord_origin": "BOTTOMLEFT"
          },
          "charspan": [
            0,
            36
          ]
        }
      ],
      "orig": "Securing and protecting IBM DB2 data",
      "text": "Securing and protecting IBM DB2 data",
      "formatting": null,
      "hyperlink": null,
      "level": 1
    },
    {
      "self_ref": "#/texts/48",
      "parent": {
        "cref": "#/body"
      },
      "children": [],
      "content_layer": "body",
      "label": "text",
      "prov": [
        {
          "page_no": 5,
          "bbox": {
            "l": 136.79965,
            "t": 443.29129,
            "r": 547.25403,
            "b": 362.07886,
            "coord_origin": "BOTTOMLEFT"
          },
          "charspan": [
            0,
            648
          ]
        }
      ],
      "orig": "Recent news headlines are filled with reports of data breaches and cyber-attacks impacting global businesses of all sizes. The Identity Theft Resource Center$^{1}$ reports that almost 5000 data breaches have occurred since 2005, exposing over 600 million records of data. The financial cost of these data breaches is skyrocketing. Studies from the Ponemon Institute$^{2}$ revealed that the average cost of a data breach increased in 2013 by 15% globally and resulted in a brand equity loss of $9.4 million per attack. The average cost that is incurred for each lost record containing sensitive information increased more than 9% to $145 per record.",
      "text": "Recent news headlines are filled with reports of data breaches and cyber-attacks impacting global businesses of all sizes. The Identity Theft Resource Center$^{1}$ reports that almost 5000 data breaches have occurred since 2005, exposing over 600 million records of data. The financial cost of these data breaches is skyrocketing. Studies from the Ponemon Institute$^{2}$ revealed that the average cost of a data breach increased in 2013 by 15% globally and resulted in a brand equity loss of $9.4 million per attack. The average cost that is incurred for each lost record containing sensitive information increased more than 9% to $145 per record.",
      "formatting": null,
      "hyperlink": null
    },
    {
      "self_ref": "#/texts/49",
      "parent": {
        "cref": "#/body"
      },
      "children": [],
      "content_layer": "body",
      "label": "text",
      "prov": [
        {
          "page_no": 5,
          "bbox": {
            "l": 136.80023,
            "t": 349.2722800000001,
            "r": 527.2063,
            "b": 304.05984,
            "coord_origin": "BOTTOMLEFT"
          },
          "charspan": [
            0,
            304
          ]
        }
      ],
      "orig": "Businesses must make a serious effort to secure their data and recognize that securing information assets is a cost of doing business. In many parts of the world and in many industries, securing the data is required by law and subject to audits. Data security is no longer an option; it is a requirement.",
      "text": "Businesses must make a serious effort to secure their data and recognize that securing information assets is a cost of doing business. In many parts of the world and in many industries, securing the data is required by law and subject to audits. Data security is no longer an option; it is a requirement.",
      "formatting": null,
      "hyperlink": null
    },
    {
      "self_ref": "#/texts/50",
      "parent": {
        "cref": "#/body"
      },
      "children": [],
      "content_layer": "body",
      "label": "text",
      "prov": [
        {
          "page_no": 5,
          "bbox": {
            "l": 136.80025,
            "t": 291.31302,
            "r": 547.15515,
            "b": 270.10022000000004,
            "coord_origin": "BOTTOMLEFT"
          },
          "charspan": [
            0,
            122
          ]
        }
      ],
      "orig": "This chapter describes how you can secure and protect data in DB2 for i. The following topics are covered in this chapter:",
      "text": "This chapter describes how you can secure and protect data in DB2 for i. The following topics are covered in this chapter:",
      "formatting": null,
      "hyperlink": null
    },
    {
      "self_ref": "#/texts/51",
      "parent": {
        "cref": "#/groups/2"
      },
      "children": [],
      "content_layer": "body",
      "label": "list_item",
      "prov": [
        {
          "page_no": 5,
          "bbox": {
            "l": 136.80025,
            "t": 262.27365,
            "r": 250.23166999999998,
            "b": 253.06064000000003,
            "coord_origin": "BOTTOMLEFT"
          },
          "charspan": [
            0,
            37
          ]
        }
      ],
      "orig": "GLYPH<SM590000> Security fundamentals",
      "text": "GLYPH<SM590000> Security fundamentals",
      "formatting": null,
      "hyperlink": null,
      "enumerated": false,
      "marker": ""
    },
    {
      "self_ref": "#/texts/52",
      "parent": {
        "cref": "#/groups/2"
      },
      "children": [],
      "content_layer": "body",
      "label": "list_item",
      "prov": [
        {
          "page_no": 5,
          "bbox": {
            "l": 136.80025,
            "t": 250.27382999999998,
            "r": 282.98114,
            "b": 241.06083999999998,
            "coord_origin": "BOTTOMLEFT"
          },
          "charspan": [
            0,
            47
          ]
        }
      ],
      "orig": "GLYPH<SM590000> Current state of IBM i security",
      "text": "GLYPH<SM590000> Current state of IBM i security",
      "formatting": null,
      "hyperlink": null,
      "enumerated": false,
      "marker": ""
    },
    {
      "self_ref": "#/texts/53",
      "parent": {
        "cref": "#/groups/2"
      },
      "children": [],
      "content_layer": "body",
      "label": "list_item",
      "prov": [
        {
          "page_no": 5,
          "bbox": {
            "l": 136.80025,
            "t": 238.27403000000004,
            "r": 264.88187,
            "b": 229.06104000000005,
            "coord_origin": "BOTTOMLEFT"
          },
          "charspan": [
            0,
            43
          ]
        }
      ],
      "orig": "GLYPH<SM590000> DB2 for i security controls",
      "text": "GLYPH<SM590000> DB2 for i security controls",
      "formatting": null,
      "hyperlink": null,
      "enumerated": false,
      "marker": ""
    },
    {
      "self_ref": "#/texts/54",
      "parent": {
        "cref": "#/body"
      },
      "children": [],
      "content_layer": "body",
      "label": "footnote",
      "prov": [
        {
          "page_no": 5,
          "bbox": {
            "l": 136.8,
            "t": 74.24993900000004,
            "r": 258.36255,
            "b": 67.219559,
            "coord_origin": "BOTTOMLEFT"
          },
          "charspan": [
            0,
            35
          ]
        }
      ],
      "orig": "$^{1 }$http://www.idtheftcenter.org",
      "text": "$^{1 }$http://www.idtheftcenter.org",
      "formatting": null,
      "hyperlink": null
    },
    {
      "self_ref": "#/texts/55",
      "parent": {
        "cref": "#/body"
      },
      "children": [],
      "content_layer": "body",
      "label": "footnote",
      "prov": [
        {
          "page_no": 5,
          "bbox": {
            "l": 136.8,
            "t": 64.40973699999995,
            "r": 234.05881,
            "b": 57.02823999999998,
            "coord_origin": "BOTTOMLEFT"
          },
          "charspan": [
            0,
            31
          ]
        }
      ],
      "orig": "$^{2 }$http://www.ponemon.org /",
      "text": "$^{2 }$http://www.ponemon.org /",
      "formatting": null,
      "hyperlink": null
    },
    {
      "self_ref": "#/texts/56",
      "parent": {
        "cref": "#/body"
      },
      "children": [],
      "content_layer": "furniture",
      "label": "page_footer",
      "prov": [
        {
          "page_no": 5,
          "bbox": {
            "l": 64.800003,
            "t": 36.461997999999994,
            "r": 257.24335,
            "b": 28.136998999999946,
            "coord_origin": "BOTTOMLEFT"
          },
          "charspan": [
            0,
            48
          ]
        }
      ],
      "orig": "' Copyright IBM Corp. 2014. All rights reserved.",
      "text": "' Copyright IBM Corp. 2014. All rights reserved.",
      "formatting": null,
      "hyperlink": null
    },
    {
      "self_ref": "#/texts/57",
      "parent": {
        "cref": "#/body"
      },
      "children": [],
      "content_layer": "furniture",
      "label": "page_footer",
      "prov": [
        {
          "page_no": 5,
          "bbox": {
            "l": 541.67987,
            "t": 37.151279000000045,
            "r": 547.21765,
            "b": 27.938279999999963,
            "coord_origin": "BOTTOMLEFT"
          },
          "charspan": [
            0,
            1
          ]
        }
      ],
      "orig": "1",
      "text": "1",
      "formatting": null,
      "hyperlink": null
    },
    {
      "self_ref": "#/texts/58",
      "parent": {
        "cref": "#/body"
      },
      "children": [],
      "content_layer": "body",
      "label": "section_header",
      "prov": [
        {
          "page_no": 6,
          "bbox": {
            "l": 64.800003,
            "t": 717.6593,
            "r": 267.40582,
            "b": 702.8963,
            "coord_origin": "BOTTOMLEFT"
          },
          "charspan": [
            0,
            25
          ]
        }
      ],
      "orig": "1.1 Security fundamentals",
      "text": "1.1 Security fundamentals",
      "formatting": null,
      "hyperlink": null,
      "level": 1
    },
    {
      "self_ref": "#/texts/59",
      "parent": {
        "cref": "#/body"
      },
      "children": [],
      "content_layer": "body",
      "label": "text",
      "prov": [
        {
          "page_no": 6,
          "bbox": {
            "l": 136.8,
            "t": 685.3913,
            "r": 545.00482,
            "b": 664.17847,
            "coord_origin": "BOTTOMLEFT"
          },
          "charspan": [
            0,
            133
          ]
        }
      ],
      "orig": "Before reviewing database security techniques, there are two fundamental steps in securing information assets that must be described:",
      "text": "Before reviewing database security techniques, there are two fundamental steps in securing information assets that must be described:",
      "formatting": null,
      "hyperlink": null
    },
    {
      "self_ref": "#/texts/60",
      "parent": {
        "cref": "#/groups/3"
      },
      "children": [],
      "content_layer": "body",
      "label": "list_item",
      "prov": [
        {
          "page_no": 6,
          "bbox": {
            "l": 136.8,
            "t": 656.87512,
            "r": 547.16425,
            "b": 611.13892,
            "coord_origin": "BOTTOMLEFT"
          },
          "charspan": [
            0,
            361
          ]
        }
      ],
      "orig": "GLYPH<SM590000> First, and most important, is the definition of a company's security policy . Without a security policy, there is no definition of what are acceptable practices for using, accessing, and storing information by who, what, when, where, and how. A security policy should minimally address three things: confidentiality, integrity, and availability.",
      "text": "GLYPH<SM590000> First, and most important, is the definition of a company's security policy . Without a security policy, there is no definition of what are acceptable practices for using, accessing, and storing information by who, what, when, where, and how. A security policy should minimally address three things: confidentiality, integrity, and availability.",
      "formatting": null,
      "hyperlink": null,
      "enumerated": false,
      "marker": ""
    },
    {
      "self_ref": "#/texts/61",
      "parent": {
        "cref": "#/groups/3"
      },
      "children": [],
      "content_layer": "body",
      "label": "list_item",
      "prov": [
        {
          "page_no": 6,
          "bbox": {
            "l": 151.19946,
            "t": 603.37213,
            "r": 547.26086,
            "b": 522.16022,
            "coord_origin": "BOTTOMLEFT"
          },
          "charspan": [
            0,
            587
          ]
        }
      ],
      "orig": "The monitoring and assessment of adherence to the security policy determines whether your security strategy is working. Often, IBM security consultants are asked to perform security assessments for companies without regard to the security policy. Although these assessments can be useful for observing how the system is defined and how data is being accessed, they cannot determine the level of security without a security policy. Without a security policy, it really is not an assessment as much as it is a baseline for monitoring the changes in the security settings that are captured.",
      "text": "The monitoring and assessment of adherence to the security policy determines whether your security strategy is working. Often, IBM security consultants are asked to perform security assessments for companies without regard to the security policy. Although these assessments can be useful for observing how the system is defined and how data is being accessed, they cannot determine the level of security without a security policy. Without a security policy, it really is not an assessment as much as it is a baseline for monitoring the changes in the security settings that are captured.",
      "formatting": null,
      "hyperlink": null,
      "enumerated": false,
      "marker": ""
    },
    {
      "self_ref": "#/texts/62",
      "parent": {
        "cref": "#/body"
      },
      "children": [],
      "content_layer": "body",
      "label": "text",
      "prov": [
        {
          "page_no": 6,
          "bbox": {
            "l": 151.19946,
            "t": 514.39343,
            "r": 541.992,
            "b": 505.18042,
            "coord_origin": "BOTTOMLEFT"
          },
          "charspan": [
            0,
            90
          ]
        }
      ],
      "orig": "A security policy is what defines whether the system and its settings are secure (or not).",
      "text": "A security policy is what defines whether the system and its settings are secure (or not).",
      "formatting": null,
      "hyperlink": null
    },
    {
      "self_ref": "#/texts/63",
      "parent": {
        "cref": "#/groups/4"
      },
      "children": [],
      "content_layer": "body",
      "label": "list_item",
      "prov": [
        {
          "page_no": 6,
          "bbox": {
            "l": 136.7993,
            "t": 497.87503000000004,
            "r": 547.15826,
            "b": 416.1394,
            "coord_origin": "BOTTOMLEFT"
          },
          "charspan": [
            0,
            573
          ]
        }
      ],
      "orig": "GLYPH<SM590000> The second fundamental in securing data assets is the use of resource security . If implemented properly, resource security prevents data breaches from both internal and external intrusions. Resource security controls are closely tied to the part of the security policy that defines who should have access to what information resources. A hacker might be good enough to get through your company firewalls and sift his way through to your system, but if they do not have explicit access to your database, the hacker cannot compromise your information assets.",
      "text": "GLYPH<SM590000> The second fundamental in securing data assets is the use of resource security . If implemented properly, resource security prevents data breaches from both internal and external intrusions. Resource security controls are closely tied to the part of the security policy that defines who should have access to what information resources. A hacker might be good enough to get through your company firewalls and sift his way through to your system, but if they do not have explicit access to your database, the hacker cannot compromise your information assets.",
      "formatting": null,
      "hyperlink": null,
      "enumerated": false,
      "marker": ""
    },
    {
      "self_ref": "#/texts/64",
      "parent": {
        "cref": "#/body"
      },
      "children": [],
      "content_layer": "body",
      "label": "text",
      "prov": [
        {
          "page_no": 6,
          "bbox": {
            "l": 136.80022,
            "t": 403.39258,
            "r": 535.36169,
            "b": 382.17978,
            "coord_origin": "BOTTOMLEFT"
          },
          "charspan": [
            0,
            179
          ]
        }
      ],
      "orig": "With your eyes now open to the importance of securing information assets, the rest of this chapter reviews the methods that are available for securing database resources on IBM i.",
      "text": "With your eyes now open to the importance of securing information assets, the rest of this chapter reviews the methods that are available for securing database resources on IBM i.",
      "formatting": null,
      "hyperlink": null
    },
    {
      "self_ref": "#/texts/65",
      "parent": {
        "cref": "#/body"
      },
      "children": [],
      "content_layer": "body",
      "label": "section_header",
      "prov": [
        {
          "page_no": 6,
          "bbox": {
            "l": 64.800003,
            "t": 353.69928,
            "r": 323.38391,
            "b": 338.93628,
            "coord_origin": "BOTTOMLEFT"
          },
          "charspan": [
            0,
            35
          ]
        }
      ],
      "orig": "1.2 Current state of IBM i security",
      "text": "1.2 Current state of IBM i security",
      "formatting": null,
      "hyperlink": null,
      "level": 1
    },
    {
      "self_ref": "#/texts/66",
      "parent": {
        "cref": "#/body"
      },
      "children": [],
      "content_layer": "body",
      "label": "text",
      "prov": [
        {
          "page_no": 6,
          "bbox": {
            "l": 136.8,
            "t": 321.37128,
            "r": 547.31824,
            "b": 276.15884000000005,
            "coord_origin": "BOTTOMLEFT"
          },
          "charspan": [
            0,
            306
          ]
        }
      ],
      "orig": "Because of the inherently secure nature of IBM i, many clients rely on the default system settings to protect their business data that is stored in DB2 for i. In most cases, this means no data protection because the default setting for the Create default public authority (QCRTAUT) system value is *CHANGE.",
      "text": "Because of the inherently secure nature of IBM i, many clients rely on the default system settings to protect their business data that is stored in DB2 for i. In most cases, this means no data protection because the default setting for the Create default public authority (QCRTAUT) system value is *CHANGE.",
      "formatting": null,
      "hyperlink": null
    },
    {
      "self_ref": "#/texts/67",
      "parent": {
        "cref": "#/body"
      },
      "children": [],
      "content_layer": "body",
      "label": "text",
      "prov": [
        {
          "page_no": 6,
          "bbox": {
            "l": 136.8,
            "t": 263.35226,
            "r": 547.28442,
            "b": 206.14005999999995,
            "coord_origin": "BOTTOMLEFT"
          },
          "charspan": [
            0,
            405
          ]
        }
      ],
      "orig": "Even more disturbing is that many IBM i clients remain in this state, despite the news headlines and the significant costs that are involved with databases being compromised. This default security configuration makes it quite challenging to implement basic security policies. A tighter implementation is required if you really want to protect one of your company's most valuable assets, which is the data.",
      "text": "Even more disturbing is that many IBM i clients remain in this state, despite the news headlines and the significant costs that are involved with databases being compromised. This default security configuration makes it quite challenging to implement basic security policies. A tighter implementation is required if you really want to protect one of your company's most valuable assets, which is the data.",
      "formatting": null,
      "hyperlink": null
    },
    {
      "self_ref": "#/texts/68",
      "parent": {
        "cref": "#/body"
      },
      "children": [],
      "content_layer": "body",
      "label": "text",
      "prov": [
        {
          "page_no": 6,
          "bbox": {
            "l": 136.8,
            "t": 193.33349999999996,
            "r": 547.28326,
            "b": 112.12167,
            "coord_origin": "BOTTOMLEFT"
          },
          "charspan": [
            0,
            640
          ]
        }
      ],
      "orig": "Traditionally, IBM i applications have employed menu-based security to counteract this default configuration that gives all users access to the data. The theory is that data is protected by the menu options controlling what database operations that the user can perform. This approach is ineffective, even if the user profile is restricted from running interactive commands. The reason is that in today's connected world there are a multitude of interfaces into the system, from web browsers to PC clients, that bypass application menus. If there are no object-level controls, users of these newer interfaces have an open door to your data.",
      "text": "Traditionally, IBM i applications have employed menu-based security to counteract this default configuration that gives all users access to the data. The theory is that data is protected by the menu options controlling what database operations that the user can perform. This approach is ineffective, even if the user profile is restricted from running interactive commands. The reason is that in today's connected world there are a multitude of interfaces into the system, from web browsers to PC clients, that bypass application menus. If there are no object-level controls, users of these newer interfaces have an open door to your data.",
      "formatting": null,
      "hyperlink": null
    },
    {
      "self_ref": "#/texts/69",
      "parent": {
        "cref": "#/body"
      },
      "children": [],
      "content_layer": "furniture",
      "label": "page_footer",
      "prov": [
        {
          "page_no": 6,
          "bbox": {
            "l": 64.800003,
            "t": 37.151279000000045,
            "r": 72.821999,
            "b": 27.938279999999963,
            "coord_origin": "BOTTOMLEFT"
          },
          "charspan": [
            0,
            1
          ]
        }
      ],
      "orig": "2",
      "text": "2",
      "formatting": null,
      "hyperlink": null
    },
    {
      "self_ref": "#/texts/70",
      "parent": {
        "cref": "#/body"
      },
      "children": [],
      "content_layer": "furniture",
      "label": "page_footer",
      "prov": [
        {
          "page_no": 6,
          "bbox": {
            "l": 87.840302,
            "t": 36.461997999999994,
            "r": 328.72537,
            "b": 28.136998999999946,
            "coord_origin": "BOTTOMLEFT"
          },
          "charspan": [
            0,
            54
          ]
        }
      ],
      "orig": "Row and Column Access Control Support in IBM DB2 for i",
      "text": "Row and Column Access Control Support in IBM DB2 for i",
      "formatting": null,
      "hyperlink": null
    },
    {
      "self_ref": "#/texts/71",
      "parent": {
        "cref": "#/body"
      },
      "children": [],
      "content_layer": "body",
      "label": "text",
      "prov": [
        {
          "page_no": 7,
          "bbox": {
            "l": 136.8,
            "t": 720.49133,
            "r": 544.30334,
            "b": 639.27942,
            "coord_origin": "BOTTOMLEFT"
          },
          "charspan": [
            0,
            589
          ]
        }
      ],
      "orig": "Many businesses are trying to limit data access to a need-to-know basis. This security goal means that users should be given access only to the minimum set of data that is required to perform their job. Often, users with object-level access are given access to row and column values that are beyond what their business task requires because that object-level security provides an all-or-nothing solution. For example, object-level controls allow a manager to access data about all employees. Most security policies limit a manager to accessing data only for the employees that they manage.",
      "text": "Many businesses are trying to limit data access to a need-to-know basis. This security goal means that users should be given access only to the minimum set of data that is required to perform their job. Often, users with object-level access are given access to row and column values that are beyond what their business task requires because that object-level security provides an all-or-nothing solution. For example, object-level controls allow a manager to access data about all employees. Most security policies limit a manager to accessing data only for the employees that they manage.",
      "formatting": null,
      "hyperlink": null
    },
    {
      "self_ref": "#/texts/72",
      "parent": {
        "cref": "#/body"
      },
      "children": [],
      "content_layer": "body",
      "label": "section_header",
      "prov": [
        {
          "page_no": 7,
          "bbox": {
            "l": 64.800003,
            "t": 618.66528,
            "r": 301.46902,
            "b": 606.67725,
            "coord_origin": "BOTTOMLEFT"
          },
          "charspan": [
            0,
            37
          ]
        }
      ],
      "orig": "1.3.1 Existing row and column control",
      "text": "1.3.1 Existing row and column control",
      "formatting": null,
      "hyperlink": null,
      "level": 1
    },
    {
      "self_ref": "#/texts/73",
      "parent": {
        "cref": "#/body"
      },
      "children": [],
      "content_layer": "body",
      "label": "text",
      "prov": [
        {
          "page_no": 7,
          "bbox": {
            "l": 136.79999,
            "t": 592.51129,
            "r": 541.56738,
            "b": 535.29901,
            "coord_origin": "BOTTOMLEFT"
          },
          "charspan": [
            0,
            377
          ]
        }
      ],
      "orig": "Some IBM i clients have tried augmenting the all-or-nothing object-level security with SQL views (or logical files) and application logic, as shown in Figure 1-2. However, application-based logic is easy to bypass with all of the different data access interfaces that are provided by the IBM i operating system, such as Open Database Connectivity (ODBC) and System i Navigator.",
      "text": "Some IBM i clients have tried augmenting the all-or-nothing object-level security with SQL views (or logical files) and application logic, as shown in Figure 1-2. However, application-based logic is easy to bypass with all of the different data access interfaces that are provided by the IBM i operating system, such as Open Database Connectivity (ODBC) and System i Navigator.",
      "formatting": null,
      "hyperlink": null
    },
    {
      "self_ref": "#/texts/74",
      "parent": {
        "cref": "#/body"
      },
      "children": [],
      "content_layer": "body",
      "label": "text",
      "prov": [
        {
          "page_no": 7,
          "bbox": {
            "l": 136.79999,
            "t": 522.49243,
            "r": 547.4408,
            "b": 477.27997,
            "coord_origin": "BOTTOMLEFT"
          },
          "charspan": [
            0,
            340
          ]
        }
      ],
      "orig": "Using SQL views to limit access to a subset of the data in a table also has its own set of challenges. First, there is the complexity of managing all of the SQL view objects that are used for securing data access. Second, scaling a view-based security solution can be difficult as the amount of data grows and the number of users increases.",
      "text": "Using SQL views to limit access to a subset of the data in a table also has its own set of challenges. First, there is the complexity of managing all of the SQL view objects that are used for securing data access. Second, scaling a view-based security solution can be difficult as the amount of data grows and the number of users increases.",
      "formatting": null,
      "hyperlink": null
    },
    {
      "self_ref": "#/texts/75",
      "parent": {
        "cref": "#/body"
      },
      "children": [],
      "content_layer": "body",
      "label": "text",
      "prov": [
        {
          "page_no": 7,
          "bbox": {
            "l": 136.79999,
            "t": 464.47339,
            "r": 547.23267,
            "b": 431.26077,
            "coord_origin": "BOTTOMLEFT"
          },
          "charspan": [
            0,
            247
          ]
        }
      ],
      "orig": "Even if you are willing to live with these performance and management issues, a user with *ALLOBJ access still can directly access all of the data in the underlying DB2 table and easily bypass the security controls that are built into an SQL view.",
      "text": "Even if you are willing to live with these performance and management issues, a user with *ALLOBJ access still can directly access all of the data in the underlying DB2 table and easily bypass the security controls that are built into an SQL view.",
      "formatting": null,
      "hyperlink": null
    },
    {
      "self_ref": "#/texts/76",
      "parent": {
        "cref": "#/pictures/8"
      },
      "children": [],
      "content_layer": "body",
      "label": "caption",
      "prov": [
        {
          "page_no": 7,
          "bbox": {
            "l": 136.8,
            "t": 100.18200000000002,
            "r": 316.44727,
            "b": 91.85700199999997,
            "coord_origin": "BOTTOMLEFT"
          },
          "charspan": [
            0,
            43
          ]
        }
      ],
      "orig": "Figure 1-2 Existing row and column controls",
      "text": "Figure 1-2 Existing row and column controls",
      "formatting": null,
      "hyperlink": null
    },
    {
      "self_ref": "#/texts/77",
      "parent": {
        "cref": "#/pictures/8"
      },
      "children": [],
      "content_layer": "body",
      "label": "text",
      "prov": [
        {
          "page_no": 7,
          "bbox": {
            "l": 180.95911,
            "t": 408.54388,
            "r": 209.08017,
            "b": 402.9216,
            "coord_origin": "BOTTOMLEFT"
          },
          "charspan": [
            0,
            9
          ]
        }
      ],
      "orig": "User with",
      "text": "User with",
      "formatting": null,
      "hyperlink": null
    },
    {
      "self_ref": "#/texts/78",
      "parent": {
        "cref": "#/pictures/8"
      },
      "children": [],
      "content_layer": "body",
      "label": "text",
      "prov": [
        {
          "page_no": 7,
          "bbox": {
            "l": 170.00624,
            "t": 401.04749,
            "r": 220.10355,
            "b": 395.42519999999996,
            "coord_origin": "BOTTOMLEFT"
          },
          "charspan": [
            0,
            14
          ]
        }
      ],
      "orig": "*ALLOBJ access",
      "text": "*ALLOBJ access",
      "formatting": null,
      "hyperlink": null
    },
    {
      "self_ref": "#/texts/79",
      "parent": {
        "cref": "#/body"
      },
      "children": [],
      "content_layer": "furniture",
      "label": "page_footer",
      "prov": [
        {
          "page_no": 7,
          "bbox": {
            "l": 64.800003,
            "t": 37.151279000000045,
            "r": 72.821999,
            "b": 27.938279999999963,
            "coord_origin": "BOTTOMLEFT"
          },
          "charspan": [
            0,
            1
          ]
        }
      ],
      "orig": "4",
      "text": "4",
      "formatting": null,
      "hyperlink": null
    },
    {
      "self_ref": "#/texts/80",
      "parent": {
        "cref": "#/body"
      },
      "children": [],
      "content_layer": "furniture",
      "label": "page_footer",
      "prov": [
        {
          "page_no": 7,
          "bbox": {
            "l": 87.840302,
            "t": 36.461997999999994,
            "r": 328.72537,
            "b": 28.136998999999946,
            "coord_origin": "BOTTOMLEFT"
          },
          "charspan": [
            0,
            54
          ]
        }
      ],
      "orig": "Row and Column Access Control Support in IBM DB2 for i",
      "text": "Row and Column Access Control Support in IBM DB2 for i",
      "formatting": null,
      "hyperlink": null
    },
    {
      "self_ref": "#/texts/81",
      "parent": {
        "cref": "#/body"
      },
      "children": [],
      "content_layer": "body",
      "label": "section_header",
      "prov": [
        {
          "page_no": 8,
          "bbox": {
            "l": 64.800003,
            "t": 720.66528,
            "r": 335.49551,
            "b": 708.67725,
            "coord_origin": "BOTTOMLEFT"
          },
          "charspan": [
            0,
            38
          ]
        }
      ],
      "orig": "2.1.6 Change Function Usage CL command",
      "text": "2.1.6 Change Function Usage CL command",
      "formatting": null,
      "hyperlink": null,
      "level": 1
    },
    {
      "self_ref": "#/texts/82",
      "parent": {
        "cref": "#/body"
      },
      "children": [],
      "content_layer": "body",
      "label": "text",
      "prov": [
        {
          "page_no": 8,
          "bbox": {
            "l": 136.8,
            "t": 694.51129,
            "r": 547.28442,
            "b": 685.2982799999999,
            "coord_origin": "BOTTOMLEFT"
          },
          "charspan": [
            0,
            90
          ]
        }
      ],
      "orig": "The following CL commands can be used to work with, display, or change function usage IDs:",
      "text": "The following CL commands can be used to work with, display, or change function usage IDs:",
      "formatting": null,
      "hyperlink": null
    },
    {
      "self_ref": "#/texts/83",
      "parent": {
        "cref": "#/groups/5"
      },
      "children": [],
      "content_layer": "body",
      "label": "list_item",
      "prov": [
        {
          "page_no": 8,
          "bbox": {
            "l": 136.8,
            "t": 677.47174,
            "r": 301.51749,
            "b": 668.25873,
            "coord_origin": "BOTTOMLEFT"
          },
          "charspan": [
            0,
            49
          ]
        }
      ],
      "orig": "GLYPH<SM590000> Work Function Usage ( WRKFCNUSG )",
      "text": "GLYPH<SM590000> Work Function Usage ( WRKFCNUSG )",
      "formatting": null,
      "hyperlink": null,
      "enumerated": false,
      "marker": ""
    },
    {
      "self_ref": "#/texts/84",
      "parent": {
        "cref": "#/groups/5"
      },
      "children": [],
      "content_layer": "body",
      "label": "list_item",
      "prov": [
        {
          "page_no": 8,
          "bbox": {
            "l": 136.80099,
            "t": 665.47192,
            "r": 313.39777,
            "b": 656.25891,
            "coord_origin": "BOTTOMLEFT"
          },
          "charspan": [
            0,
            51
          ]
        }
      ],
      "orig": "GLYPH<SM590000> Change Function Usage ( CHGFCNUSG )",
      "text": "GLYPH<SM590000> Change Function Usage ( CHGFCNUSG )",
      "formatting": null,
      "hyperlink": null,
      "enumerated": false,
      "marker": ""
    },
    {
      "self_ref": "#/texts/85",
      "parent": {
        "cref": "#/groups/5"
      },
      "children": [],
      "content_layer": "body",
      "label": "list_item",
      "prov": [
        {
          "page_no": 8,
          "bbox": {
            "l": 136.80098,
            "t": 653.47211,
            "r": 310.81711,
            "b": 644.25909,
            "coord_origin": "BOTTOMLEFT"
          },
          "charspan": [
            0,
            52
          ]
        }
      ],
      "orig": "GLYPH<SM590000> Display Function Usage ( DSPFCNUSG )",
      "text": "GLYPH<SM590000> Display Function Usage ( DSPFCNUSG )",
      "formatting": null,
      "hyperlink": null,
      "enumerated": false,
      "marker": ""
    },
    {
      "self_ref": "#/texts/86",
      "parent": {
        "cref": "#/body"
      },
      "children": [],
      "content_layer": "body",
      "label": "text",
      "prov": [
        {
          "page_no": 8,
          "bbox": {
            "l": 136.79997,
            "t": 631.51233,
            "r": 512.53802,
            "b": 610.2995,
            "coord_origin": "BOTTOMLEFT"
          },
          "charspan": [
            0,
            126
          ]
        }
      ],
      "orig": "For example, the following CHGFCNUSG command shows granting authorization to user HBEDOYA to administer and manage RCAC rules:",
      "text": "For example, the following CHGFCNUSG command shows granting authorization to user HBEDOYA to administer and manage RCAC rules:",
      "formatting": null,
      "hyperlink": null
    },
    {
      "self_ref": "#/texts/87",
      "parent": {
        "cref": "#/body"
      },
      "children": [],
      "content_layer": "body",
      "label": "text",
      "prov": [
        {
          "page_no": 8,
          "bbox": {
            "l": 136.80096,
            "t": 602.32355,
            "r": 441.59686,
            "b": 593.54877,
            "coord_origin": "BOTTOMLEFT"
          },
          "charspan": [
            0,
            61
          ]
        }
      ],
      "orig": "CHGFCNUSG FCNID(QIBM_DB_SECADM) USER(HBEDOYA) USAGE(*ALLOWED)",
      "text": "CHGFCNUSG FCNID(QIBM_DB_SECADM) USER(HBEDOYA) USAGE(*ALLOWED)",
      "formatting": null,
      "hyperlink": null
    },
    {
      "self_ref": "#/texts/88",
      "parent": {
        "cref": "#/body"
      },
      "children": [],
      "content_layer": "body",
      "label": "section_header",
      "prov": [
        {
          "page_no": 8,
          "bbox": {
            "l": 64.800003,
            "t": 572.64532,
            "r": 544.47546,
            "b": 560.65729,
            "coord_origin": "BOTTOMLEFT"
          },
          "charspan": [
            0,
            72
          ]
        }
      ],
      "orig": "2.1.7 Verifying function usage IDs for RCAC with the FUNCTION_USAGE view",
      "text": "2.1.7 Verifying function usage IDs for RCAC with the FUNCTION_USAGE view",
      "formatting": null,
      "hyperlink": null,
      "level": 1
    },
    {
      "self_ref": "#/texts/89",
      "parent": {
        "cref": "#/body"
      },
      "children": [],
      "content_layer": "body",
      "label": "text",
      "prov": [
        {
          "page_no": 8,
          "bbox": {
            "l": 136.8,
            "t": 546.49133,
            "r": 519.51794,
            "b": 525.2785,
            "coord_origin": "BOTTOMLEFT"
          },
          "charspan": [
            0,
            130
          ]
        }
      ],
      "orig": "The FUNCTION_USAGE view contains function usage configuration details. Table 2-1 describes the columns in the FUNCTION_USAGE view.",
      "text": "The FUNCTION_USAGE view contains function usage configuration details. Table 2-1 describes the columns in the FUNCTION_USAGE view.",
      "formatting": null,
      "hyperlink": null
    },
    {
      "self_ref": "#/texts/90",
      "parent": {
        "cref": "#/tables/1"
      },
      "children": [],
      "content_layer": "body",
      "label": "caption",
      "prov": [
        {
          "page_no": 8,
          "bbox": {
            "l": 136.8,
            "t": 512.44202,
            "r": 283.96805,
            "b": 504.11699999999996,
            "coord_origin": "BOTTOMLEFT"
          },
          "charspan": [
            0,
            29
          ]
        }
      ],
      "orig": "Table 2-1 FUNCTION_USAGE view",
      "text": "Table 2-1 FUNCTION_USAGE view",
      "formatting": null,
      "hyperlink": null
    },
    {
      "self_ref": "#/texts/91",
      "parent": {
        "cref": "#/body"
      },
      "children": [],
      "content_layer": "body",
      "label": "text",
      "prov": [
        {
          "page_no": 8,
          "bbox": {
            "l": 136.8,
            "t": 339.49127000000004,
            "r": 547.2804,
            "b": 318.27847,
            "coord_origin": "BOTTOMLEFT"
          },
          "charspan": [
            0,
            112
          ]
        }
      ],
      "orig": "To discover who has authorization to define and manage RCAC, you can use the query that is shown in Example 2-1.",
      "text": "To discover who has authorization to define and manage RCAC, you can use the query that is shown in Example 2-1.",
      "formatting": null,
      "hyperlink": null
    },
    {
      "self_ref": "#/texts/92",
      "parent": {
        "cref": "#/body"
      },
      "children": [],
      "content_layer": "body",
      "label": "caption",
      "prov": [
        {
          "page_no": 8,
          "bbox": {
            "l": 136.8,
            "t": 305.44202,
            "r": 462.35419,
            "b": 297.117,
            "coord_origin": "BOTTOMLEFT"
          },
          "charspan": [
            0,
            74
          ]
        }
      ],
      "orig": "Example 2-1 Query to determine who has authority to define and manage RCAC",
      "text": "Example 2-1 Query to determine who has authority to define and manage RCAC",
      "formatting": null,
      "hyperlink": null
    },
    {
      "self_ref": "#/texts/93",
      "parent": {
        "cref": "#/groups/6"
      },
      "children": [],
      "content_layer": "body",
      "label": "text",
      "prov": [
        {
          "page_no": 8,
          "bbox": {
            "l": 136.8,
            "t": 288.34198,
            "r": 171.26956,
            "b": 279.56719999999996,
            "coord_origin": "BOTTOMLEFT"
          },
          "charspan": [
            0,
            6
          ]
        }
      ],
      "orig": "SELECT",
      "text": "SELECT",
      "formatting": null,
      "hyperlink": null
    },
    {
      "self_ref": "#/texts/94",
      "parent": {
        "cref": "#/groups/6"
      },
      "children": [],
      "content_layer": "body",
      "label": "text",
      "prov": [
        {
          "page_no": 8,
          "bbox": {
            "l": 182.75941,
            "t": 288.34198,
            "r": 251.69853,
            "b": 279.56719999999996,
            "coord_origin": "BOTTOMLEFT"
          },
          "charspan": [
            0,
            12
          ]
        }
      ],
      "orig": "function_id,",
      "text": "function_id,",
      "formatting": null,
      "hyperlink": null
    },
    {
      "self_ref": "#/texts/95",
      "parent": {
        "cref": "#/groups/6"
      },
      "children": [],
      "content_layer": "body",
      "label": "text",
      "prov": [
        {
          "page_no": 8,
          "bbox": {
            "l": 166.78244,
            "t": 276.3421599999999,
            "r": 241.73852999999997,
            "b": 267.56737999999996,
            "coord_origin": "BOTTOMLEFT"
          },
          "charspan": [
            0,
            10
          ]
        }
      ],
      "orig": "user_name,",
      "text": "user_name,",
      "formatting": null,
      "hyperlink": null
    },
    {
      "self_ref": "#/texts/96",
      "parent": {
        "cref": "#/groups/6"
      },
      "children": [],
      "content_layer": "body",
      "label": "text",
      "prov": [
        {
          "page_no": 8,
          "bbox": {
            "l": 170.75961,
            "t": 264.34235,
            "r": 221.69901999999996,
            "b": 255.56758000000002,
            "coord_origin": "BOTTOMLEFT"
          },
          "charspan": [
            0,
            6
          ]
        }
      ],
      "orig": "usage,",
      "text": "usage,",
      "formatting": null,
      "hyperlink": null
    },
    {
      "self_ref": "#/texts/97",
      "parent": {
        "cref": "#/groups/6"
      },
      "children": [],
      "content_layer": "body",
      "label": "text",
      "prov": [
        {
          "page_no": 8,
          "bbox": {
            "l": 167.53809,
            "t": 252.34253,
            "r": 236.69878,
            "b": 243.56777999999997,
            "coord_origin": "BOTTOMLEFT"
          },
          "charspan": [
            0,
            9
          ]
        }
      ],
      "orig": "user_type",
      "text": "user_type",
      "formatting": null,
      "hyperlink": null
    },
    {
      "self_ref": "#/texts/98",
      "parent": {
        "cref": "#/groups/6"
      },
      "children": [],
      "content_layer": "body",
      "label": "text",
      "prov": [
        {
          "page_no": 8,
          "bbox": {
            "l": 136.8,
            "t": 240.34272999999996,
            "r": 160.59396,
            "b": 231.56798000000003,
            "coord_origin": "BOTTOMLEFT"
          },
          "charspan": [
            0,
            4
          ]
        }
      ],
      "orig": "FROM",
      "text": "FROM",
      "formatting": null,
      "hyperlink": null
    },
    {
      "self_ref": "#/texts/99",
      "parent": {
        "cref": "#/groups/6"
      },
      "children": [],
      "content_layer": "body",
      "label": "text",
      "prov": [
        {
          "page_no": 8,
          "bbox": {
            "l": 178.43944,
            "t": 240.34272999999996,
            "r": 261.71829,
            "b": 231.56798000000003,
            "coord_origin": "BOTTOMLEFT"
          },
          "charspan": [
            0,
            14
          ]
        }
      ],
      "orig": "function_usage",
      "text": "function_usage",
      "formatting": null,
      "hyperlink": null
    },
    {
      "self_ref": "#/texts/100",
      "parent": {
        "cref": "#/groups/6"
      },
      "children": [],
      "content_layer": "body",
      "label": "text",
      "prov": [
        {
          "page_no": 8,
          "bbox": {
            "l": 136.8,
            "t": 228.34293000000002,
            "r": 162.44176,
            "b": 219.56817999999998,
            "coord_origin": "BOTTOMLEFT"
          },
          "charspan": [
            0,
            5
          ]
        }
      ],
      "orig": "WHERE",
      "text": "WHERE",
      "formatting": null,
      "hyperlink": null
    },
    {
      "self_ref": "#/texts/101",
      "parent": {
        "cref": "#/groups/6"
      },
      "children": [],
      "content_layer": "body",
      "label": "text",
      "prov": [
        {
          "page_no": 8,
          "bbox": {
            "l": 177.8268,
            "t": 228.34293000000002,
            "r": 331.67731,
            "b": 219.56817999999998,
            "coord_origin": "BOTTOMLEFT"
          },
          "charspan": [
            0,
            28
          ]
        }
      ],
      "orig": "function_id=\u2019QIBM_DB_SECADM\u2019",
      "text": "function_id=\u2019QIBM_DB_SECADM\u2019",
      "formatting": null,
      "hyperlink": null
    },
    {
      "self_ref": "#/texts/102",
      "parent": {
        "cref": "#/groups/6"
      },
      "children": [],
      "content_layer": "body",
      "label": "text",
      "prov": [
        {
          "page_no": 8,
          "bbox": {
            "l": 136.8,
            "t": 216.34312,
            "r": 178.77542,
            "b": 207.56836999999996,
            "coord_origin": "BOTTOMLEFT"
          },
          "charspan": [
            0,
            8
          ]
        }
      ],
      "orig": "ORDER BY",
      "text": "ORDER BY",
      "formatting": null,
      "hyperlink": null
    },
    {
      "self_ref": "#/texts/103",
      "parent": {
        "cref": "#/groups/6"
      },
      "children": [],
      "content_layer": "body",
      "label": "text",
      "prov": [
        {
          "page_no": 8,
          "bbox": {
            "l": 189.26929,
            "t": 216.34312,
            "r": 241.73856,
            "b": 207.56836999999996,
            "coord_origin": "BOTTOMLEFT"
          },
          "charspan": [
            0,
            10
          ]
        }
      ],
      "orig": "user_name;",
      "text": "user_name;",
      "formatting": null,
      "hyperlink": null
    },
    {
      "self_ref": "#/texts/104",
      "parent": {
        "cref": "#/body"
      },
      "children": [],
      "content_layer": "body",
      "label": "section_header",
      "prov": [
        {
          "page_no": 8,
          "bbox": {
            "l": 64.800003,
            "t": 171.77936999999997,
            "r": 249.59605000000002,
            "b": 157.01637000000005,
            "coord_origin": "BOTTOMLEFT"
          },
          "charspan": [
            0,
            24
          ]
        }
      ],
      "orig": "2.2 Separation of duties",
      "text": "2.2 Separation of duties",
      "formatting": null,
      "hyperlink": null,
      "level": 1
    },
    {
      "self_ref": "#/texts/105",
      "parent": {
        "cref": "#/body"
      },
      "children": [],
      "content_layer": "body",
      "label": "text",
      "prov": [
        {
          "page_no": 8,
          "bbox": {
            "l": 136.8,
            "t": 139.45128,
            "r": 547.22345,
            "b": 82.23904400000004,
            "coord_origin": "BOTTOMLEFT"
          },
          "charspan": [
            0,
            463
          ]
        }
      ],
      "orig": "Separation of duties helps businesses comply with industry regulations or organizational requirements and simplifies the management of authorities. Separation of duties is commonly used to prevent fraudulent activities or errors by a single person. It provides the ability for administrative functions to be divided across individuals without overlapping responsibilities, so that one user does not possess unlimited authority, such as with the *ALLOBJ authority.",
      "text": "Separation of duties helps businesses comply with industry regulations or organizational requirements and simplifies the management of authorities. Separation of duties is commonly used to prevent fraudulent activities or errors by a single person. It provides the ability for administrative functions to be divided across individuals without overlapping responsibilities, so that one user does not possess unlimited authority, such as with the *ALLOBJ authority.",
      "formatting": null,
      "hyperlink": null
    },
    {
      "self_ref": "#/texts/106",
      "parent": {
        "cref": "#/body"
      },
      "children": [],
      "content_layer": "furniture",
      "label": "page_footer",
      "prov": [
        {
          "page_no": 8,
          "bbox": {
            "l": 64.800003,
            "t": 37.151279000000045,
            "r": 78.402,
            "b": 27.938279999999963,
            "coord_origin": "BOTTOMLEFT"
          },
          "charspan": [
            0,
            2
          ]
        }
      ],
      "orig": "10",
      "text": "10",
      "formatting": null,
      "hyperlink": null
    },
    {
      "self_ref": "#/texts/107",
      "parent": {
        "cref": "#/body"
      },
      "children": [],
      "content_layer": "furniture",
      "label": "page_footer",
      "prov": [
        {
          "page_no": 8,
          "bbox": {
            "l": 93.420303,
            "t": 36.461997999999994,
            "r": 334.42142,
            "b": 28.136998999999946,
            "coord_origin": "BOTTOMLEFT"
          },
          "charspan": [
            0,
            54
          ]
        }
      ],
      "orig": "Row and Column Access Control Support in IBM DB2 for i",
      "text": "Row and Column Access Control Support in IBM DB2 for i",
      "formatting": null,
      "hyperlink": null
    },
    {
      "self_ref": "#/texts/108",
      "parent": {
        "cref": "#/body"
      },
      "children": [],
      "content_layer": "body",
      "label": "text",
      "prov": [
        {
          "page_no": 9,
          "bbox": {
            "l": 136.79959,
            "t": 720.49097,
            "r": 542.69434,
            "b": 651.27887,
            "coord_origin": "BOTTOMLEFT"
          },
          "charspan": [
            0,
            516
          ]
        }
      ],
      "orig": "For example, assume that a business has assigned the duty to manage security on IBM i to Theresa. Before release IBM i 7.2, to grant privileges, Theresa had to have the same privileges Theresa was granting to others. Therefore, to grant *USE privileges to the PAYROLL table, Theresa had to have *OBJMGT and *USE authority (or a higher level of authority, such as *ALLOBJ). This requirement allowed Theresa to access the data in the PAYROLL table even though Theresa's job description was only to manage its security.",
      "text": "For example, assume that a business has assigned the duty to manage security on IBM i to Theresa. Before release IBM i 7.2, to grant privileges, Theresa had to have the same privileges Theresa was granting to others. Therefore, to grant *USE privileges to the PAYROLL table, Theresa had to have *OBJMGT and *USE authority (or a higher level of authority, such as *ALLOBJ). This requirement allowed Theresa to access the data in the PAYROLL table even though Theresa's job description was only to manage its security.",
      "formatting": null,
      "hyperlink": null
    },
    {
      "self_ref": "#/texts/109",
      "parent": {
        "cref": "#/body"
      },
      "children": [],
      "content_layer": "body",
      "label": "text",
      "prov": [
        {
          "page_no": 9,
          "bbox": {
            "l": 136.79959,
            "t": 638.47229,
            "r": 547.30396,
            "b": 593.25983,
            "coord_origin": "BOTTOMLEFT"
          },
          "charspan": [
            0,
            285
          ]
        }
      ],
      "orig": "In IBM i 7.2, the QIBM_DB_SECADM function usage grants authorities, revokes authorities, changes ownership, or changes the primary group without giving access to the object or, in the case of a database table, to the data that is in the table or allowing other operations on the table.",
      "text": "In IBM i 7.2, the QIBM_DB_SECADM function usage grants authorities, revokes authorities, changes ownership, or changes the primary group without giving access to the object or, in the case of a database table, to the data that is in the table or allowing other operations on the table.",
      "formatting": null,
      "hyperlink": null
    },
    {
      "self_ref": "#/texts/110",
      "parent": {
        "cref": "#/body"
      },
      "children": [],
      "content_layer": "body",
      "label": "text",
      "prov": [
        {
          "page_no": 9,
          "bbox": {
            "l": 136.79959,
            "t": 580.51306,
            "r": 538.65076,
            "b": 559.30023,
            "coord_origin": "BOTTOMLEFT"
          },
          "charspan": [
            0,
            129
          ]
        }
      ],
      "orig": "QIBM_DB_SECADM function usage can be granted only by a user with *SECADM special authority and can be given to a user or a group.",
      "text": "QIBM_DB_SECADM function usage can be granted only by a user with *SECADM special authority and can be given to a user or a group.",
      "formatting": null,
      "hyperlink": null
    },
    {
      "self_ref": "#/texts/111",
      "parent": {
        "cref": "#/body"
      },
      "children": [],
      "content_layer": "body",
      "label": "text",
      "prov": [
        {
          "page_no": 9,
          "bbox": {
            "l": 136.79959,
            "t": 546.49365,
            "r": 545.79602,
            "b": 513.28101,
            "coord_origin": "BOTTOMLEFT"
          },
          "charspan": [
            0,
            204
          ]
        }
      ],
      "orig": "QIBM_DB_SECADM also is responsible for administering RCAC, which restricts which rows a user is allowed to access in a table and whether a user is allowed to see information in certain columns of a table.",
      "text": "QIBM_DB_SECADM also is responsible for administering RCAC, which restricts which rows a user is allowed to access in a table and whether a user is allowed to see information in certain columns of a table.",
      "formatting": null,
      "hyperlink": null
    },
    {
      "self_ref": "#/texts/112",
      "parent": {
        "cref": "#/body"
      },
      "children": [],
      "content_layer": "body",
      "label": "text",
      "prov": [
        {
          "page_no": 9,
          "bbox": {
            "l": 136.79959,
            "t": 500.47443,
            "r": 539.80713,
            "b": 455.26199,
            "coord_origin": "BOTTOMLEFT"
          },
          "charspan": [
            0,
            285
          ]
        }
      ],
      "orig": "A preferred practice is that the RCAC administrator has the QIBM_DB_SECADM function usage ID, but absolutely no other data privileges. The result is that the RCAC administrator can deploy and maintain the RCAC constructs, but cannot grant themselves unauthorized access to data itself.",
      "text": "A preferred practice is that the RCAC administrator has the QIBM_DB_SECADM function usage ID, but absolutely no other data privileges. The result is that the RCAC administrator can deploy and maintain the RCAC constructs, but cannot grant themselves unauthorized access to data itself.",
      "formatting": null,
      "hyperlink": null
    },
    {
      "self_ref": "#/texts/113",
      "parent": {
        "cref": "#/body"
      },
      "children": [],
      "content_layer": "body",
      "label": "text",
      "prov": [
        {
          "page_no": 9,
          "bbox": {
            "l": 136.79959,
            "t": 442.51517,
            "r": 543.06714,
            "b": 421.30236999999994,
            "coord_origin": "BOTTOMLEFT"
          },
          "charspan": [
            0,
            136
          ]
        }
      ],
      "orig": "Table 2-2 shows a comparison of the different function usage IDs and *JOBCTL authority to the different CL commands and DB2 for i tools.",
      "text": "Table 2-2 shows a comparison of the different function usage IDs and *JOBCTL authority to the different CL commands and DB2 for i tools.",
      "formatting": null,
      "hyperlink": null
    },
    {
      "self_ref": "#/texts/114",
      "parent": {
        "cref": "#/tables/2"
      },
      "children": [],
      "content_layer": "body",
      "label": "caption",
      "prov": [
        {
          "page_no": 9,
          "bbox": {
            "l": 64.800003,
            "t": 408.4620100000001,
            "r": 391.75464,
            "b": 400.13699,
            "coord_origin": "BOTTOMLEFT"
          },
          "charspan": [
            0,
            78
          ]
        }
      ],
      "orig": "Table 2-2 Comparison of the different function usage IDs and *JOBCTL authority",
      "text": "Table 2-2 Comparison of the different function usage IDs and *JOBCTL authority",
      "formatting": null,
      "hyperlink": null
    },
    {
      "self_ref": "#/texts/115",
      "parent": {
        "cref": "#/body"
      },
      "children": [],
      "content_layer": "furniture",
      "label": "page_footer",
      "prov": [
        {
          "page_no": 9,
          "bbox": {
            "l": 355.32001,
            "t": 36.461997999999994,
            "r": 523.54071,
            "b": 28.136998999999946,
            "coord_origin": "BOTTOMLEFT"
          },
          "charspan": [
            0,
            41
          ]
        }
      ],
      "orig": "Chapter 2. Roles and separation of duties",
      "text": "Chapter 2. Roles and separation of duties",
      "formatting": null,
      "hyperlink": null
    },
    {
      "self_ref": "#/texts/116",
      "parent": {
        "cref": "#/body"
      },
      "children": [],
      "content_layer": "furniture",
      "label": "page_footer",
      "prov": [
        {
          "page_no": 9,
          "bbox": {
            "l": 536.09998,
            "t": 37.151279000000045,
            "r": 547.25916,
            "b": 27.938279999999963,
            "coord_origin": "BOTTOMLEFT"
          },
          "charspan": [
            0,
            2
          ]
        }
      ],
      "orig": "11",
      "text": "11",
      "formatting": null,
      "hyperlink": null
    },
    {
      "self_ref": "#/texts/117",
      "parent": {
        "cref": "#/body"
      },
      "children": [],
      "content_layer": "body",
      "label": "caption",
      "prov": [
        {
          "page_no": 10,
          "bbox": {
            "l": 136.79956,
            "t": 720.49097,
            "r": 528.73059,
            "b": 699.27814,
            "coord_origin": "BOTTOMLEFT"
          },
          "charspan": [
            0,
            135
          ]
        }
      ],
      "orig": "The SQL CREATE PERMISSION statement that is shown in Figure 3-1 is used to define and initially enable or disable the row access rules.",
      "text": "The SQL CREATE PERMISSION statement that is shown in Figure 3-1 is used to define and initially enable or disable the row access rules.",
      "formatting": null,
      "hyperlink": null
    },
    {
      "self_ref": "#/texts/118",
      "parent": {
        "cref": "#/pictures/9"
      },
      "children": [],
      "content_layer": "body",
      "label": "caption",
      "prov": [
        {
          "page_no": 10,
          "bbox": {
            "l": 136.8,
            "t": 377.862,
            "r": 341.97659,
            "b": 369.53699,
            "coord_origin": "BOTTOMLEFT"
          },
          "charspan": [
            0,
            42
          ]
        }
      ],
      "orig": "Figure 3-1 CREATE PERMISSION SQL statement",
      "text": "Figure 3-1 CREATE PERMISSION SQL statement",
      "formatting": null,
      "hyperlink": null
    },
    {
      "self_ref": "#/texts/119",
      "parent": {
        "cref": "#/pictures/9"
      },
      "children": [],
      "content_layer": "body",
      "label": "text",
      "prov": [
        {
          "page_no": 10,
          "bbox": {
            "l": 148.1337,
            "t": 652.32031,
            "r": 246.7961,
            "b": 642.49017,
            "coord_origin": "BOTTOMLEFT"
          },
          "charspan": [
            0,
            17
          ]
        }
      ],
      "orig": "CREATE PERMISSION",
      "text": "CREATE PERMISSION",
      "formatting": null,
      "hyperlink": null
    },
    {
      "self_ref": "#/texts/120",
      "parent": {
        "cref": "#/pictures/9"
      },
      "children": [],
      "content_layer": "body",
      "label": "text",
      "prov": [
        {
          "page_no": 10,
          "bbox": {
            "l": 251.86685,
            "t": 652.32031,
            "r": 257.58578,
            "b": 642.50165,
            "coord_origin": "BOTTOMLEFT"
          },
          "charspan": [
            0,
            1
          ]
        }
      ],
      "orig": "<",
      "text": "<",
      "formatting": null,
      "hyperlink": null
    },
    {
      "self_ref": "#/texts/121",
      "parent": {
        "cref": "#/pictures/9"
      },
      "children": [],
      "content_layer": "body",
      "label": "text",
      "prov": [
        {
          "page_no": 10,
          "bbox": {
            "l": 257.59152,
            "t": 652.32031,
            "r": 336.99741,
            "b": 642.49017,
            "coord_origin": "BOTTOMLEFT"
          },
          "charspan": [
            0,
            15
          ]
        }
      ],
      "orig": "permission name",
      "text": "permission name",
      "formatting": null,
      "hyperlink": null
    },
    {
      "self_ref": "#/texts/122",
      "parent": {
        "cref": "#/pictures/9"
      },
      "children": [],
      "content_layer": "body",
      "label": "text",
      "prov": [
        {
          "page_no": 10,
          "bbox": {
            "l": 337.01233,
            "t": 652.32031,
            "r": 342.73126,
            "b": 642.50165,
            "coord_origin": "BOTTOMLEFT"
          },
          "charspan": [
            0,
            1
          ]
        }
      ],
      "orig": ">",
      "text": ">",
      "formatting": null,
      "hyperlink": null
    },
    {
      "self_ref": "#/texts/123",
      "parent": {
        "cref": "#/pictures/9"
      },
      "children": [],
      "content_layer": "body",
      "label": "text",
      "prov": [
        {
          "page_no": 10,
          "bbox": {
            "l": 346.56491,
            "t": 670.53748,
            "r": 530.74371,
            "b": 662.66492,
            "coord_origin": "BOTTOMLEFT"
          },
          "charspan": [
            0,
            47
          ]
        }
      ],
      "orig": "Names the row permission for row access control",
      "text": "Names the row permission for row access control",
      "formatting": null,
      "hyperlink": null
    },
    {
      "self_ref": "#/texts/124",
      "parent": {
        "cref": "#/pictures/9"
      },
      "children": [],
      "content_layer": "body",
      "label": "text",
      "prov": [
        {
          "page_no": 10,
          "bbox": {
            "l": 148.1337,
            "t": 610.93744,
            "r": 163.45079,
            "b": 601.1073,
            "coord_origin": "BOTTOMLEFT"
          },
          "charspan": [
            0,
            2
          ]
        }
      ],
      "orig": "ON",
      "text": "ON",
      "formatting": null,
      "hyperlink": null
    },
    {
      "self_ref": "#/texts/125",
      "parent": {
        "cref": "#/pictures/9"
      },
      "children": [],
      "content_layer": "body",
      "label": "text",
      "prov": [
        {
          "page_no": 10,
          "bbox": {
            "l": 168.58405,
            "t": 610.93744,
            "r": 174.30298,
            "b": 601.11877,
            "coord_origin": "BOTTOMLEFT"
          },
          "charspan": [
            0,
            1
          ]
        }
      ],
      "orig": "<",
      "text": "<",
      "formatting": null,
      "hyperlink": null
    },
    {
      "self_ref": "#/texts/126",
      "parent": {
        "cref": "#/pictures/9"
      },
      "children": [],
      "content_layer": "body",
      "label": "text",
      "prov": [
        {
          "page_no": 10,
          "bbox": {
            "l": 174.30872,
            "t": 610.93744,
            "r": 226.86777,
            "b": 601.1073,
            "coord_origin": "BOTTOMLEFT"
          },
          "charspan": [
            0,
            10
          ]
        }
      ],
      "orig": "table name",
      "text": "table name",
      "formatting": null,
      "hyperlink": null
    },
    {
      "self_ref": "#/texts/127",
      "parent": {
        "cref": "#/pictures/9"
      },
      "children": [],
      "content_layer": "body",
      "label": "text",
      "prov": [
        {
          "page_no": 10,
          "bbox": {
            "l": 226.86548000000002,
            "t": 610.93744,
            "r": 232.58441,
            "b": 601.11877,
            "coord_origin": "BOTTOMLEFT"
          },
          "charspan": [
            0,
            1
          ]
        }
      ],
      "orig": ">",
      "text": ">",
      "formatting": null,
      "hyperlink": null
    },
    {
      "self_ref": "#/texts/128",
      "parent": {
        "cref": "#/pictures/9"
      },
      "children": [],
      "content_layer": "body",
      "label": "text",
      "prov": [
        {
          "page_no": 10,
          "bbox": {
            "l": 311.3204,
            "t": 625.70587,
            "r": 450.77191000000005,
            "b": 617.83331,
            "coord_origin": "BOTTOMLEFT"
          },
          "charspan": [
            0,
            37
          ]
        }
      ],
      "orig": "Identifies the table on which the row",
      "text": "Identifies the table on which the row",
      "formatting": null,
      "hyperlink": null
    },
    {
      "self_ref": "#/texts/129",
      "parent": {
        "cref": "#/pictures/9"
      },
      "children": [],
      "content_layer": "body",
      "label": "text",
      "prov": [
        {
          "page_no": 10,
          "bbox": {
            "l": 450.86123999999995,
            "t": 625.70587,
            "r": 529.93134,
            "b": 617.83331,
            "coord_origin": "BOTTOMLEFT"
          },
          "charspan": [
            0,
            21
          ]
        }
      ],
      "orig": "permission is created",
      "text": "permission is created",
      "formatting": null,
      "hyperlink": null
    },
    {
      "self_ref": "#/texts/130",
      "parent": {
        "cref": "#/pictures/9"
      },
      "children": [],
      "content_layer": "body",
      "label": "text",
      "prov": [
        {
          "page_no": 10,
          "bbox": {
            "l": 148.1337,
            "t": 569.5545,
            "r": 163.10973,
            "b": 559.72437,
            "coord_origin": "BOTTOMLEFT"
          },
          "charspan": [
            0,
            2
          ]
        }
      ],
      "orig": "AS",
      "text": "AS",
      "formatting": null,
      "hyperlink": null
    },
    {
      "self_ref": "#/texts/131",
      "parent": {
        "cref": "#/pictures/9"
      },
      "children": [],
      "content_layer": "body",
      "label": "text",
      "prov": [
        {
          "page_no": 10,
          "bbox": {
            "l": 165.68669,
            "t": 569.5545,
            "r": 171.40562,
            "b": 559.73584,
            "coord_origin": "BOTTOMLEFT"
          },
          "charspan": [
            0,
            1
          ]
        }
      ],
      "orig": "<",
      "text": "<",
      "formatting": null,
      "hyperlink": null
    },
    {
      "self_ref": "#/texts/132",
      "parent": {
        "cref": "#/pictures/9"
      },
      "children": [],
      "content_layer": "body",
      "label": "text",
      "prov": [
        {
          "page_no": 10,
          "bbox": {
            "l": 171.41136,
            "t": 569.5545,
            "r": 251.20424000000003,
            "b": 559.72437,
            "coord_origin": "BOTTOMLEFT"
          },
          "charspan": [
            0,
            16
          ]
        }
      ],
      "orig": "correlation name",
      "text": "correlation name",
      "formatting": null,
      "hyperlink": null
    },
    {
      "self_ref": "#/texts/133",
      "parent": {
        "cref": "#/pictures/9"
      },
      "children": [],
      "content_layer": "body",
      "label": "text",
      "prov": [
        {
          "page_no": 10,
          "bbox": {
            "l": 251.21115,
            "t": 569.5545,
            "r": 256.93008,
            "b": 559.73584,
            "coord_origin": "BOTTOMLEFT"
          },
          "charspan": [
            0,
            1
          ]
        }
      ],
      "orig": ">",
      "text": ">",
      "formatting": null,
      "hyperlink": null
    },
    {
      "self_ref": "#/texts/134",
      "parent": {
        "cref": "#/pictures/9"
      },
      "children": [],
      "content_layer": "body",
      "label": "text",
      "prov": [
        {
          "page_no": 10,
          "bbox": {
            "l": 235.79649,
            "t": 587.77161,
            "r": 406.62051,
            "b": 579.89905,
            "coord_origin": "BOTTOMLEFT"
          },
          "charspan": [
            0,
            46
          ]
        }
      ],
      "orig": "Specifies an optional correlation name that ca",
      "text": "Specifies an optional correlation name that ca",
      "formatting": null,
      "hyperlink": null
    },
    {
      "self_ref": "#/texts/135",
      "parent": {
        "cref": "#/pictures/9"
      },
      "children": [],
      "content_layer": "body",
      "label": "text",
      "prov": [
        {
          "page_no": 10,
          "bbox": {
            "l": 480.53094,
            "t": 587.77161,
            "r": 532.89496,
            "b": 579.89905,
            "coord_origin": "BOTTOMLEFT"
          },
          "charspan": [
            0,
            31
          ]
        }
      ],
      "orig": "be used within search-condition",
      "text": "be used within search-condition",
      "formatting": null,
      "hyperlink": null
    },
    {
      "self_ref": "#/texts/136",
      "parent": {
        "cref": "#/pictures/9"
      },
      "children": [],
      "content_layer": "body",
      "label": "text",
      "prov": [
        {
          "page_no": 10,
          "bbox": {
            "l": 148.1337,
            "t": 528.17163,
            "r": 199.72467,
            "b": 518.34149,
            "coord_origin": "BOTTOMLEFT"
          },
          "charspan": [
            0,
            8
          ]
        }
      ],
      "orig": "FOR ROWS",
      "text": "FOR ROWS",
      "formatting": null,
      "hyperlink": null
    },
    {
      "self_ref": "#/texts/137",
      "parent": {
        "cref": "#/pictures/9"
      },
      "children": [],
      "content_layer": "body",
      "label": "text",
      "prov": [
        {
          "page_no": 10,
          "bbox": {
            "l": 321.56271,
            "t": 545.90588,
            "r": 455.3432,
            "b": 538.03333,
            "coord_origin": "BOTTOMLEFT"
          },
          "charspan": [
            0,
            37
          ]
        }
      ],
      "orig": "Indicates that a row permission is cr",
      "text": "Indicates that a row permission is cr",
      "formatting": null,
      "hyperlink": null
    },
    {
      "self_ref": "#/texts/138",
      "parent": {
        "cref": "#/pictures/9"
      },
      "children": [],
      "content_layer": "body",
      "label": "text",
      "prov": [
        {
          "page_no": 10,
          "bbox": {
            "l": 455.20786000000004,
            "t": 545.90588,
            "r": 476.48404,
            "b": 538.03333,
            "coord_origin": "BOTTOMLEFT"
          },
          "charspan": [
            0,
            5
          ]
        }
      ],
      "orig": "eated",
      "text": "eated",
      "formatting": null,
      "hyperlink": null
    },
    {
      "self_ref": "#/texts/139",
      "parent": {
        "cref": "#/pictures/9"
      },
      "children": [],
      "content_layer": "body",
      "label": "text",
      "prov": [
        {
          "page_no": 10,
          "bbox": {
            "l": 321.5972,
            "t": 525.69733,
            "r": 444.0292400000001,
            "b": 517.82477,
            "coord_origin": "BOTTOMLEFT"
          },
          "charspan": [
            0,
            33
          ]
        }
      ],
      "orig": "Specifies a condition that can be",
      "text": "Specifies a condition that can be",
      "formatting": null,
      "hyperlink": null
    },
    {
      "self_ref": "#/texts/140",
      "parent": {
        "cref": "#/pictures/9"
      },
      "children": [],
      "content_layer": "body",
      "label": "text",
      "prov": [
        {
          "page_no": 10,
          "bbox": {
            "l": 444.07986,
            "t": 525.69733,
            "r": 459.08678999999995,
            "b": 517.82477,
            "coord_origin": "BOTTOMLEFT"
          },
          "charspan": [
            0,
            5
          ]
        }
      ],
      "orig": "true,",
      "text": "true,",
      "formatting": null,
      "hyperlink": null
    },
    {
      "self_ref": "#/texts/141",
      "parent": {
        "cref": "#/pictures/9"
      },
      "children": [],
      "content_layer": "body",
      "label": "text",
      "prov": [
        {
          "page_no": 10,
          "bbox": {
            "l": 464.2088,
            "t": 525.69733,
            "r": 530.94897,
            "b": 517.82477,
            "coord_origin": "BOTTOMLEFT"
          },
          "charspan": [
            0,
            17
          ]
        }
      ],
      "orig": "false, or unknown",
      "text": "false, or unknown",
      "formatting": null,
      "hyperlink": null
    },
    {
      "self_ref": "#/texts/142",
      "parent": {
        "cref": "#/pictures/9"
      },
      "children": [],
      "content_layer": "body",
      "label": "text",
      "prov": [
        {
          "page_no": 10,
          "bbox": {
            "l": 148.1337,
            "t": 500.58292,
            "r": 183.42342,
            "b": 490.75278,
            "coord_origin": "BOTTOMLEFT"
          },
          "charspan": [
            0,
            5
          ]
        }
      ],
      "orig": "WHERE",
      "text": "WHERE",
      "formatting": null,
      "hyperlink": null
    },
    {
      "self_ref": "#/texts/143",
      "parent": {
        "cref": "#/pictures/9"
      },
      "children": [],
      "content_layer": "body",
      "label": "text",
      "prov": [
        {
          "page_no": 10,
          "bbox": {
            "l": 188.61984,
            "t": 500.58292,
            "r": 194.33878,
            "b": 490.76428,
            "coord_origin": "BOTTOMLEFT"
          },
          "charspan": [
            0,
            1
          ]
        }
      ],
      "orig": "<",
      "text": "<",
      "formatting": null,
      "hyperlink": null
    },
    {
      "self_ref": "#/texts/144",
      "parent": {
        "cref": "#/pictures/9"
      },
      "children": [],
      "content_layer": "body",
      "label": "text",
      "prov": [
        {
          "page_no": 10,
          "bbox": {
            "l": 194.34451,
            "t": 500.58292,
            "r": 437.04659999999996,
            "b": 490.75278,
            "coord_origin": "BOTTOMLEFT"
          },
          "charspan": [
            0,
            52
          ]
        }
      ],
      "orig": "logic to test: user and/or group and/or column value",
      "text": "logic to test: user and/or group and/or column value",
      "formatting": null,
      "hyperlink": null
    },
    {
      "self_ref": "#/texts/145",
      "parent": {
        "cref": "#/pictures/9"
      },
      "children": [],
      "content_layer": "body",
      "label": "text",
      "prov": [
        {
          "page_no": 10,
          "bbox": {
            "l": 437.09020999999996,
            "t": 500.58292,
            "r": 442.80914000000007,
            "b": 490.76428,
            "coord_origin": "BOTTOMLEFT"
          },
          "charspan": [
            0,
            1
          ]
        }
      ],
      "orig": ">",
      "text": ">",
      "formatting": null,
      "hyperlink": null
    },
    {
      "self_ref": "#/texts/146",
      "parent": {
        "cref": "#/pictures/9"
      },
      "children": [],
      "content_layer": "body",
      "label": "text",
      "prov": [
        {
          "page_no": 10,
          "bbox": {
            "l": 148.1337,
            "t": 459.20001,
            "r": 278.77805,
            "b": 449.36987,
            "coord_origin": "BOTTOMLEFT"
          },
          "charspan": [
            0,
            23
          ]
        }
      ],
      "orig": "ENFORCED FOR ALL ACCESS",
      "text": "ENFORCED FOR ALL ACCESS",
      "formatting": null,
      "hyperlink": null
    },
    {
      "self_ref": "#/texts/147",
      "parent": {
        "cref": "#/pictures/9"
      },
      "children": [],
      "content_layer": "body",
      "label": "text",
      "prov": [
        {
          "page_no": 10,
          "bbox": {
            "l": 271.55829,
            "t": 477.41724,
            "r": 457.4451,
            "b": 469.54465,
            "coord_origin": "BOTTOMLEFT"
          },
          "charspan": [
            0,
            52
          ]
        }
      ],
      "orig": "Specifies that the row permission applies to all ref",
      "text": "Specifies that the row permission applies to all ref",
      "formatting": null,
      "hyperlink": null
    },
    {
      "self_ref": "#/texts/148",
      "parent": {
        "cref": "#/pictures/9"
      },
      "children": [],
      "content_layer": "body",
      "label": "text",
      "prov": [
        {
          "page_no": 10,
          "bbox": {
            "l": 457.19281,
            "t": 477.41724,
            "r": 531.74939,
            "b": 469.54465,
            "coord_origin": "BOTTOMLEFT"
          },
          "charspan": [
            0,
            20
          ]
        }
      ],
      "orig": "erences of the table",
      "text": "erences of the table",
      "formatting": null,
      "hyperlink": null
    },
    {
      "self_ref": "#/texts/149",
      "parent": {
        "cref": "#/pictures/9"
      },
      "children": [],
      "content_layer": "body",
      "label": "text",
      "prov": [
        {
          "page_no": 10,
          "bbox": {
            "l": 148.1337,
            "t": 417.81711,
            "r": 185.17584,
            "b": 407.98697000000004,
            "coord_origin": "BOTTOMLEFT"
          },
          "charspan": [
            0,
            6
          ]
        }
      ],
      "orig": "ENABLE",
      "text": "ENABLE",
      "formatting": null,
      "hyperlink": null
    },
    {
      "self_ref": "#/texts/150",
      "parent": {
        "cref": "#/pictures/9"
      },
      "children": [],
      "content_layer": "body",
      "label": "text",
      "prov": [
        {
          "page_no": 10,
          "bbox": {
            "l": 312.28601,
            "t": 436.03423999999995,
            "r": 454.33505,
            "b": 428.16165,
            "coord_origin": "BOTTOMLEFT"
          },
          "charspan": [
            0,
            39
          ]
        }
      ],
      "orig": "Specifies that the row permission is to",
      "text": "Specifies that the row permission is to",
      "formatting": null,
      "hyperlink": null
    },
    {
      "self_ref": "#/texts/151",
      "parent": {
        "cref": "#/pictures/9"
      },
      "children": [],
      "content_layer": "body",
      "label": "text",
      "prov": [
        {
          "page_no": 10,
          "bbox": {
            "l": 454.3461,
            "t": 436.03423999999995,
            "r": 527.05286,
            "b": 428.16165,
            "coord_origin": "BOTTOMLEFT"
          },
          "charspan": [
            0,
            20
          ]
        }
      ],
      "orig": "be initially enabled",
      "text": "be initially enabled",
      "formatting": null,
      "hyperlink": null
    },
    {
      "self_ref": "#/texts/152",
      "parent": {
        "cref": "#/pictures/9"
      },
      "children": [],
      "content_layer": "body",
      "label": "text",
      "prov": [
        {
          "page_no": 10,
          "bbox": {
            "l": 311.73431,
            "t": 415.34283,
            "r": 315.94684,
            "b": 407.47025,
            "coord_origin": "BOTTOMLEFT"
          },
          "charspan": [
            0,
            1
          ]
        }
      ],
      "orig": "S",
      "text": "S",
      "formatting": null,
      "hyperlink": null
    },
    {
      "self_ref": "#/texts/153",
      "parent": {
        "cref": "#/pictures/9"
      },
      "children": [],
      "content_layer": "body",
      "label": "text",
      "prov": [
        {
          "page_no": 10,
          "bbox": {
            "l": 329.28326,
            "t": 415.34283,
            "r": 371.71786,
            "b": 407.47025,
            "coord_origin": "BOTTOMLEFT"
          },
          "charspan": [
            0,
            10
          ]
        }
      ],
      "orig": "ifith t th",
      "text": "ifith t th",
      "formatting": null,
      "hyperlink": null
    },
    {
      "self_ref": "#/texts/154",
      "parent": {
        "cref": "#/pictures/9"
      },
      "children": [],
      "content_layer": "body",
      "label": "text",
      "prov": [
        {
          "page_no": 10,
          "bbox": {
            "l": 415.0014,
            "t": 415.34283,
            "r": 417.09616,
            "b": 407.47025,
            "coord_origin": "BOTTOMLEFT"
          },
          "charspan": [
            0,
            1
          ]
        }
      ],
      "orig": "i",
      "text": "i",
      "formatting": null,
      "hyperlink": null
    },
    {
      "self_ref": "#/texts/155",
      "parent": {
        "cref": "#/pictures/9"
      },
      "children": [],
      "content_layer": "body",
      "label": "text",
      "prov": [
        {
          "page_no": 10,
          "bbox": {
            "l": 424.27356,
            "t": 415.34283,
            "r": 426.36832,
            "b": 407.47025,
            "coord_origin": "BOTTOMLEFT"
          },
          "charspan": [
            0,
            1
          ]
        }
      ],
      "orig": "i",
      "text": "i",
      "formatting": null,
      "hyperlink": null
    },
    {
      "self_ref": "#/texts/156",
      "parent": {
        "cref": "#/pictures/9"
      },
      "children": [],
      "content_layer": "body",
      "label": "text",
      "prov": [
        {
          "page_no": 10,
          "bbox": {
            "l": 438.13208,
            "t": 415.34283,
            "r": 440.2268399999999,
            "b": 407.47025,
            "coord_origin": "BOTTOMLEFT"
          },
          "charspan": [
            0,
            1
          ]
        }
      ],
      "orig": "i",
      "text": "i",
      "formatting": null,
      "hyperlink": null
    },
    {
      "self_ref": "#/texts/157",
      "parent": {
        "cref": "#/pictures/9"
      },
      "children": [],
      "content_layer": "body",
      "label": "text",
      "prov": [
        {
          "page_no": 10,
          "bbox": {
            "l": 445.88681,
            "t": 415.34283,
            "r": 448.95757999999995,
            "b": 407.47025,
            "coord_origin": "BOTTOMLEFT"
          },
          "charspan": [
            0,
            1
          ]
        }
      ],
      "orig": "t",
      "text": "t",
      "formatting": null,
      "hyperlink": null
    },
    {
      "self_ref": "#/texts/158",
      "parent": {
        "cref": "#/pictures/9"
      },
      "children": [],
      "content_layer": "body",
      "label": "text",
      "prov": [
        {
          "page_no": 10,
          "bbox": {
            "l": 455.8532400000001,
            "t": 415.34283,
            "r": 460.67346000000003,
            "b": 407.47025,
            "coord_origin": "BOTTOMLEFT"
          },
          "charspan": [
            0,
            1
          ]
        }
      ],
      "orig": "b",
      "text": "b",
      "formatting": null,
      "hyperlink": null
    },
    {
      "self_ref": "#/texts/159",
      "parent": {
        "cref": "#/pictures/9"
      },
      "children": [],
      "content_layer": "body",
      "label": "text",
      "prov": [
        {
          "page_no": 10,
          "bbox": {
            "l": 467.36746,
            "t": 415.34283,
            "r": 470.06998000000004,
            "b": 407.47025,
            "coord_origin": "BOTTOMLEFT"
          },
          "charspan": [
            0,
            1
          ]
        }
      ],
      "orig": "i",
      "text": "i",
      "formatting": null,
      "hyperlink": null
    },
    {
      "self_ref": "#/texts/160",
      "parent": {
        "cref": "#/pictures/9"
      },
      "children": [],
      "content_layer": "body",
      "label": "text",
      "prov": [
        {
          "page_no": 10,
          "bbox": {
            "l": 472.73705999999993,
            "t": 415.34283,
            "r": 490.1676,
            "b": 407.47025,
            "coord_origin": "BOTTOMLEFT"
          },
          "charspan": [
            0,
            6
          ]
        }
      ],
      "orig": "iti ll",
      "text": "iti ll",
      "formatting": null,
      "hyperlink": null
    },
    {
      "self_ref": "#/texts/161",
      "parent": {
        "cref": "#/pictures/9"
      },
      "children": [],
      "content_layer": "body",
      "label": "text",
      "prov": [
        {
          "page_no": 10,
          "bbox": {
            "l": 496.33661,
            "t": 415.34283,
            "r": 503.2608,
            "b": 407.47025,
            "coord_origin": "BOTTOMLEFT"
          },
          "charspan": [
            0,
            2
          ]
        }
      ],
      "orig": "di",
      "text": "di",
      "formatting": null,
      "hyperlink": null
    },
    {
      "self_ref": "#/texts/162",
      "parent": {
        "cref": "#/pictures/9"
      },
      "children": [],
      "content_layer": "body",
      "label": "text",
      "prov": [
        {
          "page_no": 10,
          "bbox": {
            "l": 511.26138,
            "t": 415.34283,
            "r": 527.59674,
            "b": 407.47025,
            "coord_origin": "BOTTOMLEFT"
          },
          "charspan": [
            0,
            4
          ]
        }
      ],
      "orig": "bl d",
      "text": "bl d",
      "formatting": null,
      "hyperlink": null
    },
    {
      "self_ref": "#/texts/163",
      "parent": {
        "cref": "#/pictures/9"
      },
      "children": [],
      "content_layer": "body",
      "label": "text",
      "prov": [
        {
          "page_no": 10,
          "bbox": {
            "l": 148.1337,
            "t": 404.0228,
            "r": 187.6265,
            "b": 394.19265999999993,
            "coord_origin": "BOTTOMLEFT"
          },
          "charspan": [
            0,
            7
          ]
        }
      ],
      "orig": "DISABLE",
      "text": "DISABLE",
      "formatting": null,
      "hyperlink": null
    },
    {
      "self_ref": "#/texts/164",
      "parent": {
        "cref": "#/pictures/9"
      },
      "children": [],
      "content_layer": "body",
      "label": "text",
      "prov": [
        {
          "page_no": 10,
          "bbox": {
            "l": 187.58514,
            "t": 404.0228,
            "r": 190.6628,
            "b": 394.20416000000006,
            "coord_origin": "BOTTOMLEFT"
          },
          "charspan": [
            0,
            1
          ]
        }
      ],
      "orig": ";",
      "text": ";",
      "formatting": null,
      "hyperlink": null
    },
    {
      "self_ref": "#/texts/165",
      "parent": {
        "cref": "#/pictures/9"
      },
      "children": [],
      "content_layer": "body",
      "label": "text",
      "prov": [
        {
          "page_no": 10,
          "bbox": {
            "l": 311.73431,
            "t": 415.34283,
            "r": 455.83047000000005,
            "b": 407.47025,
            "coord_origin": "BOTTOMLEFT"
          },
          "charspan": [
            0,
            39
          ]
        }
      ],
      "orig": "Specifies that the row permission is to",
      "text": "Specifies that the row permission is to",
      "formatting": null,
      "hyperlink": null
    },
    {
      "self_ref": "#/texts/166",
      "parent": {
        "cref": "#/pictures/9"
      },
      "children": [],
      "content_layer": "body",
      "label": "text",
      "prov": [
        {
          "page_no": 10,
          "bbox": {
            "l": 455.8848,
            "t": 415.34283,
            "r": 527.62122,
            "b": 407.47025,
            "coord_origin": "BOTTOMLEFT"
          },
          "charspan": [
            0,
            21
          ]
        }
      ],
      "orig": "be initially disabled",
      "text": "be initially disabled",
      "formatting": null,
      "hyperlink": null
    },
    {
      "self_ref": "#/texts/167",
      "parent": {
        "cref": "#/body"
      },
      "children": [],
      "content_layer": "body",
      "label": "section_header",
      "prov": [
        {
          "page_no": 10,
          "bbox": {
            "l": 136.8,
            "t": 352.05600000000004,
            "r": 215.37601,
            "b": 340.95599,
            "coord_origin": "BOTTOMLEFT"
          },
          "charspan": [
            0,
            11
          ]
        }
      ],
      "orig": "Column mask",
      "text": "Column mask",
      "formatting": null,
      "hyperlink": null,
      "level": 1
    },
    {
      "self_ref": "#/texts/168",
      "parent": {
        "cref": "#/body"
      },
      "children": [],
      "content_layer": "body",
      "label": "text",
      "prov": [
        {
          "page_no": 10,
          "bbox": {
            "l": 136.8,
            "t": 336.91128999999995,
            "r": 542.76648,
            "b": 291.69885,
            "coord_origin": "BOTTOMLEFT"
          },
          "charspan": [
            0,
            297
          ]
        }
      ],
      "orig": "A column mask is a database object that manifests a column value access control rule for a specific column in a specific table. It uses a CASE expression that describes what you see when you access the column. For example, a teller can see only the last four digits of a tax identification number.",
      "text": "A column mask is a database object that manifests a column value access control rule for a specific column in a specific table. It uses a CASE expression that describes what you see when you access the column. For example, a teller can see only the last four digits of a tax identification number.",
      "formatting": null,
      "hyperlink": null
    },
    {
      "self_ref": "#/texts/169",
      "parent": {
        "cref": "#/body"
      },
      "children": [],
      "content_layer": "furniture",
      "label": "page_footer",
      "prov": [
        {
          "page_no": 10,
          "bbox": {
            "l": 344.94,
            "t": 36.461997999999994,
            "r": 523.60162,
            "b": 28.136998999999946,
            "coord_origin": "BOTTOMLEFT"
          },
          "charspan": [
            0,
            40
          ]
        }
      ],
      "orig": "Chapter 3. Row and Column Access Control",
      "text": "Chapter 3. Row and Column Access Control",
      "formatting": null,
      "hyperlink": null
    },
    {
      "self_ref": "#/texts/170",
      "parent": {
        "cref": "#/body"
      },
      "children": [],
      "content_layer": "furniture",
      "label": "page_footer",
      "prov": [
        {
          "page_no": 10,
          "bbox": {
            "l": 536.09998,
            "t": 37.151279000000045,
            "r": 547.25916,
            "b": 27.938279999999963,
            "coord_origin": "BOTTOMLEFT"
          },
          "charspan": [
            0,
            2
          ]
        }
      ],
      "orig": "15",
      "text": "15",
      "formatting": null,
      "hyperlink": null
    },
    {
      "self_ref": "#/texts/171",
      "parent": {
        "cref": "#/body"
      },
      "children": [],
      "content_layer": "body",
      "label": "caption",
      "prov": [
        {
          "page_no": 11,
          "bbox": {
            "l": 136.79959,
            "t": 720.49097,
            "r": 412.20758,
            "b": 711.2779500000001,
            "coord_origin": "BOTTOMLEFT"
          },
          "charspan": [
            0,
            62
          ]
        }
      ],
      "orig": "Table 3-1 summarizes these special registers and their values.",
      "text": "Table 3-1 summarizes these special registers and their values.",
      "formatting": null,
      "hyperlink": null
    },
    {
      "self_ref": "#/texts/172",
      "parent": {
        "cref": "#/tables/3"
      },
      "children": [],
      "content_layer": "body",
      "label": "caption",
      "prov": [
        {
          "page_no": 11,
          "bbox": {
            "l": 136.8,
            "t": 698.50195,
            "r": 372.60364,
            "b": 690.177,
            "coord_origin": "BOTTOMLEFT"
          },
          "charspan": [
            0,
            58
          ]
        }
      ],
      "orig": "Table 3-1 Special registers and their corresponding values",
      "text": "Table 3-1 Special registers and their corresponding values",
      "formatting": null,
      "hyperlink": null
    },
    {
      "self_ref": "#/texts/173",
      "parent": {
        "cref": "#/body"
      },
      "children": [],
      "content_layer": "body",
      "label": "text",
      "prov": [
        {
          "page_no": 11,
          "bbox": {
            "l": 136.8,
            "t": 577.51129,
            "r": 538.4939,
            "b": 556.29846,
            "coord_origin": "BOTTOMLEFT"
          },
          "charspan": [
            0,
            97
          ]
        }
      ],
      "orig": "Figure 3-5 shows the difference in the special register values when an adopted authority is used:",
      "text": "Figure 3-5 shows the difference in the special register values when an adopted authority is used:",
      "formatting": null,
      "hyperlink": null
    },
    {
      "self_ref": "#/texts/174",
      "parent": {
        "cref": "#/groups/7"
      },
      "children": [],
      "content_layer": "body",
      "label": "list_item",
      "prov": [
        {
          "page_no": 11,
          "bbox": {
            "l": 136.8,
            "t": 548.47192,
            "r": 411.36139,
            "b": 539.25891,
            "coord_origin": "BOTTOMLEFT"
          },
          "charspan": [
            0,
            75
          ]
        }
      ],
      "orig": "GLYPH<SM590000> A user connects to the server using the user profile ALICE.",
      "text": "GLYPH<SM590000> A user connects to the server using the user profile ALICE.",
      "formatting": null,
      "hyperlink": null,
      "enumerated": false,
      "marker": ""
    },
    {
      "self_ref": "#/texts/175",
      "parent": {
        "cref": "#/groups/7"
      },
      "children": [],
      "content_layer": "body",
      "label": "list_item",
      "prov": [
        {
          "page_no": 11,
          "bbox": {
            "l": 136.8,
            "t": 531.49213,
            "r": 453.2580899999999,
            "b": 522.27911,
            "coord_origin": "BOTTOMLEFT"
          },
          "charspan": [
            0,
            77
          ]
        }
      ],
      "orig": "GLYPH<SM590000> USER and CURRENT USER initially have the same value of ALICE.",
      "text": "GLYPH<SM590000> USER and CURRENT USER initially have the same value of ALICE.",
      "formatting": null,
      "hyperlink": null,
      "enumerated": false,
      "marker": ""
    },
    {
      "self_ref": "#/texts/176",
      "parent": {
        "cref": "#/groups/7"
      },
      "children": [],
      "content_layer": "body",
      "label": "list_item",
      "prov": [
        {
          "page_no": 11,
          "bbox": {
            "l": 136.8,
            "t": 514.51233,
            "r": 541.44983,
            "b": 493.2995,
            "coord_origin": "BOTTOMLEFT"
          },
          "charspan": [
            0,
            160
          ]
        }
      ],
      "orig": "GLYPH<SM590000> ALICE calls an SQL procedure that is named proc1, which is owned by user profile JOE and was created to adopt JOE's authority when it is called.",
      "text": "GLYPH<SM590000> ALICE calls an SQL procedure that is named proc1, which is owned by user profile JOE and was created to adopt JOE's authority when it is called.",
      "formatting": null,
      "hyperlink": null,
      "enumerated": false,
      "marker": ""
    },
    {
      "self_ref": "#/texts/177",
      "parent": {
        "cref": "#/groups/7"
      },
      "children": [],
      "content_layer": "body",
      "label": "list_item",
      "prov": [
        {
          "page_no": 11,
          "bbox": {
            "l": 136.8,
            "t": 485.4729,
            "r": 547.21674,
            "b": 452.26028,
            "coord_origin": "BOTTOMLEFT"
          },
          "charspan": [
            0,
            253
          ]
        }
      ],
      "orig": "GLYPH<SM590000> While the procedure is running, the special register USER still contains the value of ALICE because it excludes any adopted authority. The special register CURRENT USER contains the value of JOE because it includes any adopted authority.",
      "text": "GLYPH<SM590000> While the procedure is running, the special register USER still contains the value of ALICE because it excludes any adopted authority. The special register CURRENT USER contains the value of JOE because it includes any adopted authority.",
      "formatting": null,
      "hyperlink": null,
      "enumerated": false,
      "marker": ""
    },
    {
      "self_ref": "#/texts/178",
      "parent": {
        "cref": "#/groups/7"
      },
      "children": [],
      "content_layer": "body",
      "label": "list_item",
      "prov": [
        {
          "page_no": 11,
          "bbox": {
            "l": 136.80101,
            "t": 444.49347,
            "r": 547.35406,
            "b": 423.28066999999993,
            "coord_origin": "BOTTOMLEFT"
          },
          "charspan": [
            0,
            133
          ]
        }
      ],
      "orig": "GLYPH<SM590000> When proc1 ends, the session reverts to its original state with both USER and CURRENT USER having the value of ALICE.",
      "text": "GLYPH<SM590000> When proc1 ends, the session reverts to its original state with both USER and CURRENT USER having the value of ALICE.",
      "formatting": null,
      "hyperlink": null,
      "enumerated": false,
      "marker": ""
    },
    {
      "self_ref": "#/texts/179",
      "parent": {
        "cref": "#/pictures/10"
      },
      "children": [],
      "content_layer": "body",
      "label": "caption",
      "prov": [
        {
          "page_no": 11,
          "bbox": {
            "l": 136.8,
            "t": 195.2821,
            "r": 341.25662,
            "b": 186.95709,
            "coord_origin": "BOTTOMLEFT"
          },
          "charspan": [
            0,
            50
          ]
        }
      ],
      "orig": "Figure 3-5 Special registers and adopted authority",
      "text": "Figure 3-5 Special registers and adopted authority",
      "formatting": null,
      "hyperlink": null
    },
    {
      "self_ref": "#/texts/180",
      "parent": {
        "cref": "#/pictures/10"
      },
      "children": [],
      "content_layer": "body",
      "label": "text",
      "prov": [
        {
          "page_no": 11,
          "bbox": {
            "l": 140.7323,
            "t": 405.01547,
            "r": 218.71170000000004,
            "b": 396.50473,
            "coord_origin": "BOTTOMLEFT"
          },
          "charspan": [
            0,
            34
          ]
        }
      ],
      "orig": "SignedonasALICE Signed on as ALICE",
      "text": "SignedonasALICE Signed on as ALICE",
      "formatting": null,
      "hyperlink": null
    },
    {
      "self_ref": "#/texts/181",
      "parent": {
        "cref": "#/pictures/10"
      },
      "children": [],
      "content_layer": "body",
      "label": "text",
      "prov": [
        {
          "page_no": 11,
          "bbox": {
            "l": 138.476,
            "t": 381.12558000000007,
            "r": 191.70256,
            "b": 372.61484,
            "coord_origin": "BOTTOMLEFT"
          },
          "charspan": [
            0,
            12
          ]
        }
      ],
      "orig": "USER = ALICE",
      "text": "USER = ALICE",
      "formatting": null,
      "hyperlink": null
    },
    {
      "self_ref": "#/texts/182",
      "parent": {
        "cref": "#/pictures/10"
      },
      "children": [],
      "content_layer": "body",
      "label": "text",
      "prov": [
        {
          "page_no": 11,
          "bbox": {
            "l": 138.476,
            "t": 369.18066,
            "r": 232.56117,
            "b": 360.66992,
            "coord_origin": "BOTTOMLEFT"
          },
          "charspan": [
            0,
            20
          ]
        }
      ],
      "orig": "CURRENT USER = ALICE",
      "text": "CURRENT USER = ALICE",
      "formatting": null,
      "hyperlink": null
    },
    {
      "self_ref": "#/texts/183",
      "parent": {
        "cref": "#/pictures/10"
      },
      "children": [],
      "content_layer": "body",
      "label": "text",
      "prov": [
        {
          "page_no": 11,
          "bbox": {
            "l": 138.476,
            "t": 345.29076999999995,
            "r": 183.26944,
            "b": 336.78003,
            "coord_origin": "BOTTOMLEFT"
          },
          "charspan": [
            0,
            10
          ]
        }
      ],
      "orig": "CALL proc1",
      "text": "CALL proc1",
      "formatting": null,
      "hyperlink": null
    },
    {
      "self_ref": "#/texts/184",
      "parent": {
        "cref": "#/pictures/10"
      },
      "children": [],
      "content_layer": "body",
      "label": "text",
      "prov": [
        {
          "page_no": 11,
          "bbox": {
            "l": 148.4301,
            "t": 318.41476,
            "r": 184.17328,
            "b": 309.90402,
            "coord_origin": "BOTTOMLEFT"
          },
          "charspan": [
            0,
            9
          ]
        }
      ],
      "orig": "P1 Proc1:",
      "text": "P1 Proc1:",
      "formatting": null,
      "hyperlink": null
    },
    {
      "self_ref": "#/texts/185",
      "parent": {
        "cref": "#/pictures/10"
      },
      "children": [],
      "content_layer": "body",
      "label": "text",
      "prov": [
        {
          "page_no": 11,
          "bbox": {
            "l": 157.52185,
            "t": 306.46985,
            "r": 209.103,
            "b": 297.95911,
            "coord_origin": "BOTTOMLEFT"
          },
          "charspan": [
            0,
            11
          ]
        }
      ],
      "orig": "Owner = JOE",
      "text": "Owner = JOE",
      "formatting": null,
      "hyperlink": null
    },
    {
      "self_ref": "#/texts/186",
      "parent": {
        "cref": "#/pictures/10"
      },
      "children": [],
      "content_layer": "body",
      "label": "text",
      "prov": [
        {
          "page_no": 11,
          "bbox": {
            "l": 157.52185,
            "t": 294.52493,
            "r": 281.68927,
            "b": 286.01419,
            "coord_origin": "BOTTOMLEFT"
          },
          "charspan": [
            0,
            24
          ]
        }
      ],
      "orig": "SET OPTION USRPRF=*OWNER",
      "text": "SET OPTION USRPRF=*OWNER",
      "formatting": null,
      "hyperlink": null
    },
    {
      "self_ref": "#/texts/187",
      "parent": {
        "cref": "#/pictures/10"
      },
      "children": [],
      "content_layer": "body",
      "label": "text",
      "prov": [
        {
          "page_no": 11,
          "bbox": {
            "l": 148.4301,
            "t": 270.63507000000004,
            "r": 201.65666,
            "b": 262.12433,
            "coord_origin": "BOTTOMLEFT"
          },
          "charspan": [
            0,
            12
          ]
        }
      ],
      "orig": "USER = ALICE",
      "text": "USER = ALICE",
      "formatting": null,
      "hyperlink": null
    },
    {
      "self_ref": "#/texts/188",
      "parent": {
        "cref": "#/pictures/10"
      },
      "children": [],
      "content_layer": "body",
      "label": "text",
      "prov": [
        {
          "page_no": 11,
          "bbox": {
            "l": 148.4301,
            "t": 258.69016,
            "r": 234.57686999999999,
            "b": 250.17940999999996,
            "coord_origin": "BOTTOMLEFT"
          },
          "charspan": [
            0,
            18
          ]
        }
      ],
      "orig": "CURRENT USER = JOE",
      "text": "CURRENT USER = JOE",
      "formatting": null,
      "hyperlink": null
    },
    {
      "self_ref": "#/texts/189",
      "parent": {
        "cref": "#/pictures/10"
      },
      "children": [],
      "content_layer": "body",
      "label": "text",
      "prov": [
        {
          "page_no": 11,
          "bbox": {
            "l": 138.476,
            "t": 225.84158000000002,
            "r": 232.56117,
            "b": 205.38590999999997,
            "coord_origin": "BOTTOMLEFT"
          },
          "charspan": [
            0,
            33
          ]
        }
      ],
      "orig": "USER = ALICE CURRENT USER = ALICE",
      "text": "USER = ALICE CURRENT USER = ALICE",
      "formatting": null,
      "hyperlink": null
    },
    {
      "self_ref": "#/texts/190",
      "parent": {
        "cref": "#/body"
      },
      "children": [],
      "content_layer": "body",
      "label": "section_header",
      "prov": [
        {
          "page_no": 11,
          "bbox": {
            "l": 64.800003,
            "t": 166.44528000000003,
            "r": 247.02536,
            "b": 154.45727999999997,
            "coord_origin": "BOTTOMLEFT"
          },
          "charspan": [
            0,
            31
          ]
        }
      ],
      "orig": "3.2.2 Built-in global variables",
      "text": "3.2.2 Built-in global variables",
      "formatting": null,
      "hyperlink": null,
      "level": 1
    },
    {
      "self_ref": "#/texts/191",
      "parent": {
        "cref": "#/body"
      },
      "children": [],
      "content_layer": "body",
      "label": "text",
      "prov": [
        {
          "page_no": 11,
          "bbox": {
            "l": 136.8,
            "t": 140.29128000000003,
            "r": 518.00116,
            "b": 119.07847000000004,
            "coord_origin": "BOTTOMLEFT"
          },
          "charspan": [
            0,
            161
          ]
        }
      ],
      "orig": "Built-in global variables are provided with the database manager and are used in SQL statements to retrieve scalar values that are associated with the variables.",
      "text": "Built-in global variables are provided with the database manager and are used in SQL statements to retrieve scalar values that are associated with the variables.",
      "formatting": null,
      "hyperlink": null
    },
    {
      "self_ref": "#/texts/192",
      "parent": {
        "cref": "#/body"
      },
      "children": [],
      "content_layer": "body",
      "label": "text",
      "prov": [
        {
          "page_no": 11,
          "bbox": {
            "l": 136.8,
            "t": 106.27189999999996,
            "r": 532.3385,
            "b": 73.05927999999994,
            "coord_origin": "BOTTOMLEFT"
          },
          "charspan": [
            0,
            233
          ]
        }
      ],
      "orig": "IBM DB2 for i supports nine different built-in global variables that are read only and maintained by the system. These global variables can be used to identify attributes of the database connection and used as part of the RCAC logic.",
      "text": "IBM DB2 for i supports nine different built-in global variables that are read only and maintained by the system. These global variables can be used to identify attributes of the database connection and used as part of the RCAC logic.",
      "formatting": null,
      "hyperlink": null
    },
    {
      "self_ref": "#/texts/193",
      "parent": {
        "cref": "#/body"
      },
      "children": [],
      "content_layer": "furniture",
      "label": "page_footer",
      "prov": [
        {
          "page_no": 11,
          "bbox": {
            "l": 344.94,
            "t": 36.461997999999994,
            "r": 523.60162,
            "b": 28.136998999999946,
            "coord_origin": "BOTTOMLEFT"
          },
          "charspan": [
            0,
            40
          ]
        }
      ],
      "orig": "Chapter 3. Row and Column Access Control",
      "text": "Chapter 3. Row and Column Access Control",
      "formatting": null,
      "hyperlink": null
    },
    {
      "self_ref": "#/texts/194",
      "parent": {
        "cref": "#/body"
      },
      "children": [],
      "content_layer": "furniture",
      "label": "page_footer",
      "prov": [
        {
          "page_no": 11,
          "bbox": {
            "l": 536.09998,
            "t": 37.151279000000045,
            "r": 547.25916,
            "b": 27.938279999999963,
            "coord_origin": "BOTTOMLEFT"
          },
          "charspan": [
            0,
            2
          ]
        }
      ],
      "orig": "19",
      "text": "19",
      "formatting": null,
      "hyperlink": null
    },
    {
      "self_ref": "#/texts/195",
      "parent": {
        "cref": "#/body"
      },
      "children": [],
      "content_layer": "body",
      "label": "text",
      "prov": [
        {
          "page_no": 12,
          "bbox": {
            "l": 136.8,
            "t": 720.49133,
            "r": 342.54773,
            "b": 711.27832,
            "coord_origin": "BOTTOMLEFT"
          },
          "charspan": [
            0,
            51
          ]
        }
      ],
      "orig": "Table 3-2 lists the nine built-in global variables.",
      "text": "Table 3-2 lists the nine built-in global variables.",
      "formatting": null,
      "hyperlink": null
    },
    {
      "self_ref": "#/texts/196",
      "parent": {
        "cref": "#/tables/4"
      },
      "children": [],
      "content_layer": "body",
      "label": "caption",
      "prov": [
        {
          "page_no": 12,
          "bbox": {
            "l": 64.800003,
            "t": 698.50195,
            "r": 201.18147,
            "b": 690.177,
            "coord_origin": "BOTTOMLEFT"
          },
          "charspan": [
            0,
            35
          ]
        }
      ],
      "orig": "Table 3-2 Built-in global variables",
      "text": "Table 3-2 Built-in global variables",
      "formatting": null,
      "hyperlink": null
    },
    {
      "self_ref": "#/texts/197",
      "parent": {
        "cref": "#/body"
      },
      "children": [],
      "content_layer": "body",
      "label": "section_header",
      "prov": [
        {
          "page_no": 12,
          "bbox": {
            "l": 64.800003,
            "t": 469.79929,
            "r": 384.36389,
            "b": 455.03628999999995,
            "coord_origin": "BOTTOMLEFT"
          },
          "charspan": [
            0,
            34
          ]
        }
      ],
      "orig": "3.3 VERIFY_GROUP_FOR_USER function",
      "text": "3.3 VERIFY_GROUP_FOR_USER function",
      "formatting": null,
      "hyperlink": null,
      "level": 1
    },
    {
      "self_ref": "#/texts/198",
      "parent": {
        "cref": "#/body"
      },
      "children": [],
      "content_layer": "body",
      "label": "text",
      "prov": [
        {
          "page_no": 12,
          "bbox": {
            "l": 136.8,
            "t": 437.47128,
            "r": 547.23474,
            "b": 356.25939999999997,
            "coord_origin": "BOTTOMLEFT"
          },
          "charspan": [
            0,
            576
          ]
        }
      ],
      "orig": "The VERIFY_GROUP_FOR_USER function was added in IBM i 7.2. Although it is primarily intended for use with RCAC permissions and masks, it can be used in other SQL statements. The first parameter must be one of these three special registers: SESSION_USER, USER, or CURRENT_USER. The second and subsequent parameters are a list of user or group profiles. Each of these values must be 1 - 10 characters in length. These values are not validated for their existence, which means that you can specify the names of user profiles that do not exist without receiving any kind of error.",
      "text": "The VERIFY_GROUP_FOR_USER function was added in IBM i 7.2. Although it is primarily intended for use with RCAC permissions and masks, it can be used in other SQL statements. The first parameter must be one of these three special registers: SESSION_USER, USER, or CURRENT_USER. The second and subsequent parameters are a list of user or group profiles. Each of these values must be 1 - 10 characters in length. These values are not validated for their existence, which means that you can specify the names of user profiles that do not exist without receiving any kind of error.",
      "formatting": null,
      "hyperlink": null
    },
    {
      "self_ref": "#/texts/199",
      "parent": {
        "cref": "#/body"
      },
      "children": [],
      "content_layer": "body",
      "label": "text",
      "prov": [
        {
          "page_no": 12,
          "bbox": {
            "l": 136.80002,
            "t": 343.51257,
            "r": 547.25739,
            "b": 310.29996,
            "coord_origin": "BOTTOMLEFT"
          },
          "charspan": [
            0,
            235
          ]
        }
      ],
      "orig": "If a special register value is in the list of user profiles or it is a member of a group profile included in the list, the function returns a long integer value of 1. Otherwise, it returns a value of 0. It never returns the null value.",
      "text": "If a special register value is in the list of user profiles or it is a member of a group profile included in the list, the function returns a long integer value of 1. Otherwise, it returns a value of 0. It never returns the null value.",
      "formatting": null,
      "hyperlink": null
    },
    {
      "self_ref": "#/texts/200",
      "parent": {
        "cref": "#/body"
      },
      "children": [],
      "content_layer": "body",
      "label": "text",
      "prov": [
        {
          "page_no": 12,
          "bbox": {
            "l": 136.80002,
            "t": 297.49338,
            "r": 458.44525000000004,
            "b": 288.2804,
            "coord_origin": "BOTTOMLEFT"
          },
          "charspan": [
            0,
            63
          ]
        }
      ],
      "orig": "Here is an example of using the VERIFY_GROUP_FOR_USER function:",
      "text": "Here is an example of using the VERIFY_GROUP_FOR_USER function:",
      "formatting": null,
      "hyperlink": null
    },
    {
      "self_ref": "#/texts/201",
      "parent": {
        "cref": "#/groups/8"
      },
      "children": [],
      "content_layer": "body",
      "label": "list_item",
      "prov": [
        {
          "page_no": 12,
          "bbox": {
            "l": 136.80002,
            "t": 280.4538,
            "r": 406.07751,
            "b": 271.24081,
            "coord_origin": "BOTTOMLEFT"
          },
          "charspan": [
            0,
            57
          ]
        }
      ],
      "orig": "1. There are user profiles for MGR, JANE, JUDY, and TONY.",
      "text": "There are user profiles for MGR, JANE, JUDY, and TONY.",
      "formatting": null,
      "hyperlink": null,
      "enumerated": false,
<<<<<<< HEAD
      "marker": "1."
=======
      "marker": ""
>>>>>>> bb99be6c
    },
    {
      "self_ref": "#/texts/202",
      "parent": {
        "cref": "#/groups/8"
      },
      "children": [],
      "content_layer": "body",
      "label": "list_item",
      "prov": [
        {
          "page_no": 12,
          "bbox": {
            "l": 136.80002,
            "t": 263.47399999999993,
            "r": 396.98816,
            "b": 254.26099999999997,
            "coord_origin": "BOTTOMLEFT"
          },
          "charspan": [
            0,
            58
          ]
        }
      ],
      "orig": "2. The user profile JANE specifies a group profile of MGR.",
      "text": "The user profile JANE specifies a group profile of MGR.",
      "formatting": null,
      "hyperlink": null,
      "enumerated": false,
<<<<<<< HEAD
      "marker": "2."
=======
      "marker": ""
>>>>>>> bb99be6c
    },
    {
      "self_ref": "#/texts/203",
      "parent": {
        "cref": "#/groups/8"
      },
      "children": [],
      "content_layer": "body",
      "label": "list_item",
      "prov": [
        {
          "page_no": 12,
          "bbox": {
            "l": 136.80002,
            "t": 246.49419,
            "r": 536.5686,
            "b": 225.28139,
            "coord_origin": "BOTTOMLEFT"
          },
          "charspan": [
            0,
            127
          ]
        }
      ],
      "orig": "3. If a user is connected to the server using user profile JANE, all of the following function invocations return a value of 1:",
      "text": "If a user is connected to the server using user profile JANE, all of the following function invocations return a value of 1:",
      "formatting": null,
      "hyperlink": null,
      "enumerated": false,
<<<<<<< HEAD
      "marker": "3."
=======
      "marker": ""
>>>>>>> bb99be6c
    },
    {
      "self_ref": "#/texts/204",
      "parent": {
        "cref": "#/body"
      },
      "children": [],
      "content_layer": "body",
      "label": "code",
      "prov": [
        {
          "page_no": 12,
          "bbox": {
            "l": 151.20018,
            "t": 217.30542000000003,
            "r": 451.01605,
            "b": 150.57143999999994,
            "coord_origin": "BOTTOMLEFT"
          },
          "charspan": [
            0,
            265
          ]
        }
      ],
      "orig": "VERIFY_GROUP_FOR_USER (CURRENT_USER, 'MGR') VERIFY_GROUP_FOR_USER (CURRENT_USER, 'JANE', 'MGR') VERIFY_GROUP_FOR_USER (CURRENT_USER, 'JANE', 'MGR', 'STEVE') The following function invocation returns a value of 0: VERIFY_GROUP_FOR_USER (CURRENT_USER, 'JUDY', 'TONY')",
      "text": "VERIFY_GROUP_FOR_USER (CURRENT_USER, 'MGR') VERIFY_GROUP_FOR_USER (CURRENT_USER, 'JANE', 'MGR') VERIFY_GROUP_FOR_USER (CURRENT_USER, 'JANE', 'MGR', 'STEVE') The following function invocation returns a value of 0: VERIFY_GROUP_FOR_USER (CURRENT_USER, 'JUDY', 'TONY')",
      "formatting": null,
      "hyperlink": null,
      "captions": [],
      "references": [],
      "footnotes": [],
      "image": null,
      "code_language": "unknown"
    },
    {
      "self_ref": "#/texts/205",
      "parent": {
        "cref": "#/body"
      },
      "children": [],
      "content_layer": "furniture",
      "label": "page_footer",
      "prov": [
        {
          "page_no": 12,
          "bbox": {
            "l": 64.800003,
            "t": 37.151279000000045,
            "r": 78.402,
            "b": 27.938279999999963,
            "coord_origin": "BOTTOMLEFT"
          },
          "charspan": [
            0,
            2
          ]
        }
      ],
      "orig": "20",
      "text": "20",
      "formatting": null,
      "hyperlink": null
    },
    {
      "self_ref": "#/texts/206",
      "parent": {
        "cref": "#/body"
      },
      "children": [],
      "content_layer": "furniture",
      "label": "page_footer",
      "prov": [
        {
          "page_no": 12,
          "bbox": {
            "l": 93.420303,
            "t": 36.461997999999994,
            "r": 334.42142,
            "b": 28.136998999999946,
            "coord_origin": "BOTTOMLEFT"
          },
          "charspan": [
            0,
            54
          ]
        }
      ],
      "orig": "Row and Column Access Control Support in IBM DB2 for i",
      "text": "Row and Column Access Control Support in IBM DB2 for i",
      "formatting": null,
      "hyperlink": null
    },
    {
      "self_ref": "#/texts/207",
      "parent": {
        "cref": "#/body"
      },
      "children": [],
      "content_layer": "body",
      "label": "text",
      "prov": [
        {
          "page_no": 13,
          "bbox": {
            "l": 136.79959,
            "t": 720.34155,
            "r": 166.73935,
            "b": 711.56677,
            "coord_origin": "BOTTOMLEFT"
          },
          "charspan": [
            0,
            6
          ]
        }
      ],
      "orig": "RETURN",
      "text": "RETURN",
      "formatting": null,
      "hyperlink": null
    },
    {
      "self_ref": "#/texts/208",
      "parent": {
        "cref": "#/body"
      },
      "children": [],
      "content_layer": "body",
      "label": "text",
      "prov": [
        {
          "page_no": 13,
          "bbox": {
            "l": 136.79959,
            "t": 708.34174,
            "r": 156.77934,
            "b": 699.56696,
            "coord_origin": "BOTTOMLEFT"
          },
          "charspan": [
            0,
            4
          ]
        }
      ],
      "orig": "CASE",
      "text": "CASE",
      "formatting": null,
      "hyperlink": null
    },
    {
      "self_ref": "#/texts/209",
      "parent": {
        "cref": "#/body"
      },
      "children": [],
      "content_layer": "body",
      "label": "code",
      "prov": [
        {
          "page_no": 13,
          "bbox": {
            "l": 136.79959,
            "t": 696.3419199999998,
            "r": 521.57428,
            "b": 531.56952,
            "coord_origin": "BOTTOMLEFT"
          },
          "charspan": [
            0,
            437
          ]
        }
      ],
      "orig": "WHEN VERIFY_GROUP_FOR_USER ( SESSION_USER , 'HR', 'EMP' ) = 1 THEN EMPLOYEES . DATE_OF_BIRTH WHEN VERIFY_GROUP_FOR_USER ( SESSION_USER , 'MGR' ) = 1 AND SESSION_USER = EMPLOYEES . USER_ID THEN EMPLOYEES . DATE_OF_BIRTH WHEN VERIFY_GROUP_FOR_USER ( SESSION_USER , 'MGR' ) = 1 AND SESSION_USER <> EMPLOYEES . USER_ID THEN ( 9999 || '-' || MONTH ( EMPLOYEES . DATE_OF_BIRTH ) || '-' || DAY (EMPLOYEES.DATE_OF_BIRTH )) ELSE NULL END ENABLE ;",
      "text": "WHEN VERIFY_GROUP_FOR_USER ( SESSION_USER , 'HR', 'EMP' ) = 1 THEN EMPLOYEES . DATE_OF_BIRTH WHEN VERIFY_GROUP_FOR_USER ( SESSION_USER , 'MGR' ) = 1 AND SESSION_USER = EMPLOYEES . USER_ID THEN EMPLOYEES . DATE_OF_BIRTH WHEN VERIFY_GROUP_FOR_USER ( SESSION_USER , 'MGR' ) = 1 AND SESSION_USER <> EMPLOYEES . USER_ID THEN ( 9999 || '-' || MONTH ( EMPLOYEES . DATE_OF_BIRTH ) || '-' || DAY (EMPLOYEES.DATE_OF_BIRTH )) ELSE NULL END ENABLE ;",
      "formatting": null,
      "hyperlink": null,
      "captions": [],
      "references": [],
      "footnotes": [],
      "image": null,
      "code_language": "unknown"
    },
    {
      "self_ref": "#/texts/210",
      "parent": {
        "cref": "#/groups/9"
      },
      "children": [],
      "content_layer": "body",
      "label": "list_item",
      "prov": [
        {
          "page_no": 13,
          "bbox": {
            "l": 136.79959,
            "t": 516.49408,
            "r": 547.21222,
            "b": 495.28128000000004,
            "coord_origin": "BOTTOMLEFT"
          },
          "charspan": [
            0,
            136
          ]
        }
      ],
      "orig": "2. The other column to mask in this example is the TAX_ID information. In this example, the rules to enforce include the following ones:",
      "text": "The other column to mask in this example is the TAX_ID information. In this example, the rules to enforce include the following ones:",
      "formatting": null,
      "hyperlink": null,
      "enumerated": false,
<<<<<<< HEAD
      "marker": "2."
=======
      "marker": ""
>>>>>>> bb99be6c
    },
    {
      "self_ref": "#/texts/211",
      "parent": {
        "cref": "#/groups/9"
      },
      "children": [],
      "content_layer": "body",
      "label": "list_item",
      "prov": [
        {
          "page_no": 13,
          "bbox": {
            "l": 152.0394,
            "t": 487.51446999999996,
            "r": 469.1528,
            "b": 478.30147999999997,
            "coord_origin": "BOTTOMLEFT"
          },
          "charspan": [
            0,
            62
          ]
        }
      ],
      "orig": "-Human Resources can see the unmasked TAX_ID of the employees.",
      "text": "-Human Resources can see the unmasked TAX_ID of the employees.",
      "formatting": null,
      "hyperlink": null,
      "enumerated": false,
      "marker": ""
    },
    {
      "self_ref": "#/texts/212",
      "parent": {
        "cref": "#/groups/9"
      },
      "children": [],
      "content_layer": "body",
      "label": "list_item",
      "prov": [
        {
          "page_no": 13,
          "bbox": {
            "l": 152.0394,
            "t": 470.47488,
            "r": 403.95953,
            "b": 461.2619,
            "coord_origin": "BOTTOMLEFT"
          },
          "charspan": [
            0,
            50
          ]
        }
      ],
      "orig": "-Employees can see only their own unmasked TAX_ID.",
      "text": "-Employees can see only their own unmasked TAX_ID.",
      "formatting": null,
      "hyperlink": null,
      "enumerated": false,
      "marker": ""
    },
    {
      "self_ref": "#/texts/213",
      "parent": {
        "cref": "#/groups/9"
      },
      "children": [],
      "content_layer": "body",
      "label": "list_item",
      "prov": [
        {
          "page_no": 13,
          "bbox": {
            "l": 152.0394,
            "t": 453.49509,
            "r": 545.16846,
            "b": 432.28229,
            "coord_origin": "BOTTOMLEFT"
          },
          "charspan": [
            0,
            129
          ]
        }
      ],
      "orig": "-Managers see a masked version of TAX_ID with the first five characters replaced with the X character (for example, XXX-XX-1234).",
      "text": "-Managers see a masked version of TAX_ID with the first five characters replaced with the X character (for example, XXX-XX-1234).",
      "formatting": null,
      "hyperlink": null,
      "enumerated": false,
      "marker": ""
    },
    {
      "self_ref": "#/texts/214",
      "parent": {
        "cref": "#/groups/9"
      },
      "children": [],
      "content_layer": "body",
      "label": "list_item",
      "prov": [
        {
          "page_no": 13,
          "bbox": {
            "l": 152.0394,
            "t": 424.51547,
            "r": 529.46362,
            "b": 415.3024899999999,
            "coord_origin": "BOTTOMLEFT"
          },
          "charspan": [
            0,
            77
          ]
        }
      ],
      "orig": "-Any other person sees the entire TAX_ID as masked, for example, XXX-XX-XXXX.",
      "text": "-Any other person sees the entire TAX_ID as masked, for example, XXX-XX-XXXX.",
      "formatting": null,
      "hyperlink": null,
      "enumerated": false,
      "marker": ""
    },
    {
      "self_ref": "#/texts/215",
      "parent": {
        "cref": "#/groups/9"
      },
      "children": [],
      "content_layer": "body",
      "label": "list_item",
      "prov": [
        {
          "page_no": 13,
          "bbox": {
            "l": 151.19978,
            "t": 407.47589,
            "r": 530.0603,
            "b": 398.26291,
            "coord_origin": "BOTTOMLEFT"
          },
          "charspan": [
            0,
            82
          ]
        }
      ],
      "orig": "To implement this column mask, run the SQL statement that is shown in Example 3-9.",
      "text": "To implement this column mask, run the SQL statement that is shown in Example 3-9.",
      "formatting": null,
      "hyperlink": null,
      "enumerated": false,
      "marker": ""
    },
    {
      "self_ref": "#/texts/216",
      "parent": {
        "cref": "#/body"
      },
      "children": [
        {
          "cref": "#/texts/217"
        }
      ],
      "content_layer": "body",
      "label": "code",
      "prov": [
        {
          "page_no": 13,
          "bbox": {
            "l": 136.8,
            "t": 368.32189999999997,
            "r": 526.55469,
            "b": 107.55115999999998,
            "coord_origin": "BOTTOMLEFT"
          },
          "charspan": [
            0,
            590
          ]
        }
      ],
      "orig": "CREATE MASK HR_SCHEMA.MASK_TAX_ID_ON_EMPLOYEES ON HR_SCHEMA.EMPLOYEES AS EMPLOYEES FOR COLUMN TAX_ID RETURN CASE WHEN VERIFY_GROUP_FOR_USER ( SESSION_USER , 'HR' ) = 1 THEN EMPLOYEES . TAX_ID WHEN VERIFY_GROUP_FOR_USER ( SESSION_USER , 'MGR' ) = 1 AND SESSION_USER = EMPLOYEES . USER_ID THEN EMPLOYEES . TAX_ID WHEN VERIFY_GROUP_FOR_USER ( SESSION_USER , 'MGR' ) = 1 AND SESSION_USER <> EMPLOYEES . USER_ID THEN ( 'XXX-XX-' CONCAT QSYS2 . SUBSTR ( EMPLOYEES . TAX_ID , 8 , 4 ) ) WHEN VERIFY_GROUP_FOR_USER ( SESSION_USER , 'EMP' ) = 1 THEN EMPLOYEES . TAX_ID ELSE 'XXX-XX-XXXX' END ENABLE ;",
      "text": "CREATE MASK HR_SCHEMA.MASK_TAX_ID_ON_EMPLOYEES ON HR_SCHEMA.EMPLOYEES AS EMPLOYEES FOR COLUMN TAX_ID RETURN CASE WHEN VERIFY_GROUP_FOR_USER ( SESSION_USER , 'HR' ) = 1 THEN EMPLOYEES . TAX_ID WHEN VERIFY_GROUP_FOR_USER ( SESSION_USER , 'MGR' ) = 1 AND SESSION_USER = EMPLOYEES . USER_ID THEN EMPLOYEES . TAX_ID WHEN VERIFY_GROUP_FOR_USER ( SESSION_USER , 'MGR' ) = 1 AND SESSION_USER <> EMPLOYEES . USER_ID THEN ( 'XXX-XX-' CONCAT QSYS2 . SUBSTR ( EMPLOYEES . TAX_ID , 8 , 4 ) ) WHEN VERIFY_GROUP_FOR_USER ( SESSION_USER , 'EMP' ) = 1 THEN EMPLOYEES . TAX_ID ELSE 'XXX-XX-XXXX' END ENABLE ;",
      "formatting": null,
      "hyperlink": null,
      "captions": [
        {
          "cref": "#/texts/217"
        }
      ],
      "references": [],
      "footnotes": [],
      "image": null,
      "code_language": "unknown"
    },
    {
      "self_ref": "#/texts/217",
      "parent": {
        "cref": "#/texts/216"
      },
      "children": [],
      "content_layer": "body",
      "label": "caption",
      "prov": [
        {
          "page_no": 13,
          "bbox": {
            "l": 136.8,
            "t": 385.48199,
            "r": 351.9873,
            "b": 377.15698,
            "coord_origin": "BOTTOMLEFT"
          },
          "charspan": [
            0,
            48
          ]
        }
      ],
      "orig": "Example 3-9 Creating a mask on the TAX_ID column",
      "text": "Example 3-9 Creating a mask on the TAX_ID column",
      "formatting": null,
      "hyperlink": null
    },
    {
      "self_ref": "#/texts/218",
      "parent": {
        "cref": "#/body"
      },
      "children": [],
      "content_layer": "furniture",
      "label": "page_footer",
      "prov": [
        {
          "page_no": 13,
          "bbox": {
            "l": 344.94,
            "t": 36.461997999999994,
            "r": 523.60162,
            "b": 28.136998999999946,
            "coord_origin": "BOTTOMLEFT"
          },
          "charspan": [
            0,
            40
          ]
        }
      ],
      "orig": "Chapter 3. Row and Column Access Control",
      "text": "Chapter 3. Row and Column Access Control",
      "formatting": null,
      "hyperlink": null
    },
    {
      "self_ref": "#/texts/219",
      "parent": {
        "cref": "#/body"
      },
      "children": [],
      "content_layer": "furniture",
      "label": "page_footer",
      "prov": [
        {
          "page_no": 13,
          "bbox": {
            "l": 536.09998,
            "t": 37.151279000000045,
            "r": 547.25916,
            "b": 27.938279999999963,
            "coord_origin": "BOTTOMLEFT"
          },
          "charspan": [
            0,
            2
          ]
        }
      ],
      "orig": "27",
      "text": "27",
      "formatting": null,
      "hyperlink": null
    },
    {
      "self_ref": "#/texts/220",
      "parent": {
        "cref": "#/groups/10"
      },
      "children": [],
      "content_layer": "body",
      "label": "list_item",
      "prov": [
        {
          "page_no": 14,
          "bbox": {
            "l": 136.8,
            "t": 720.49133,
            "r": 449.9523899999999,
            "b": 711.27832,
            "coord_origin": "BOTTOMLEFT"
          },
          "charspan": [
            0,
            65
          ]
        }
      ],
      "orig": "3. Figure 3-10 shows the masks that are created in the HR_SCHEMA.",
      "text": "Figure 3-10 shows the masks that are created in the HR_SCHEMA.",
      "formatting": null,
      "hyperlink": null,
      "enumerated": false,
<<<<<<< HEAD
      "marker": "3."
=======
      "marker": ""
>>>>>>> bb99be6c
    },
    {
      "self_ref": "#/texts/221",
      "parent": {
        "cref": "#/pictures/11"
      },
      "children": [],
      "content_layer": "body",
      "label": "caption",
      "prov": [
        {
          "page_no": 14,
          "bbox": {
            "l": 64.800003,
            "t": 618.46198,
            "r": 293.13809,
            "b": 610.13702,
            "coord_origin": "BOTTOMLEFT"
          },
          "charspan": [
            0,
            52
          ]
        }
      ],
      "orig": "Figure 3-10 Column masks shown in System i Navigator",
      "text": "Figure 3-10 Column masks shown in System i Navigator",
      "formatting": null,
      "hyperlink": null
    },
    {
      "self_ref": "#/texts/222",
      "parent": {
        "cref": "#/body"
      },
      "children": [],
      "content_layer": "body",
      "label": "section_header",
      "prov": [
        {
          "page_no": 14,
          "bbox": {
            "l": 64.800003,
            "t": 589.62531,
            "r": 203.98521,
            "b": 577.63727,
            "coord_origin": "BOTTOMLEFT"
          },
          "charspan": [
            0,
            21
          ]
        }
      ],
      "orig": "3.6.6 Activating RCAC",
      "text": "3.6.6 Activating RCAC",
      "formatting": null,
      "hyperlink": null,
      "level": 1
    },
    {
      "self_ref": "#/texts/223",
      "parent": {
        "cref": "#/body"
      },
      "children": [],
      "content_layer": "body",
      "label": "text",
      "prov": [
        {
          "page_no": 14,
          "bbox": {
            "l": 136.8,
            "t": 563.47131,
            "r": 547.22565,
            "b": 530.25867,
            "coord_origin": "BOTTOMLEFT"
          },
          "charspan": [
            0,
            265
          ]
        }
      ],
      "orig": "Now that you have created the row permission and the two column masks, RCAC must be activated. The row permission and the two column masks are enabled (last clause in the scripts), but now you must activate RCAC on the table. To do so, complete the following steps:",
      "text": "Now that you have created the row permission and the two column masks, RCAC must be activated. The row permission and the two column masks are enabled (last clause in the scripts), but now you must activate RCAC on the table. To do so, complete the following steps:",
      "formatting": null,
      "hyperlink": null
    },
    {
      "self_ref": "#/texts/224",
      "parent": {
        "cref": "#/groups/11"
      },
      "children": [],
      "content_layer": "body",
      "label": "list_item",
      "prov": [
        {
          "page_no": 14,
          "bbox": {
            "l": 136.8,
            "t": 522.49188,
            "r": 409.47888,
            "b": 513.27887,
            "coord_origin": "BOTTOMLEFT"
          },
          "charspan": [
            0,
            57
          ]
        }
      ],
      "orig": "1. Run the SQL statements that are shown in Example 3-10.",
      "text": "Run the SQL statements that are shown in Example 3-10.",
      "formatting": null,
      "hyperlink": null,
      "enumerated": false,
<<<<<<< HEAD
      "marker": "1."
=======
      "marker": ""
>>>>>>> bb99be6c
    },
    {
      "self_ref": "#/texts/225",
      "parent": {
        "cref": "#/body"
      },
      "children": [],
      "content_layer": "body",
      "label": "section_header",
      "prov": [
        {
          "page_no": 14,
          "bbox": {
            "l": 136.8,
            "t": 500.44202,
            "r": 375.29099,
            "b": 492.11699999999996,
            "coord_origin": "BOTTOMLEFT"
          },
          "charspan": [
            0,
            51
          ]
        }
      ],
      "orig": "Example 3-10 Activating RCAC on the EMPLOYEES table",
      "text": "Example 3-10 Activating RCAC on the EMPLOYEES table",
      "formatting": null,
      "hyperlink": null,
      "level": 1
    },
    {
      "self_ref": "#/texts/226",
      "parent": {
        "cref": "#/groups/12"
      },
      "children": [],
      "content_layer": "body",
      "label": "list_item",
      "prov": [
        {
          "page_no": 14,
          "bbox": {
            "l": 136.8,
            "t": 483.34189,
            "r": 376.67661,
            "b": 474.56711,
            "coord_origin": "BOTTOMLEFT"
          },
          "charspan": [
            0,
            45
          ]
        }
      ],
      "orig": "/* Active Row Access Control (permissions) */",
      "text": "/* Active Row Access Control (permissions) */",
      "formatting": null,
      "hyperlink": null,
      "enumerated": false,
      "marker": ""
    },
    {
      "self_ref": "#/texts/227",
      "parent": {
        "cref": "#/groups/12"
      },
      "children": [],
      "content_layer": "body",
      "label": "list_item",
      "prov": [
        {
          "page_no": 14,
          "bbox": {
            "l": 136.8,
            "t": 471.34207,
            "r": 354.86963,
            "b": 462.56729,
            "coord_origin": "BOTTOMLEFT"
          },
          "charspan": [
            0,
            39
          ]
        }
      ],
      "orig": "/* Active Column Access Control (masks)",
      "text": "/* Active Column Access Control (masks)",
      "formatting": null,
      "hyperlink": null,
      "enumerated": false,
      "marker": ""
    },
    {
      "self_ref": "#/texts/228",
      "parent": {
        "cref": "#/body"
      },
      "children": [],
      "content_layer": "body",
      "label": "text",
      "prov": [
        {
          "page_no": 14,
          "bbox": {
            "l": 365.77313,
            "t": 471.34207,
            "r": 376.67661,
            "b": 462.56729,
            "coord_origin": "BOTTOMLEFT"
          },
          "charspan": [
            0,
            2
          ]
        }
      ],
      "orig": "*/",
      "text": "*/",
      "formatting": null,
      "hyperlink": null
    },
    {
      "self_ref": "#/texts/229",
      "parent": {
        "cref": "#/body"
      },
      "children": [],
      "content_layer": "body",
      "label": "text",
      "prov": [
        {
          "page_no": 14,
          "bbox": {
            "l": 136.8,
            "t": 459.34225,
            "r": 291.7178,
            "b": 450.56747,
            "coord_origin": "BOTTOMLEFT"
          },
          "charspan": [
            0,
            31
          ]
        }
      ],
      "orig": "ALTER TABLE HR_SCHEMA.EMPLOYEES",
      "text": "ALTER TABLE HR_SCHEMA.EMPLOYEES",
      "formatting": null,
      "hyperlink": null
    },
    {
      "self_ref": "#/texts/230",
      "parent": {
        "cref": "#/body"
      },
      "children": [],
      "content_layer": "body",
      "label": "text",
      "prov": [
        {
          "page_no": 14,
          "bbox": {
            "l": 136.8,
            "t": 447.34244,
            "r": 271.67831,
            "b": 438.56765999999993,
            "coord_origin": "BOTTOMLEFT"
          },
          "charspan": [
            0,
            27
          ]
        }
      ],
      "orig": "ACTIVATE ROW ACCESS CONTROL",
      "text": "ACTIVATE ROW ACCESS CONTROL",
      "formatting": null,
      "hyperlink": null
    },
    {
      "self_ref": "#/texts/231",
      "parent": {
        "cref": "#/body"
      },
      "children": [],
      "content_layer": "body",
      "label": "text",
      "prov": [
        {
          "page_no": 14,
          "bbox": {
            "l": 136.8,
            "t": 435.34262,
            "r": 291.7178,
            "b": 426.56784,
            "coord_origin": "BOTTOMLEFT"
          },
          "charspan": [
            0,
            31
          ]
        }
      ],
      "orig": "ACTIVATE COLUMN ACCESS CONTROL;",
      "text": "ACTIVATE COLUMN ACCESS CONTROL;",
      "formatting": null,
      "hyperlink": null
    },
    {
      "self_ref": "#/texts/232",
      "parent": {
        "cref": "#/groups/13"
      },
      "children": [],
      "content_layer": "body",
      "label": "list_item",
      "prov": [
        {
          "page_no": 14,
          "bbox": {
            "l": 136.8,
            "t": 411.4924,
            "r": 540.80145,
            "b": 378.27979,
            "coord_origin": "BOTTOMLEFT"
          },
          "charspan": [
            0,
            231
          ]
        }
      ],
      "orig": "2. Look at the definition of the EMPLOYEE table, as shown in Figure 3-11. To do this, from the main navigation pane of System i Navigator, click Schemas \uf0ae HR_SCHEMA \uf0ae Tables , right-click the EMPLOYEES table, and click Definition .",
      "text": "Look at the definition of the EMPLOYEE table, as shown in Figure 3-11. To do this, from the main navigation pane of System i Navigator, click Schemas \uf0ae HR_SCHEMA \uf0ae Tables , right-click the EMPLOYEES table, and click Definition .",
      "formatting": null,
      "hyperlink": null,
      "enumerated": false,
<<<<<<< HEAD
      "marker": "2."
=======
      "marker": ""
>>>>>>> bb99be6c
    },
    {
      "self_ref": "#/texts/233",
      "parent": {
        "cref": "#/pictures/12"
      },
      "children": [],
      "content_layer": "body",
      "label": "caption",
      "prov": [
        {
          "page_no": 14,
          "bbox": {
            "l": 64.800003,
            "t": 142.96210999999994,
            "r": 347.43054,
            "b": 134.63710000000003,
            "coord_origin": "BOTTOMLEFT"
          },
          "charspan": [
            0,
            65
          ]
        }
      ],
      "orig": "Figure 3-11 Selecting the EMPLOYEES table from System i Navigator",
      "text": "Figure 3-11 Selecting the EMPLOYEES table from System i Navigator",
      "formatting": null,
      "hyperlink": null
    },
    {
      "self_ref": "#/texts/234",
      "parent": {
        "cref": "#/body"
      },
      "children": [],
      "content_layer": "furniture",
      "label": "page_footer",
      "prov": [
        {
          "page_no": 14,
          "bbox": {
            "l": 64.800003,
            "t": 37.151279000000045,
            "r": 78.402,
            "b": 27.938279999999963,
            "coord_origin": "BOTTOMLEFT"
          },
          "charspan": [
            0,
            2
          ]
        }
      ],
      "orig": "28",
      "text": "28",
      "formatting": null,
      "hyperlink": null
    },
    {
      "self_ref": "#/texts/235",
      "parent": {
        "cref": "#/body"
      },
      "children": [],
      "content_layer": "furniture",
      "label": "page_footer",
      "prov": [
        {
          "page_no": 14,
          "bbox": {
            "l": 93.420303,
            "t": 36.461997999999994,
            "r": 334.42142,
            "b": 28.136998999999946,
            "coord_origin": "BOTTOMLEFT"
          },
          "charspan": [
            0,
            54
          ]
        }
      ],
      "orig": "Row and Column Access Control Support in IBM DB2 for i",
      "text": "Row and Column Access Control Support in IBM DB2 for i",
      "formatting": null,
      "hyperlink": null
    },
    {
      "self_ref": "#/texts/236",
      "parent": {
        "cref": "#/groups/14"
      },
      "children": [],
      "content_layer": "body",
      "label": "list_item",
      "prov": [
        {
          "page_no": 15,
          "bbox": {
            "l": 136.79959,
            "t": 720.49097,
            "r": 514.04858,
            "b": 687.27832,
            "coord_origin": "BOTTOMLEFT"
          },
          "charspan": [
            0,
            228
          ]
        }
      ],
      "orig": "2. Figure 4-68 shows the Visual Explain of the same SQL statement, but with RCAC enabled. It is clear that the implementation of the SQL statement is more complex because the row permission rule becomes part of the WHERE clause.",
      "text": "Figure 4-68 shows the Visual Explain of the same SQL statement, but with RCAC enabled. It is clear that the implementation of the SQL statement is more complex because the row permission rule becomes part of the WHERE clause.",
      "formatting": null,
      "hyperlink": null,
      "enumerated": false,
<<<<<<< HEAD
      "marker": "2."
=======
      "marker": ""
>>>>>>> bb99be6c
    },
    {
      "self_ref": "#/texts/237",
      "parent": {
        "cref": "#/pictures/13"
      },
      "children": [],
      "content_layer": "body",
      "label": "caption",
      "prov": [
        {
          "page_no": 15,
          "bbox": {
            "l": 136.8,
            "t": 311.44202,
            "r": 327.09329,
            "b": 303.117,
            "coord_origin": "BOTTOMLEFT"
          },
          "charspan": [
            0,
            44
          ]
        }
      ],
      "orig": "Figure 4-68 Visual Explain with RCAC enabled",
      "text": "Figure 4-68 Visual Explain with RCAC enabled",
      "formatting": null,
      "hyperlink": null
    },
    {
      "self_ref": "#/texts/238",
      "parent": {
        "cref": "#/groups/14"
      },
      "children": [],
      "content_layer": "body",
      "label": "list_item",
      "prov": [
        {
          "page_no": 15,
          "bbox": {
            "l": 136.8,
            "t": 285.43137,
            "r": 547.23944,
            "b": 252.21875,
            "coord_origin": "BOTTOMLEFT"
          },
          "charspan": [
            0,
            232
          ]
        }
      ],
      "orig": "3. Compare the advised indexes that are provided by the Optimizer without RCAC and with RCAC enabled. Figure 4-69 shows the index advice for the SQL statement without RCAC enabled. The index being advised is for the ORDER BY clause.",
      "text": "Compare the advised indexes that are provided by the Optimizer without RCAC and with RCAC enabled. Figure 4-69 shows the index advice for the SQL statement without RCAC enabled. The index being advised is for the ORDER BY clause.",
      "formatting": null,
      "hyperlink": null,
      "enumerated": false,
<<<<<<< HEAD
      "marker": "3."
=======
      "marker": ""
>>>>>>> bb99be6c
    },
    {
      "self_ref": "#/texts/239",
      "parent": {
        "cref": "#/pictures/14"
      },
      "children": [],
      "content_layer": "body",
      "label": "caption",
      "prov": [
        {
          "page_no": 15,
          "bbox": {
            "l": 64.800003,
            "t": 124.48209999999995,
            "r": 227.10149,
            "b": 116.15710000000001,
            "coord_origin": "BOTTOMLEFT"
          },
          "charspan": [
            0,
            37
          ]
        }
      ],
      "orig": "Figure 4-69 Index advice with no RCAC",
      "text": "Figure 4-69 Index advice with no RCAC",
      "formatting": null,
      "hyperlink": null
    },
    {
      "self_ref": "#/texts/240",
      "parent": {
        "cref": "#/body"
      },
      "children": [],
      "content_layer": "furniture",
      "label": "page_footer",
      "prov": [
        {
          "page_no": 15,
          "bbox": {
            "l": 214.8,
            "t": 36.461997999999994,
            "r": 523.59357,
            "b": 28.136998999999946,
            "coord_origin": "BOTTOMLEFT"
          },
          "charspan": [
            0,
            70
          ]
        }
      ],
      "orig": "Chapter 4. Implementing Row and Column Access Control: Banking example",
      "text": "Chapter 4. Implementing Row and Column Access Control: Banking example",
      "formatting": null,
      "hyperlink": null
    },
    {
      "self_ref": "#/texts/241",
      "parent": {
        "cref": "#/body"
      },
      "children": [],
      "content_layer": "furniture",
      "label": "page_footer",
      "prov": [
        {
          "page_no": 15,
          "bbox": {
            "l": 536.09998,
            "t": 37.151279000000045,
            "r": 547.25916,
            "b": 27.938279999999963,
            "coord_origin": "BOTTOMLEFT"
          },
          "charspan": [
            0,
            2
          ]
        }
      ],
      "orig": "77",
      "text": "77",
      "formatting": null,
      "hyperlink": null
    },
    {
      "self_ref": "#/texts/242",
      "parent": {
        "cref": "#/body"
      },
      "children": [],
      "content_layer": "body",
      "label": "code",
      "prov": [
        {
          "page_no": 16,
          "bbox": {
            "l": 64.800308,
            "t": 720.32703,
            "r": 500.69727,
            "b": 85.39238,
            "coord_origin": "BOTTOMLEFT"
          },
          "charspan": [
            0,
            1998
          ]
        }
      ],
      "orig": "THEN C . CUSTOMER_TAX_ID WHEN QSYS2 . VERIFY_GROUP_FOR_USER ( SESSION_USER , 'TELLER' ) = 1 THEN ( 'XXX-XX-' CONCAT QSYS2 . SUBSTR ( C . CUSTOMER_TAX_ID , 8 , 4 ) ) WHEN QSYS2 . VERIFY_GROUP_FOR_USER ( SESSION_USER , 'CUSTOMER' ) = 1 THEN C . CUSTOMER_TAX_ID ELSE 'XXX-XX-XXXX' END ENABLE ; CREATE MASK BANK_SCHEMA.MASK_DRIVERS_LICENSE_ON_CUSTOMERS ON BANK_SCHEMA.CUSTOMERS AS C FOR COLUMN CUSTOMER_DRIVERS_LICENSE_NUMBER RETURN CASE WHEN QSYS2 . VERIFY_GROUP_FOR_USER ( SESSION_USER , 'ADMIN' ) = 1 THEN C . CUSTOMER_DRIVERS_LICENSE_NUMBER WHEN QSYS2 . VERIFY_GROUP_FOR_USER ( SESSION_USER , 'TELLER' ) = 1 THEN C . CUSTOMER_DRIVERS_LICENSE_NUMBER WHEN QSYS2 . VERIFY_GROUP_FOR_USER ( SESSION_USER , 'CUSTOMER' ) = 1 THEN C . CUSTOMER_DRIVERS_LICENSE_NUMBER ELSE '*************' END ENABLE ; CREATE MASK BANK_SCHEMA.MASK_LOGIN_ID_ON_CUSTOMERS ON BANK_SCHEMA.CUSTOMERS AS C FOR COLUMN CUSTOMER_LOGIN_ID RETURN CASE WHEN QSYS2 . VERIFY_GROUP_FOR_USER ( SESSION_USER , 'ADMIN' ) = 1 THEN C . CUSTOMER_LOGIN_ID WHEN QSYS2 . VERIFY_GROUP_FOR_USER ( SESSION_USER , 'CUSTOMER' ) = 1 THEN C . CUSTOMER_LOGIN_ID ELSE '*****' END ENABLE ; CREATE MASK BANK_SCHEMA.MASK_SECURITY_QUESTION_ON_CUSTOMERS ON BANK_SCHEMA.CUSTOMERS AS C FOR COLUMN CUSTOMER_SECURITY_QUESTION RETURN CASE WHEN QSYS2 . VERIFY_GROUP_FOR_USER ( SESSION_USER , 'ADMIN' ) = 1 THEN C . CUSTOMER_SECURITY_QUESTION WHEN QSYS2 . VERIFY_GROUP_FOR_USER ( SESSION_USER , 'CUSTOMER' ) = 1 THEN C . CUSTOMER_SECURITY_QUESTION ELSE '*****' END ENABLE ; CREATE MASK BANK_SCHEMA.MASK_SECURITY_QUESTION_ANSWER_ON_CUSTOMERS ON BANK_SCHEMA.CUSTOMERS AS C FOR COLUMN CUSTOMER_SECURITY_QUESTION_ANSWER RETURN CASE WHEN QSYS2 . VERIFY_GROUP_FOR_USER ( SESSION_USER , 'ADMIN' ) = 1 THEN C . CUSTOMER_SECURITY_QUESTION_ANSWER WHEN QSYS2 . VERIFY_GROUP_FOR_USER ( SESSION_USER , 'CUSTOMER' ) = 1 THEN C . CUSTOMER_SECURITY_QUESTION_ANSWER ELSE '*****' END ENABLE ; ALTER TABLE BANK_SCHEMA.CUSTOMERS ACTIVATE ROW ACCESS CONTROL ACTIVATE COLUMN ACCESS CONTROL ;",
      "text": "THEN C . CUSTOMER_TAX_ID WHEN QSYS2 . VERIFY_GROUP_FOR_USER ( SESSION_USER , 'TELLER' ) = 1 THEN ( 'XXX-XX-' CONCAT QSYS2 . SUBSTR ( C . CUSTOMER_TAX_ID , 8 , 4 ) ) WHEN QSYS2 . VERIFY_GROUP_FOR_USER ( SESSION_USER , 'CUSTOMER' ) = 1 THEN C . CUSTOMER_TAX_ID ELSE 'XXX-XX-XXXX' END ENABLE ; CREATE MASK BANK_SCHEMA.MASK_DRIVERS_LICENSE_ON_CUSTOMERS ON BANK_SCHEMA.CUSTOMERS AS C FOR COLUMN CUSTOMER_DRIVERS_LICENSE_NUMBER RETURN CASE WHEN QSYS2 . VERIFY_GROUP_FOR_USER ( SESSION_USER , 'ADMIN' ) = 1 THEN C . CUSTOMER_DRIVERS_LICENSE_NUMBER WHEN QSYS2 . VERIFY_GROUP_FOR_USER ( SESSION_USER , 'TELLER' ) = 1 THEN C . CUSTOMER_DRIVERS_LICENSE_NUMBER WHEN QSYS2 . VERIFY_GROUP_FOR_USER ( SESSION_USER , 'CUSTOMER' ) = 1 THEN C . CUSTOMER_DRIVERS_LICENSE_NUMBER ELSE '*************' END ENABLE ; CREATE MASK BANK_SCHEMA.MASK_LOGIN_ID_ON_CUSTOMERS ON BANK_SCHEMA.CUSTOMERS AS C FOR COLUMN CUSTOMER_LOGIN_ID RETURN CASE WHEN QSYS2 . VERIFY_GROUP_FOR_USER ( SESSION_USER , 'ADMIN' ) = 1 THEN C . CUSTOMER_LOGIN_ID WHEN QSYS2 . VERIFY_GROUP_FOR_USER ( SESSION_USER , 'CUSTOMER' ) = 1 THEN C . CUSTOMER_LOGIN_ID ELSE '*****' END ENABLE ; CREATE MASK BANK_SCHEMA.MASK_SECURITY_QUESTION_ON_CUSTOMERS ON BANK_SCHEMA.CUSTOMERS AS C FOR COLUMN CUSTOMER_SECURITY_QUESTION RETURN CASE WHEN QSYS2 . VERIFY_GROUP_FOR_USER ( SESSION_USER , 'ADMIN' ) = 1 THEN C . CUSTOMER_SECURITY_QUESTION WHEN QSYS2 . VERIFY_GROUP_FOR_USER ( SESSION_USER , 'CUSTOMER' ) = 1 THEN C . CUSTOMER_SECURITY_QUESTION ELSE '*****' END ENABLE ; CREATE MASK BANK_SCHEMA.MASK_SECURITY_QUESTION_ANSWER_ON_CUSTOMERS ON BANK_SCHEMA.CUSTOMERS AS C FOR COLUMN CUSTOMER_SECURITY_QUESTION_ANSWER RETURN CASE WHEN QSYS2 . VERIFY_GROUP_FOR_USER ( SESSION_USER , 'ADMIN' ) = 1 THEN C . CUSTOMER_SECURITY_QUESTION_ANSWER WHEN QSYS2 . VERIFY_GROUP_FOR_USER ( SESSION_USER , 'CUSTOMER' ) = 1 THEN C . CUSTOMER_SECURITY_QUESTION_ANSWER ELSE '*****' END ENABLE ; ALTER TABLE BANK_SCHEMA.CUSTOMERS ACTIVATE ROW ACCESS CONTROL ACTIVATE COLUMN ACCESS CONTROL ;",
      "formatting": null,
      "hyperlink": null,
      "captions": [],
      "references": [],
      "footnotes": [],
      "image": null,
      "code_language": "unknown"
    },
    {
      "self_ref": "#/texts/243",
      "parent": {
        "cref": "#/body"
      },
      "children": [],
      "content_layer": "furniture",
      "label": "page_footer",
      "prov": [
        {
          "page_no": 16,
          "bbox": {
            "l": 64.800003,
            "t": 37.151279000000045,
            "r": 83.982002,
            "b": 27.938279999999963,
            "coord_origin": "BOTTOMLEFT"
          },
          "charspan": [
            0,
            3
          ]
        }
      ],
      "orig": "124",
      "text": "124",
      "formatting": null,
      "hyperlink": null
    },
    {
      "self_ref": "#/texts/244",
      "parent": {
        "cref": "#/body"
      },
      "children": [],
      "content_layer": "furniture",
      "label": "page_footer",
      "prov": [
        {
          "page_no": 16,
          "bbox": {
            "l": 98.940002,
            "t": 36.461997999999994,
            "r": 339.81958,
            "b": 28.136998999999946,
            "coord_origin": "BOTTOMLEFT"
          },
          "charspan": [
            0,
            54
          ]
        }
      ],
      "orig": "Row and Column Access Control Support in IBM DB2 for i",
      "text": "Row and Column Access Control Support in IBM DB2 for i",
      "formatting": null,
      "hyperlink": null
    },
    {
      "self_ref": "#/texts/245",
      "parent": {
        "cref": "#/body"
      },
      "children": [],
      "content_layer": "body",
      "label": "text",
      "prov": [
        {
          "page_no": 18,
          "bbox": {
            "l": 287.22,
            "t": 763.45197,
            "r": 414.24481,
            "b": 741.25195,
            "coord_origin": "BOTTOMLEFT"
          },
          "charspan": [
            0,
            10
          ]
        }
      ],
      "orig": "Back cover",
      "text": "Back cover",
      "formatting": null,
      "hyperlink": null
    },
    {
      "self_ref": "#/texts/246",
      "parent": {
        "cref": "#/body"
      },
      "children": [],
      "content_layer": "body",
      "label": "section_header",
      "prov": [
        {
          "page_no": 18,
          "bbox": {
            "l": 27.0,
            "t": 718.3620000000001,
            "r": 447.36002,
            "b": 651.53998,
            "coord_origin": "BOTTOMLEFT"
          },
          "charspan": [
            0,
            54
          ]
        }
      ],
      "orig": "Row and Column Access Control Support in IBM DB2 for i",
      "text": "Row and Column Access Control Support in IBM DB2 for i",
      "formatting": null,
      "hyperlink": null,
      "level": 1
    },
    {
      "self_ref": "#/texts/247",
      "parent": {
        "cref": "#/body"
      },
      "children": [],
      "content_layer": "body",
      "label": "text",
      "prov": [
        {
          "page_no": 18,
          "bbox": {
            "l": 26.700001,
            "t": 549.828,
            "r": 127.4436,
            "b": 525.16803,
            "coord_origin": "BOTTOMLEFT"
          },
          "charspan": [
            0,
            40
          ]
        }
      ],
      "orig": "Implement roles and separation of duties",
      "text": "Implement roles and separation of duties",
      "formatting": null,
      "hyperlink": null
    },
    {
      "self_ref": "#/texts/248",
      "parent": {
        "cref": "#/body"
      },
      "children": [],
      "content_layer": "body",
      "label": "text",
      "prov": [
        {
          "page_no": 18,
          "bbox": {
            "l": 26.700001,
            "t": 507.82803,
            "r": 120.28319999999998,
            "b": 469.12802,
            "coord_origin": "BOTTOMLEFT"
          },
          "charspan": [
            0,
            40
          ]
        }
      ],
      "orig": "Leverage row permissions on the database",
      "text": "Leverage row permissions on the database",
      "formatting": null,
      "hyperlink": null
    },
    {
      "self_ref": "#/texts/249",
      "parent": {
        "cref": "#/body"
      },
      "children": [],
      "content_layer": "body",
      "label": "text",
      "prov": [
        {
          "page_no": 18,
          "bbox": {
            "l": 152.94,
            "t": 549.27142,
            "r": 414.08423,
            "b": 468.40811,
            "coord_origin": "BOTTOMLEFT"
          },
          "charspan": [
            0,
            464
          ]
        }
      ],
      "orig": "This IBM Redpaper publication provides information about the IBM i 7.2 feature of IBM DB2 for i Row and Column Access Control (RCAC). It offers a broad description of the function and advantages of controlling access to data in a comprehensive and transparent way. This publication helps you understand the capabilities of RCAC and provides examples of defining, creating, and implementing the row permissions and column masks in a relational database environment.",
      "text": "This IBM Redpaper publication provides information about the IBM i 7.2 feature of IBM DB2 for i Row and Column Access Control (RCAC). It offers a broad description of the function and advantages of controlling access to data in a comprehensive and transparent way. This publication helps you understand the capabilities of RCAC and provides examples of defining, creating, and implementing the row permissions and column masks in a relational database environment.",
      "formatting": null,
      "hyperlink": null
    },
    {
      "self_ref": "#/texts/250",
      "parent": {
        "cref": "#/body"
      },
      "children": [],
      "content_layer": "body",
      "label": "text",
      "prov": [
        {
          "page_no": 18,
          "bbox": {
            "l": 26.700001,
            "t": 451.84801999999996,
            "r": 121.44960000000002,
            "b": 413.14801,
            "coord_origin": "BOTTOMLEFT"
          },
          "charspan": [
            0,
            40
          ]
        }
      ],
      "orig": "Protect columns by defining column masks",
      "text": "Protect columns by defining column masks",
      "formatting": null,
      "hyperlink": null
    },
    {
      "self_ref": "#/texts/251",
      "parent": {
        "cref": "#/body"
      },
      "children": [],
      "content_layer": "body",
      "label": "text",
      "prov": [
        {
          "page_no": 18,
          "bbox": {
            "l": 152.94002,
            "t": 460.29272,
            "r": 414.17383,
            "b": 403.42905,
            "coord_origin": "BOTTOMLEFT"
          },
          "charspan": [
            0,
            309
          ]
        }
      ],
      "orig": "This paper is intended for database engineers, data-centric application developers, and security officers who want to design and implement RCAC as a part of their data control and governance policy. A solid background in IBM i object level security, DB2 for i relational database concepts, and SQL is assumed.",
      "text": "This paper is intended for database engineers, data-centric application developers, and security officers who want to design and implement RCAC as a part of their data control and governance policy. A solid background in IBM i object level security, DB2 for i relational database concepts, and SQL is assumed.",
      "formatting": null,
      "hyperlink": null
    },
    {
      "self_ref": "#/texts/252",
      "parent": {
        "cref": "#/pictures/15"
      },
      "children": [],
      "content_layer": "body",
      "label": "text",
      "prov": [
        {
          "page_no": 18,
          "bbox": {
            "l": 558.11987,
            "t": 746.5313100000001,
            "r": 565.46039,
            "b": 737.3183,
            "coord_origin": "BOTTOMLEFT"
          },
          "charspan": [
            0,
            2
          ]
        }
      ],
      "orig": "fi",
      "text": "fi",
      "formatting": null,
      "hyperlink": null
    },
    {
      "self_ref": "#/texts/253",
      "parent": {
        "cref": "#/pictures/16"
      },
      "children": [],
      "content_layer": "body",
      "label": "text",
      "prov": [
        {
          "page_no": 18,
          "bbox": {
            "l": 474.60001,
            "t": 627.94342,
            "r": 580.88989,
            "b": 603.05902,
            "coord_origin": "BOTTOMLEFT"
          },
          "charspan": [
            0,
            8
          ]
        }
      ],
      "orig": "Redpaper",
      "text": "Redpaper",
      "formatting": null,
      "hyperlink": null
    },
    {
      "self_ref": "#/texts/254",
      "parent": {
        "cref": "#/pictures/16"
      },
      "children": [],
      "content_layer": "body",
      "label": "text",
      "prov": [
        {
          "page_no": 18,
          "bbox": {
            "l": 582.53992,
            "t": 619.67285,
            "r": 592.13989,
            "b": 610.79285,
            "coord_origin": "BOTTOMLEFT"
          },
          "charspan": [
            0,
            1
          ]
        }
      ],
      "orig": "\u2122",
      "text": "\u2122",
      "formatting": null,
      "hyperlink": null
    },
    {
      "self_ref": "#/texts/255",
      "parent": {
        "cref": "#/body"
      },
      "children": [],
      "content_layer": "body",
      "label": "text",
      "prov": [
        {
          "page_no": 18,
          "bbox": {
            "l": 467.3399999999999,
            "t": 544.28168,
            "r": 559.80933,
            "b": 489.83939,
            "coord_origin": "BOTTOMLEFT"
          },
          "charspan": [
            0,
            44
          ]
        }
      ],
      "orig": "INTERNATIONAL TECHNICAL SUPPORT ORGANIZATION",
      "text": "INTERNATIONAL TECHNICAL SUPPORT ORGANIZATION",
      "formatting": null,
      "hyperlink": null
    },
    {
      "self_ref": "#/texts/256",
      "parent": {
        "cref": "#/body"
      },
      "children": [],
      "content_layer": "body",
      "label": "text",
      "prov": [
        {
          "page_no": 18,
          "bbox": {
            "l": 467.3399999999999,
            "t": 440.20801,
            "r": 587.38916,
            "b": 405.52802,
            "coord_origin": "BOTTOMLEFT"
          },
          "charspan": [
            0,
            60
          ]
        }
      ],
      "orig": "BUILDING TECHNICAL INFORMATION BASED ON PRACTICAL EXPERIENCE",
      "text": "BUILDING TECHNICAL INFORMATION BASED ON PRACTICAL EXPERIENCE",
      "formatting": null,
      "hyperlink": null
    },
    {
      "self_ref": "#/texts/257",
      "parent": {
        "cref": "#/body"
      },
      "children": [],
      "content_layer": "body",
      "label": "text",
      "prov": [
        {
          "page_no": 18,
          "bbox": {
            "l": 467.3399999999999,
            "t": 392.1397099999999,
            "r": 587.52051,
            "b": 250.36594000000002,
            "coord_origin": "BOTTOMLEFT"
          },
          "charspan": [
            0,
            323
          ]
        }
      ],
      "orig": "IBM Redbooks are developed by the IBM International Technical Support Organization. Experts from IBM, Customers and Partners from around the world create timely technical information based on realistic scenarios. Specific recommendations are provided to help you implement IT solutions more effectively in your environment.",
      "text": "IBM Redbooks are developed by the IBM International Technical Support Organization. Experts from IBM, Customers and Partners from around the world create timely technical information based on realistic scenarios. Specific recommendations are provided to help you implement IT solutions more effectively in your environment.",
      "formatting": null,
      "hyperlink": null
    },
    {
      "self_ref": "#/texts/258",
      "parent": {
        "cref": "#/body"
      },
      "children": [],
      "content_layer": "body",
      "label": "text",
      "prov": [
        {
          "page_no": 18,
          "bbox": {
            "l": 467.3399999999999,
            "t": 213.16809,
            "r": 570.948,
            "b": 190.48810000000003,
            "coord_origin": "BOTTOMLEFT"
          },
          "charspan": [
            0,
            39
          ]
        }
      ],
      "orig": "For more information: ibm.com /redbooks",
      "text": "For more information: ibm.com /redbooks",
      "formatting": null,
      "hyperlink": null
    },
    {
      "self_ref": "#/texts/259",
      "parent": {
        "cref": "#/body"
      },
      "children": [],
      "content_layer": "furniture",
      "label": "page_footer",
      "prov": [
        {
          "page_no": 18,
          "bbox": {
            "l": 171.0,
            "t": 160.66200000000003,
            "r": 231.88769999999997,
            "b": 152.33699000000001,
            "coord_origin": "BOTTOMLEFT"
          },
          "charspan": [
            0,
            12
          ]
        }
      ],
      "orig": "REDP-5110-00",
      "text": "REDP-5110-00",
      "formatting": null,
      "hyperlink": null
    }
  ],
  "pictures": [
    {
      "self_ref": "#/pictures/0",
      "parent": {
        "cref": "#/body"
      },
      "children": [],
      "content_layer": "body",
      "label": "picture",
      "prov": [
        {
          "page_no": 1,
          "bbox": {
            "l": 513.4560546875,
            "t": 765.9149017333984,
            "r": 586.1583251953125,
            "b": 737.1808471679688,
            "coord_origin": "BOTTOMLEFT"
          },
          "charspan": [
            0,
            0
          ]
        }
      ],
      "captions": [],
      "references": [],
      "footnotes": [],
      "image": null,
      "annotations": []
    },
    {
      "self_ref": "#/pictures/1",
      "parent": {
        "cref": "#/body"
      },
      "children": [
        {
          "cref": "#/texts/2"
        },
        {
          "cref": "#/texts/3"
        },
        {
          "cref": "#/texts/4"
        },
        {
          "cref": "#/texts/5"
        }
      ],
      "content_layer": "body",
      "label": "picture",
      "prov": [
        {
          "page_no": 1,
          "bbox": {
            "l": 33.09040069580078,
            "t": 498.9671630859375,
            "r": 585.1502075195312,
            "b": 89.5469970703125,
            "coord_origin": "BOTTOMLEFT"
          },
          "charspan": [
            0,
            0
          ]
        }
      ],
      "captions": [],
      "references": [],
      "footnotes": [],
      "image": null,
      "annotations": []
    },
    {
      "self_ref": "#/pictures/2",
      "parent": {
        "cref": "#/body"
      },
      "children": [
        {
          "cref": "#/texts/6"
        }
      ],
      "content_layer": "body",
      "label": "picture",
      "prov": [
        {
          "page_no": 1,
          "bbox": {
            "l": 316.9404296875,
            "t": 81.87213134765625,
            "r": 581.354736328125,
            "b": 17.5740966796875,
            "coord_origin": "BOTTOMLEFT"
          },
          "charspan": [
            0,
            0
          ]
        }
      ],
      "captions": [],
      "references": [],
      "footnotes": [],
      "image": null,
      "annotations": []
    },
    {
      "self_ref": "#/pictures/3",
      "parent": {
        "cref": "#/body"
      },
      "children": [],
      "content_layer": "body",
      "label": "picture",
      "prov": [
        {
          "page_no": 3,
          "bbox": {
            "l": 143.39866638183594,
            "t": 521.7389221191406,
            "r": 179.56256103515625,
            "b": 506.378662109375,
            "coord_origin": "BOTTOMLEFT"
          },
          "charspan": [
            0,
            0
          ]
        }
      ],
      "captions": [],
      "references": [],
      "footnotes": [],
      "image": null,
      "annotations": []
    },
    {
      "self_ref": "#/pictures/4",
      "parent": {
        "cref": "#/body"
      },
      "children": [],
      "content_layer": "body",
      "label": "picture",
      "prov": [
        {
          "page_no": 3,
          "bbox": {
            "l": 64.1669921875,
            "t": 188.49365234375,
            "r": 258.7742919921875,
            "b": 103.87176513671875,
            "coord_origin": "BOTTOMLEFT"
          },
          "charspan": [
            0,
            0
          ]
        }
      ],
      "captions": [],
      "references": [],
      "footnotes": [],
      "image": null,
      "annotations": []
    },
    {
      "self_ref": "#/pictures/5",
      "parent": {
        "cref": "#/body"
      },
      "children": [],
      "content_layer": "body",
      "label": "picture",
      "prov": [
        {
          "page_no": 4,
          "bbox": {
            "l": 142.52883911132812,
            "t": 416.9550476074219,
            "r": 251.47850036621094,
            "b": 288.79351806640625,
            "coord_origin": "BOTTOMLEFT"
          },
          "charspan": [
            0,
            0
          ]
        }
      ],
      "captions": [],
      "references": [],
      "footnotes": [],
      "image": null,
      "annotations": []
    },
    {
      "self_ref": "#/pictures/6",
      "parent": {
        "cref": "#/body"
      },
      "children": [],
      "content_layer": "body",
      "label": "picture",
      "prov": [
        {
          "page_no": 4,
          "bbox": {
            "l": 145.4144744873047,
            "t": 264.7552490234375,
            "r": 252.08840942382812,
            "b": 156.616943359375,
            "coord_origin": "BOTTOMLEFT"
          },
          "charspan": [
            0,
            0
          ]
        }
      ],
      "captions": [],
      "references": [],
      "footnotes": [],
      "image": null,
      "annotations": []
    },
    {
      "self_ref": "#/pictures/7",
      "parent": {
        "cref": "#/body"
      },
      "children": [],
      "content_layer": "body",
      "label": "picture",
      "prov": [
        {
          "page_no": 5,
          "bbox": {
            "l": 32.075252532958984,
            "t": 721.4226226806641,
            "r": 239.620361328125,
            "b": 554.0420684814453,
            "coord_origin": "BOTTOMLEFT"
          },
          "charspan": [
            0,
            0
          ]
        }
      ],
      "captions": [],
      "references": [],
      "footnotes": [],
      "image": null,
      "annotations": []
    },
    {
      "self_ref": "#/pictures/8",
      "parent": {
        "cref": "#/body"
      },
      "children": [
        {
          "cref": "#/texts/76"
        },
        {
          "cref": "#/texts/77"
        },
        {
          "cref": "#/texts/78"
        }
      ],
      "content_layer": "body",
      "label": "picture",
      "prov": [
        {
          "page_no": 7,
          "bbox": {
            "l": 135.92466735839844,
            "t": 416.0727844238281,
            "r": 546.4456176757812,
            "b": 103.39019775390625,
            "coord_origin": "BOTTOMLEFT"
          },
          "charspan": [
            0,
            0
          ]
        }
      ],
      "captions": [
        {
          "cref": "#/texts/76"
        }
      ],
      "references": [],
      "footnotes": [],
      "image": null,
      "annotations": []
    },
    {
      "self_ref": "#/pictures/9",
      "parent": {
        "cref": "#/body"
      },
      "children": [
        {
          "cref": "#/texts/118"
        },
        {
          "cref": "#/texts/119"
        },
        {
          "cref": "#/texts/120"
        },
        {
          "cref": "#/texts/121"
        },
        {
          "cref": "#/texts/122"
        },
        {
          "cref": "#/texts/123"
        },
        {
          "cref": "#/texts/124"
        },
        {
          "cref": "#/texts/125"
        },
        {
          "cref": "#/texts/126"
        },
        {
          "cref": "#/texts/127"
        },
        {
          "cref": "#/texts/128"
        },
        {
          "cref": "#/texts/129"
        },
        {
          "cref": "#/texts/130"
        },
        {
          "cref": "#/texts/131"
        },
        {
          "cref": "#/texts/132"
        },
        {
          "cref": "#/texts/133"
        },
        {
          "cref": "#/texts/134"
        },
        {
          "cref": "#/texts/135"
        },
        {
          "cref": "#/texts/136"
        },
        {
          "cref": "#/texts/137"
        },
        {
          "cref": "#/texts/138"
        },
        {
          "cref": "#/texts/139"
        },
        {
          "cref": "#/texts/140"
        },
        {
          "cref": "#/texts/141"
        },
        {
          "cref": "#/texts/142"
        },
        {
          "cref": "#/texts/143"
        },
        {
          "cref": "#/texts/144"
        },
        {
          "cref": "#/texts/145"
        },
        {
          "cref": "#/texts/146"
        },
        {
          "cref": "#/texts/147"
        },
        {
          "cref": "#/texts/148"
        },
        {
          "cref": "#/texts/149"
        },
        {
          "cref": "#/texts/150"
        },
        {
          "cref": "#/texts/151"
        },
        {
          "cref": "#/texts/152"
        },
        {
          "cref": "#/texts/153"
        },
        {
          "cref": "#/texts/154"
        },
        {
          "cref": "#/texts/155"
        },
        {
          "cref": "#/texts/156"
        },
        {
          "cref": "#/texts/157"
        },
        {
          "cref": "#/texts/158"
        },
        {
          "cref": "#/texts/159"
        },
        {
          "cref": "#/texts/160"
        },
        {
          "cref": "#/texts/161"
        },
        {
          "cref": "#/texts/162"
        },
        {
          "cref": "#/texts/163"
        },
        {
          "cref": "#/texts/164"
        },
        {
          "cref": "#/texts/165"
        },
        {
          "cref": "#/texts/166"
        }
      ],
      "content_layer": "body",
      "label": "picture",
      "prov": [
        {
          "page_no": 10,
          "bbox": {
            "l": 135.97177124023438,
            "t": 684.5892486572266,
            "r": 545.4180908203125,
            "b": 381.39068603515625,
            "coord_origin": "BOTTOMLEFT"
          },
          "charspan": [
            0,
            0
          ]
        }
      ],
      "captions": [
        {
          "cref": "#/texts/118"
        }
      ],
      "references": [],
      "footnotes": [],
      "image": null,
      "annotations": []
    },
    {
      "self_ref": "#/pictures/10",
      "parent": {
        "cref": "#/body"
      },
      "children": [
        {
          "cref": "#/texts/179"
        },
        {
          "cref": "#/texts/180"
        },
        {
          "cref": "#/texts/181"
        },
        {
          "cref": "#/texts/182"
        },
        {
          "cref": "#/texts/183"
        },
        {
          "cref": "#/texts/184"
        },
        {
          "cref": "#/texts/185"
        },
        {
          "cref": "#/texts/186"
        },
        {
          "cref": "#/texts/187"
        },
        {
          "cref": "#/texts/188"
        },
        {
          "cref": "#/texts/189"
        }
      ],
      "content_layer": "body",
      "label": "picture",
      "prov": [
        {
          "page_no": 11,
          "bbox": {
            "l": 135.64837646484375,
            "t": 407.8262939453125,
            "r": 301.2367248535156,
            "b": 197.24334716796875,
            "coord_origin": "BOTTOMLEFT"
          },
          "charspan": [
            0,
            0
          ]
        }
      ],
      "captions": [
        {
          "cref": "#/texts/179"
        }
      ],
      "references": [],
      "footnotes": [],
      "image": null,
      "annotations": []
    },
    {
      "self_ref": "#/pictures/11",
      "parent": {
        "cref": "#/body"
      },
      "children": [
        {
          "cref": "#/texts/221"
        }
      ],
      "content_layer": "body",
      "label": "picture",
      "prov": [
        {
          "page_no": 14,
          "bbox": {
            "l": 63.801902770996094,
            "t": 696.6175842285156,
            "r": 547.11474609375,
            "b": 621.9678497314453,
            "coord_origin": "BOTTOMLEFT"
          },
          "charspan": [
            0,
            0
          ]
        }
      ],
      "captions": [
        {
          "cref": "#/texts/221"
        }
      ],
      "references": [],
      "footnotes": [],
      "image": null,
      "annotations": []
    },
    {
      "self_ref": "#/pictures/12",
      "parent": {
        "cref": "#/body"
      },
      "children": [
        {
          "cref": "#/texts/233"
        }
      ],
      "content_layer": "body",
      "label": "picture",
      "prov": [
        {
          "page_no": 14,
          "bbox": {
            "l": 63.985130310058594,
            "t": 364.09503173828125,
            "r": 530.0478515625,
            "b": 145.8603515625,
            "coord_origin": "BOTTOMLEFT"
          },
          "charspan": [
            0,
            0
          ]
        }
      ],
      "captions": [
        {
          "cref": "#/texts/233"
        }
      ],
      "references": [],
      "footnotes": [],
      "image": null,
      "annotations": []
    },
    {
      "self_ref": "#/pictures/13",
      "parent": {
        "cref": "#/body"
      },
      "children": [
        {
          "cref": "#/texts/237"
        }
      ],
      "content_layer": "body",
      "label": "picture",
      "prov": [
        {
          "page_no": 15,
          "bbox": {
            "l": 136.5016632080078,
            "t": 672.7508773803711,
            "r": 545.4508666992188,
            "b": 314.4587707519531,
            "coord_origin": "BOTTOMLEFT"
          },
          "charspan": [
            0,
            0
          ]
        }
      ],
      "captions": [
        {
          "cref": "#/texts/237"
        }
      ],
      "references": [],
      "footnotes": [],
      "image": null,
      "annotations": []
    },
    {
      "self_ref": "#/pictures/14",
      "parent": {
        "cref": "#/body"
      },
      "children": [
        {
          "cref": "#/texts/239"
        }
      ],
      "content_layer": "body",
      "label": "picture",
      "prov": [
        {
          "page_no": 15,
          "bbox": {
            "l": 64.27847290039062,
            "t": 238.41851806640625,
            "r": 506.39263916015625,
            "b": 127.91290283203125,
            "coord_origin": "BOTTOMLEFT"
          },
          "charspan": [
            0,
            0
          ]
        }
      ],
      "captions": [
        {
          "cref": "#/texts/239"
        }
      ],
      "references": [],
      "footnotes": [],
      "image": null,
      "annotations": []
    },
    {
      "self_ref": "#/pictures/15",
      "parent": {
        "cref": "#/body"
      },
      "children": [
        {
          "cref": "#/texts/252"
        }
      ],
      "content_layer": "body",
      "label": "picture",
      "prov": [
        {
          "page_no": 18,
          "bbox": {
            "l": 485.1698303222656,
            "t": 766.7408027648926,
            "r": 566.2962036132812,
            "b": 737.8084144592285,
            "coord_origin": "BOTTOMLEFT"
          },
          "charspan": [
            0,
            0
          ]
        }
      ],
      "captions": [],
      "references": [],
      "footnotes": [],
      "image": null,
      "annotations": []
    },
    {
      "self_ref": "#/pictures/16",
      "parent": {
        "cref": "#/body"
      },
      "children": [
        {
          "cref": "#/texts/253"
        },
        {
          "cref": "#/texts/254"
        }
      ],
      "content_layer": "body",
      "label": "picture",
      "prov": [
        {
          "page_no": 18,
          "bbox": {
            "l": 474.35540771484375,
            "t": 711.9486846923828,
            "r": 592.2726440429688,
            "b": 602.1873931884766,
            "coord_origin": "BOTTOMLEFT"
          },
          "charspan": [
            0,
            0
          ]
        }
      ],
      "captions": [],
      "references": [],
      "footnotes": [],
      "image": null,
      "annotations": []
    }
  ],
  "tables": [
    {
      "self_ref": "#/tables/0",
      "parent": {
        "cref": "#/body"
      },
      "children": [],
      "content_layer": "body",
      "label": "document_index",
      "prov": [
        {
          "page_no": 2,
          "bbox": {
            "l": 136.1496124267578,
            "t": 659.9669647216797,
            "r": 547.5267944335938,
            "b": 76.34844970703125,
            "coord_origin": "BOTTOMLEFT"
          },
          "charspan": [
            0,
            0
          ]
        }
      ],
      "captions": [],
      "references": [],
      "footnotes": [],
      "image": null,
      "data": {
        "table_cells": [
          {
            "bbox": {
              "l": 136.8,
              "t": 132.64862000000005,
              "r": 172.89404,
              "b": 141.86163,
              "coord_origin": "TOPLEFT"
            },
            "row_span": 1,
            "col_span": 1,
            "start_row_offset_idx": 0,
            "end_row_offset_idx": 1,
            "start_col_offset_idx": 0,
            "end_col_offset_idx": 1,
            "text": "Notices",
            "column_header": false,
            "row_header": true,
            "row_section": false
          },
          {
            "bbox": {
              "l": 175.01952,
              "t": 132.64862000000005,
              "r": 547.18982,
              "b": 141.86163,
              "coord_origin": "TOPLEFT"
            },
            "row_span": 1,
            "col_span": 1,
            "start_row_offset_idx": 0,
            "end_row_offset_idx": 1,
            "start_col_offset_idx": 1,
            "end_col_offset_idx": 2,
            "text": ". . . . . . . . . . . . . . . . . . . . . . . . . . . . . . . . . . . . . . . . . . . . . . . . . . . . . . . . . . . . . . . . . vii",
            "column_header": false,
            "row_header": false,
            "row_section": false
          },
          {
            "bbox": {
              "l": 136.79901,
              "t": 145.12847999999997,
              "r": 189.86537,
              "b": 154.34149000000002,
              "coord_origin": "TOPLEFT"
            },
            "row_span": 1,
            "col_span": 1,
            "start_row_offset_idx": 1,
            "end_row_offset_idx": 2,
            "start_col_offset_idx": 0,
            "end_col_offset_idx": 1,
            "text": "Trademarks",
            "column_header": false,
            "row_header": true,
            "row_section": false
          },
          {
            "bbox": {
              "l": 195.39685,
              "t": 145.12847999999997,
              "r": 547.18286,
              "b": 154.34149000000002,
              "coord_origin": "TOPLEFT"
            },
            "row_span": 1,
            "col_span": 1,
            "start_row_offset_idx": 1,
            "end_row_offset_idx": 2,
            "start_col_offset_idx": 1,
            "end_col_offset_idx": 2,
            "text": ". . . . . . . . . . . . . . . . . . . . . . . . . . . . . . . . . . . . . . . . . . . . . . . . . . . . . . . . . . . . . viii",
            "column_header": false,
            "row_header": false,
            "row_section": false
          },
          {
            "bbox": {
              "l": 136.79901,
              "t": 167.62811,
              "r": 279.39731,
              "b": 176.84113000000002,
              "coord_origin": "TOPLEFT"
            },
            "row_span": 1,
            "col_span": 1,
            "start_row_offset_idx": 2,
            "end_row_offset_idx": 3,
            "start_col_offset_idx": 0,
            "end_col_offset_idx": 1,
            "text": "DB2 for i Center of Excellence",
            "column_header": false,
            "row_header": true,
            "row_section": false
          },
          {
            "bbox": {
              "l": 280.61942,
              "t": 167.62811,
              "r": 547.1908,
              "b": 176.84113000000002,
              "coord_origin": "TOPLEFT"
            },
            "row_span": 1,
            "col_span": 1,
            "start_row_offset_idx": 2,
            "end_row_offset_idx": 3,
            "start_col_offset_idx": 1,
            "end_col_offset_idx": 2,
            "text": ". . . . . . . . . . . . . . . . . . . . . . . . . . . . . . . . . . . . . . . . . . . . . . ix",
            "column_header": false,
            "row_header": false,
            "row_section": false
          },
          {
            "bbox": {
              "l": 136.79901,
              "t": 190.12775,
              "r": 172.84424,
              "b": 199.34076000000005,
              "coord_origin": "TOPLEFT"
            },
            "row_span": 1,
            "col_span": 1,
            "start_row_offset_idx": 3,
            "end_row_offset_idx": 4,
            "start_col_offset_idx": 0,
            "end_col_offset_idx": 1,
            "text": "Preface",
            "column_header": false,
            "row_header": true,
            "row_section": false
          },
          {
            "bbox": {
              "l": 175.01852,
              "t": 190.12775,
              "r": 547.18286,
              "b": 199.34076000000005,
              "coord_origin": "TOPLEFT"
            },
            "row_span": 1,
            "col_span": 1,
            "start_row_offset_idx": 3,
            "end_row_offset_idx": 4,
            "start_col_offset_idx": 1,
            "end_col_offset_idx": 2,
            "text": ". . . . . . . . . . . . . . . . . . . . . . . . . . . . . . . . . . . . . . . . . . . . . . . . . . . . . . . . . . . . . . . . . xi",
            "column_header": false,
            "row_header": false,
            "row_section": false
          },
          {
            "bbox": {
              "l": 136.79803,
              "t": 202.60760000000005,
              "r": 547.18085,
              "b": 211.82061999999996,
              "coord_origin": "TOPLEFT"
            },
            "row_span": 1,
            "col_span": 1,
            "start_row_offset_idx": 4,
            "end_row_offset_idx": 5,
            "start_col_offset_idx": 0,
            "end_col_offset_idx": 1,
            "text": "Authors . . . . . . . . . . . . . . . . . . . . . . . . . . . . . . . . . . . . . . . . . . . . . . . . . . . . . . . . . . . . . . . . . . xi",
            "column_header": false,
            "row_header": true,
            "row_section": false
          },
          {
            "bbox": {
              "l": 136.79803,
              "t": 215.14721999999995,
              "r": 339.18292,
              "b": 224.36023,
              "coord_origin": "TOPLEFT"
            },
            "row_span": 1,
            "col_span": 1,
            "start_row_offset_idx": 5,
            "end_row_offset_idx": 6,
            "start_col_offset_idx": 0,
            "end_col_offset_idx": 1,
            "text": "Now you can become a published author, too! . . . . . . . . . . . . . . . . . . . . . . . . . . . . . . . . . .",
            "column_header": false,
            "row_header": true,
            "row_section": false
          },
          {
            "bbox": {
              "l": 535.53925,
              "t": 215.14721999999995,
              "r": 547.13879,
              "b": 224.36023,
              "coord_origin": "TOPLEFT"
            },
            "row_span": 1,
            "col_span": 1,
            "start_row_offset_idx": 5,
            "end_row_offset_idx": 6,
            "start_col_offset_idx": 1,
            "end_col_offset_idx": 2,
            "text": "xiii",
            "column_header": false,
            "row_header": false,
            "row_section": false
          },
          {
            "bbox": {
              "l": 136.79803,
              "t": 227.62707999999998,
              "r": 529.99506,
              "b": 236.84009000000003,
              "coord_origin": "TOPLEFT"
            },
            "row_span": 1,
            "col_span": 1,
            "start_row_offset_idx": 6,
            "end_row_offset_idx": 7,
            "start_col_offset_idx": 0,
            "end_col_offset_idx": 1,
            "text": "Comments welcome. . . . . . . . . . . . . . . . . . . . . . . . . . . . . . . . . . . . . . . . . . . . . . . . . . . . . . .",
            "column_header": false,
            "row_header": true,
            "row_section": false
          },
          {
            "bbox": {
              "l": 535.5495,
              "t": 227.62707999999998,
              "r": 547.19788,
              "b": 236.84009000000003,
              "coord_origin": "TOPLEFT"
            },
            "row_span": 1,
            "col_span": 1,
            "start_row_offset_idx": 6,
            "end_row_offset_idx": 7,
            "start_col_offset_idx": 1,
            "end_col_offset_idx": 2,
            "text": "xiii",
            "column_header": false,
            "row_header": false,
            "row_section": false
          },
          {
            "bbox": {
              "l": 136.79807,
              "t": 240.10693000000003,
              "r": 284.02866,
              "b": 249.31994999999995,
              "coord_origin": "TOPLEFT"
            },
            "row_span": 1,
            "col_span": 1,
            "start_row_offset_idx": 7,
            "end_row_offset_idx": 8,
            "start_col_offset_idx": 0,
            "end_col_offset_idx": 1,
            "text": "Stay connected to IBM Redbooks",
            "column_header": false,
            "row_header": true,
            "row_section": false
          },
          {
            "bbox": {
              "l": 289.54449,
              "t": 240.10693000000003,
              "r": 547.12115,
              "b": 249.31994999999995,
              "coord_origin": "TOPLEFT"
            },
            "row_span": 1,
            "col_span": 1,
            "start_row_offset_idx": 7,
            "end_row_offset_idx": 8,
            "start_col_offset_idx": 1,
            "end_col_offset_idx": 2,
            "text": ". . . . . . . . . . . . . . . . . . . . . . . . . . . . . . . . . . . . . . . . . . . . xiv",
            "column_header": false,
            "row_header": false,
            "row_section": false
          },
          {
            "bbox": {
              "l": 136.79807,
              "t": 262.60657000000003,
              "r": 373.17566,
              "b": 271.81958,
              "coord_origin": "TOPLEFT"
            },
            "row_span": 1,
            "col_span": 1,
            "start_row_offset_idx": 8,
            "end_row_offset_idx": 9,
            "start_col_offset_idx": 0,
            "end_col_offset_idx": 1,
            "text": "Chapter 1. Securing and protecting IBM DB2 data",
            "column_header": false,
            "row_header": true,
            "row_section": false
          },
          {
            "bbox": {
              "l": 375.11798,
              "t": 262.60657000000003,
              "r": 547.19781,
              "b": 271.81958,
              "coord_origin": "TOPLEFT"
            },
            "row_span": 1,
            "col_span": 1,
            "start_row_offset_idx": 8,
            "end_row_offset_idx": 9,
            "start_col_offset_idx": 1,
            "end_col_offset_idx": 2,
            "text": ". . . . . . . . . . . . . . . . . . . . . . . . . . . . . 1",
            "column_header": false,
            "row_header": false,
            "row_section": false
          },
          {
            "bbox": {
              "l": 136.79808,
              "t": 274.60637999999994,
              "r": 150.88702,
              "b": 283.8194,
              "coord_origin": "TOPLEFT"
            },
            "row_span": 1,
            "col_span": 1,
            "start_row_offset_idx": 9,
            "end_row_offset_idx": 10,
            "start_col_offset_idx": 0,
            "end_col_offset_idx": 1,
            "text": "1.1 Security fundamentals. . . . . . . . . . . . . . . . . . . . . . . . . . . . . . . . . . . . . . . . . . . . . . . . . . . 2",
            "column_header": false,
            "row_header": true,
            "row_section": false
          },
          {
            "bbox": {
              "l": 136.79807,
              "t": 287.14606000000003,
              "r": 150.62746,
              "b": 296.35904,
              "coord_origin": "TOPLEFT"
            },
            "row_span": 1,
            "col_span": 1,
            "start_row_offset_idx": 10,
            "end_row_offset_idx": 11,
            "start_col_offset_idx": 0,
            "end_col_offset_idx": 1,
            "text": "1.2 Current state of IBM i security . . . . . . . . . . . . . . . . . . . . . . . . . . . . . . . . . . . . . . . . . . . . .",
            "column_header": false,
            "row_header": true,
            "row_section": false
          },
          {
            "bbox": {
              "l": 541.66113,
              "t": 287.14606000000003,
              "r": 547.19287,
              "b": 296.35904,
              "coord_origin": "TOPLEFT"
            },
            "row_span": 1,
            "col_span": 1,
            "start_row_offset_idx": 10,
            "end_row_offset_idx": 11,
            "start_col_offset_idx": 1,
            "end_col_offset_idx": 2,
            "text": "2",
            "column_header": false,
            "row_header": false,
            "row_section": false
          },
          {
            "bbox": {
              "l": 136.79807,
              "t": 299.62595,
              "r": 150.84943,
              "b": 308.83893,
              "coord_origin": "TOPLEFT"
            },
            "row_span": 1,
            "col_span": 1,
            "start_row_offset_idx": 11,
            "end_row_offset_idx": 12,
            "start_col_offset_idx": 0,
            "end_col_offset_idx": 1,
            "text": "1.3 DB2 for i security controls . . . . . . . . . . . . . . . . . . . . . . . . . . . . . . . . . . . . . . . . . . . . . . . . 3",
            "column_header": false,
            "row_header": true,
            "row_section": false
          },
          {
            "bbox": {
              "l": 151.1972,
              "t": 312.1058300000001,
              "r": 173.38289,
              "b": 321.3188200000001,
              "coord_origin": "TOPLEFT"
            },
            "row_span": 1,
            "col_span": 1,
            "start_row_offset_idx": 12,
            "end_row_offset_idx": 13,
            "start_col_offset_idx": 0,
            "end_col_offset_idx": 1,
            "text": "1.3.1 Existing row and column control . . . . . . . . . . . . . . . . . . . . . . . . . . . . . . . . . . . . . . .",
            "column_header": false,
            "row_header": true,
            "row_section": false
          },
          {
            "bbox": {
              "l": 541.6015,
              "t": 312.1058300000001,
              "r": 547.14795,
              "b": 321.3188200000001,
              "coord_origin": "TOPLEFT"
            },
            "row_span": 1,
            "col_span": 1,
            "start_row_offset_idx": 12,
            "end_row_offset_idx": 13,
            "start_col_offset_idx": 1,
            "end_col_offset_idx": 2,
            "text": "4",
            "column_header": false,
            "row_header": false,
            "row_section": false
          },
          {
            "bbox": {
              "l": 151.1972,
              "t": 324.64548,
              "r": 173.4189,
              "b": 333.8584599999999,
              "coord_origin": "TOPLEFT"
            },
            "row_span": 1,
            "col_span": 1,
            "start_row_offset_idx": 13,
            "end_row_offset_idx": 14,
            "start_col_offset_idx": 0,
            "end_col_offset_idx": 1,
            "text": "1.3.2 New controls: Row and Column Access Control. . . . . . . . . . . . . . . . . . . . . . . . . . .",
            "column_header": false,
            "row_header": true,
            "row_section": false
          },
          {
            "bbox": {
              "l": 541.6355,
              "t": 324.64548,
              "r": 547.19092,
              "b": 333.8584599999999,
              "coord_origin": "TOPLEFT"
            },
            "row_span": 1,
            "col_span": 1,
            "start_row_offset_idx": 13,
            "end_row_offset_idx": 14,
            "start_col_offset_idx": 1,
            "end_col_offset_idx": 2,
            "text": "5",
            "column_header": false,
            "row_header": false,
            "row_section": false
          },
          {
            "bbox": {
              "l": 136.79704,
              "t": 347.14511,
              "r": 336.82071,
              "b": 356.35809,
              "coord_origin": "TOPLEFT"
            },
            "row_span": 1,
            "col_span": 1,
            "start_row_offset_idx": 14,
            "end_row_offset_idx": 15,
            "start_col_offset_idx": 0,
            "end_col_offset_idx": 1,
            "text": "Chapter 2. Roles and separation of duties . . . . . . . . . . . . . . . . . . . . . . . . . . . . . . . . . . . .",
            "column_header": false,
            "row_header": true,
            "row_section": false
          },
          {
            "bbox": {
              "l": 541.64282,
              "t": 347.14511,
              "r": 547.19476,
              "b": 356.35809,
              "coord_origin": "TOPLEFT"
            },
            "row_span": 1,
            "col_span": 1,
            "start_row_offset_idx": 14,
            "end_row_offset_idx": 15,
            "start_col_offset_idx": 1,
            "end_col_offset_idx": 2,
            "text": "7",
            "column_header": false,
            "row_header": false,
            "row_section": false
          },
          {
            "bbox": {
              "l": 136.79704,
              "t": 359.14493,
              "r": 150.644,
              "b": 368.35791,
              "coord_origin": "TOPLEFT"
            },
            "row_span": 1,
            "col_span": 1,
            "start_row_offset_idx": 15,
            "end_row_offset_idx": 16,
            "start_col_offset_idx": 0,
            "end_col_offset_idx": 1,
            "text": "2.1 Roles . . . . . . . . . . . . . . . . . . . . . . . . . . . . . . . . . . . . . . . . . . . . . . . . . . . . . . . . . . . . . . . .",
            "column_header": false,
            "row_header": true,
            "row_section": false
          },
          {
            "bbox": {
              "l": 541.66589,
              "t": 359.14493,
              "r": 547.20471,
              "b": 368.35791,
              "coord_origin": "TOPLEFT"
            },
            "row_span": 1,
            "col_span": 1,
            "start_row_offset_idx": 15,
            "end_row_offset_idx": 16,
            "start_col_offset_idx": 1,
            "end_col_offset_idx": 2,
            "text": "8",
            "column_header": false,
            "row_header": false,
            "row_section": false
          },
          {
            "bbox": {
              "l": 151.1972,
              "t": 371.62482,
              "r": 173.60995,
              "b": 380.8378000000001,
              "coord_origin": "TOPLEFT"
            },
            "row_span": 1,
            "col_span": 1,
            "start_row_offset_idx": 16,
            "end_row_offset_idx": 17,
            "start_col_offset_idx": 0,
            "end_col_offset_idx": 1,
            "text": "2.1.1 DDM and DRDA application server access: QIBM_DB_DDMDRDA . . . . . . . . . . .",
            "column_header": false,
            "row_header": true,
            "row_section": false
          },
          {
            "bbox": {
              "l": 541.55585,
              "t": 371.62482,
              "r": 547.15906,
              "b": 380.8378000000001,
              "coord_origin": "TOPLEFT"
            },
            "row_span": 1,
            "col_span": 1,
            "start_row_offset_idx": 16,
            "end_row_offset_idx": 17,
            "start_col_offset_idx": 1,
            "end_col_offset_idx": 2,
            "text": "8",
            "column_header": false,
            "row_header": false,
            "row_section": false
          },
          {
            "bbox": {
              "l": 151.1972,
              "t": 384.10470999999995,
              "r": 173.41664,
              "b": 393.31769,
              "coord_origin": "TOPLEFT"
            },
            "row_span": 1,
            "col_span": 1,
            "start_row_offset_idx": 17,
            "end_row_offset_idx": 18,
            "start_col_offset_idx": 0,
            "end_col_offset_idx": 1,
            "text": "2.1.2 Toolbox application server access: QIBM_DB_ZDA. . . . . . . . . . . . . . . . . . . . . . . .",
            "column_header": false,
            "row_header": true,
            "row_section": false
          },
          {
            "bbox": {
              "l": 541.59595,
              "t": 384.10470999999995,
              "r": 547.15082,
              "b": 393.31769,
              "coord_origin": "TOPLEFT"
            },
            "row_span": 1,
            "col_span": 1,
            "start_row_offset_idx": 17,
            "end_row_offset_idx": 18,
            "start_col_offset_idx": 1,
            "end_col_offset_idx": 2,
            "text": "8",
            "column_header": false,
            "row_header": false,
            "row_section": false
          },
          {
            "bbox": {
              "l": 151.1972,
              "t": 396.64435,
              "r": 173.41859,
              "b": 405.85733,
              "coord_origin": "TOPLEFT"
            },
            "row_span": 1,
            "col_span": 1,
            "start_row_offset_idx": 18,
            "end_row_offset_idx": 19,
            "start_col_offset_idx": 0,
            "end_col_offset_idx": 1,
            "text": "2.1.3 Database Administrator function: QIBM_DB_SQLADM . . . . . . . . . . . . . . . . . . . . .",
            "column_header": false,
            "row_header": true,
            "row_section": false
          },
          {
            "bbox": {
              "l": 541.63025,
              "t": 396.64435,
              "r": 547.18561,
              "b": 405.85733,
              "coord_origin": "TOPLEFT"
            },
            "row_span": 1,
            "col_span": 1,
            "start_row_offset_idx": 18,
            "end_row_offset_idx": 19,
            "start_col_offset_idx": 1,
            "end_col_offset_idx": 2,
            "text": "9",
            "column_header": false,
            "row_header": false,
            "row_section": false
          },
          {
            "bbox": {
              "l": 151.1972,
              "t": 409.12424000000004,
              "r": 173.38629,
              "b": 418.33722,
              "coord_origin": "TOPLEFT"
            },
            "row_span": 1,
            "col_span": 1,
            "start_row_offset_idx": 19,
            "end_row_offset_idx": 20,
            "start_col_offset_idx": 0,
            "end_col_offset_idx": 1,
            "text": "2.1.4 Database Information function: QIBM_DB_SYSMON",
            "column_header": false,
            "row_header": true,
            "row_section": false
          },
          {
            "bbox": {
              "l": 416.81775,
              "t": 409.12424000000004,
              "r": 536.08411,
              "b": 418.33722,
              "coord_origin": "TOPLEFT"
            },
            "row_span": 1,
            "col_span": 1,
            "start_row_offset_idx": 19,
            "end_row_offset_idx": 20,
            "start_col_offset_idx": 1,
            "end_col_offset_idx": 2,
            "text": ". . . . . . . . . . . . . . . . . . . . . . 9",
            "column_header": false,
            "row_header": false,
            "row_section": false
          },
          {
            "bbox": {
              "l": 151.1972,
              "t": 421.60413,
              "r": 173.44926,
              "b": 430.81711,
              "coord_origin": "TOPLEFT"
            },
            "row_span": 1,
            "col_span": 1,
            "start_row_offset_idx": 20,
            "end_row_offset_idx": 21,
            "start_col_offset_idx": 0,
            "end_col_offset_idx": 1,
            "text": "2.1.5 Security Administrator function: QIBM_DB_SECADM . . . . . . . . . . . . . . . . . . . . . .",
            "column_header": false,
            "row_header": true,
            "row_section": false
          },
          {
            "bbox": {
              "l": 541.59894,
              "t": 421.60413,
              "r": 547.16193,
              "b": 430.81711,
              "coord_origin": "TOPLEFT"
            },
            "row_span": 1,
            "col_span": 1,
            "start_row_offset_idx": 20,
            "end_row_offset_idx": 21,
            "start_col_offset_idx": 1,
            "end_col_offset_idx": 2,
            "text": "9",
            "column_header": false,
            "row_header": false,
            "row_section": false
          },
          {
            "bbox": {
              "l": 151.1972,
              "t": 434.1437700000001,
              "r": 173.32208,
              "b": 443.35675,
              "coord_origin": "TOPLEFT"
            },
            "row_span": 1,
            "col_span": 1,
            "start_row_offset_idx": 21,
            "end_row_offset_idx": 22,
            "start_col_offset_idx": 0,
            "end_col_offset_idx": 1,
            "text": "2.1.6 Change Function Usage CL command . . . . . . . . . . . . . . . . . . . . . . . . . . . . . . . . .",
            "column_header": false,
            "row_header": true,
            "row_section": false
          },
          {
            "bbox": {
              "l": 536.10443,
              "t": 434.1437700000001,
              "r": 547.16687,
              "b": 443.35675,
              "coord_origin": "TOPLEFT"
            },
            "row_span": 1,
            "col_span": 1,
            "start_row_offset_idx": 21,
            "end_row_offset_idx": 22,
            "start_col_offset_idx": 1,
            "end_col_offset_idx": 2,
            "text": "10",
            "column_header": false,
            "row_header": false,
            "row_section": false
          },
          {
            "bbox": {
              "l": 151.1972,
              "t": 446.62366,
              "r": 173.35822,
              "b": 455.83663999999993,
              "coord_origin": "TOPLEFT"
            },
            "row_span": 1,
            "col_span": 1,
            "start_row_offset_idx": 22,
            "end_row_offset_idx": 23,
            "start_col_offset_idx": 0,
            "end_col_offset_idx": 1,
            "text": "2.1.7 Verifying function usage IDs for RCAC with the FUNCTION_USAGE view . . . . .",
            "column_header": false,
            "row_header": true,
            "row_section": false
          },
          {
            "bbox": {
              "l": 536.0755,
              "t": 446.62366,
              "r": 547.15601,
              "b": 455.83663999999993,
              "coord_origin": "TOPLEFT"
            },
            "row_span": 1,
            "col_span": 1,
            "start_row_offset_idx": 22,
            "end_row_offset_idx": 23,
            "start_col_offset_idx": 1,
            "end_col_offset_idx": 2,
            "text": "10",
            "column_header": false,
            "row_header": false,
            "row_section": false
          },
          {
            "bbox": {
              "l": 136.79704,
              "t": 459.10355,
              "r": 150.85457,
              "b": 468.31653,
              "coord_origin": "TOPLEFT"
            },
            "row_span": 1,
            "col_span": 1,
            "start_row_offset_idx": 23,
            "end_row_offset_idx": 24,
            "start_col_offset_idx": 0,
            "end_col_offset_idx": 1,
            "text": "2.2 Separation of duties . . . . . . . . . . . . . . . . . . . . . . . . . . . . . . . . . . . . . . . . . . . . . . . . . . . 10",
            "column_header": false,
            "row_header": true,
            "row_section": false
          },
          {
            "bbox": {
              "l": 136.79703,
              "t": 481.60318,
              "r": 348.68503,
              "b": 490.81616,
              "coord_origin": "TOPLEFT"
            },
            "row_span": 1,
            "col_span": 1,
            "start_row_offset_idx": 24,
            "end_row_offset_idx": 25,
            "start_col_offset_idx": 0,
            "end_col_offset_idx": 1,
            "text": "Chapter 3. Row and Column Access Control",
            "column_header": false,
            "row_header": true,
            "row_section": false
          },
          {
            "bbox": {
              "l": 350.09741,
              "t": 481.60318,
              "r": 547.1958,
              "b": 490.81616,
              "coord_origin": "TOPLEFT"
            },
            "row_span": 1,
            "col_span": 1,
            "start_row_offset_idx": 24,
            "end_row_offset_idx": 25,
            "start_col_offset_idx": 1,
            "end_col_offset_idx": 2,
            "text": ". . . . . . . . . . . . . . . . . . . . . . . . . . . . . . . . . 13",
            "column_header": false,
            "row_header": false,
            "row_section": false
          },
          {
            "bbox": {
              "l": 136.79703,
              "t": 493.603,
              "r": 150.70105,
              "b": 502.81598,
              "coord_origin": "TOPLEFT"
            },
            "row_span": 1,
            "col_span": 1,
            "start_row_offset_idx": 25,
            "end_row_offset_idx": 26,
            "start_col_offset_idx": 0,
            "end_col_offset_idx": 1,
            "text": "3.1 Explanation of RCAC and the concept of access control . . . . . . . . . . . . . . . . . . . . . . . . . . . . . . . . . . . . . . . . . . . . . . . . . .",
            "column_header": false,
            "row_header": true,
            "row_section": false
          },
          {
            "bbox": {
              "l": 536.04248,
              "t": 493.603,
              "r": 547.16571,
              "b": 502.81598,
              "coord_origin": "TOPLEFT"
            },
            "row_span": 1,
            "col_span": 1,
            "start_row_offset_idx": 25,
            "end_row_offset_idx": 26,
            "start_col_offset_idx": 1,
            "end_col_offset_idx": 2,
            "text": "14",
            "column_header": false,
            "row_header": false,
            "row_section": false
          },
          {
            "bbox": {
              "l": 151.19719,
              "t": 506.14264,
              "r": 173.35429,
              "b": 515.35562,
              "coord_origin": "TOPLEFT"
            },
            "row_span": 1,
            "col_span": 1,
            "start_row_offset_idx": 26,
            "end_row_offset_idx": 27,
            "start_col_offset_idx": 0,
            "end_col_offset_idx": 1,
            "text": "3.1.1 Row permission and column mask definitions",
            "column_header": false,
            "row_header": true,
            "row_section": false
          },
          {
            "bbox": {
              "l": 536.07721,
              "t": 506.14264,
              "r": 547.15576,
              "b": 515.35562,
              "coord_origin": "TOPLEFT"
            },
            "row_span": 1,
            "col_span": 1,
            "start_row_offset_idx": 26,
            "end_row_offset_idx": 27,
            "start_col_offset_idx": 1,
            "end_col_offset_idx": 2,
            "text": "14",
            "column_header": false,
            "row_header": false,
            "row_section": false
          },
          {
            "bbox": {
              "l": 151.19719,
              "t": 518.62253,
              "r": 173.44292,
              "b": 527.83551,
              "coord_origin": "TOPLEFT"
            },
            "row_span": 1,
            "col_span": 1,
            "start_row_offset_idx": 27,
            "end_row_offset_idx": 28,
            "start_col_offset_idx": 0,
            "end_col_offset_idx": 1,
            "text": "3.1.2 Enabling and activating RCAC . . . . . . . . . . . . . . . . . . . . . . . . . . . . . . . . . . . . . . .",
            "column_header": false,
            "row_header": true,
            "row_section": false
          },
          {
            "bbox": {
              "l": 535.99622,
              "t": 518.62253,
              "r": 547.11908,
              "b": 527.83551,
              "coord_origin": "TOPLEFT"
            },
            "row_span": 1,
            "col_span": 1,
            "start_row_offset_idx": 27,
            "end_row_offset_idx": 28,
            "start_col_offset_idx": 1,
            "end_col_offset_idx": 2,
            "text": "16",
            "column_header": false,
            "row_header": false,
            "row_section": false
          },
          {
            "bbox": {
              "l": 136.79703,
              "t": 531.1621700000001,
              "r": 150.64432,
              "b": 540.37517,
              "coord_origin": "TOPLEFT"
            },
            "row_span": 1,
            "col_span": 1,
            "start_row_offset_idx": 28,
            "end_row_offset_idx": 29,
            "start_col_offset_idx": 0,
            "end_col_offset_idx": 1,
            "text": "3.2 Special registers and built-in global variables . . . . . . . . . . . . . . . . . . . . . . . . . . . . . . . .",
            "column_header": false,
            "row_header": true,
            "row_section": false
          },
          {
            "bbox": {
              "l": 536.06702,
              "t": 531.1621700000001,
              "r": 547.14484,
              "b": 540.37517,
              "coord_origin": "TOPLEFT"
            },
            "row_span": 1,
            "col_span": 1,
            "start_row_offset_idx": 28,
            "end_row_offset_idx": 29,
            "start_col_offset_idx": 1,
            "end_col_offset_idx": 2,
            "text": "18",
            "column_header": false,
            "row_header": false,
            "row_section": false
          },
          {
            "bbox": {
              "l": 151.19719,
              "t": 543.64204,
              "r": 173.41321,
              "b": 552.8550399999999,
              "coord_origin": "TOPLEFT"
            },
            "row_span": 1,
            "col_span": 1,
            "start_row_offset_idx": 29,
            "end_row_offset_idx": 30,
            "start_col_offset_idx": 0,
            "end_col_offset_idx": 1,
            "text": "3.2.1 Special registers . . . . . . . . . . . . . . . . . . . . . . . . . . . . . . . . . . . . . . . . . . . . . . . . . .",
            "column_header": false,
            "row_header": true,
            "row_section": false
          },
          {
            "bbox": {
              "l": 536.05188,
              "t": 543.64204,
              "r": 547.15991,
              "b": 552.8550399999999,
              "coord_origin": "TOPLEFT"
            },
            "row_span": 1,
            "col_span": 1,
            "start_row_offset_idx": 29,
            "end_row_offset_idx": 30,
            "start_col_offset_idx": 1,
            "end_col_offset_idx": 2,
            "text": "18",
            "column_header": false,
            "row_header": false,
            "row_section": false
          },
          {
            "bbox": {
              "l": 151.19719,
              "t": 556.12192,
              "r": 173.35269,
              "b": 565.33492,
              "coord_origin": "TOPLEFT"
            },
            "row_span": 1,
            "col_span": 1,
            "start_row_offset_idx": 30,
            "end_row_offset_idx": 31,
            "start_col_offset_idx": 0,
            "end_col_offset_idx": 1,
            "text": "3.2.2 Built-in global variables . . . . . . . . . . . . . . . . . . . . . . . . . . . . . . . . . . . . . . . . . . . . .",
            "column_header": false,
            "row_header": true,
            "row_section": false
          },
          {
            "bbox": {
              "l": 536.09912,
              "t": 556.12192,
              "r": 547.17688,
              "b": 565.33492,
              "coord_origin": "TOPLEFT"
            },
            "row_span": 1,
            "col_span": 1,
            "start_row_offset_idx": 30,
            "end_row_offset_idx": 31,
            "start_col_offset_idx": 1,
            "end_col_offset_idx": 2,
            "text": "19",
            "column_header": false,
            "row_header": false,
            "row_section": false
          },
          {
            "bbox": {
              "l": 136.79703,
              "t": 568.66156,
              "r": 150.62514,
              "b": 577.87456,
              "coord_origin": "TOPLEFT"
            },
            "row_span": 1,
            "col_span": 1,
            "start_row_offset_idx": 31,
            "end_row_offset_idx": 32,
            "start_col_offset_idx": 0,
            "end_col_offset_idx": 1,
            "text": "3.3 VERIFY_GROUP_FOR_USER function . . . . . . . . . . . . . . . . . . . . . . . . . . . . . . . . . . . .",
            "column_header": false,
            "row_header": true,
            "row_section": false
          },
          {
            "bbox": {
              "l": 536.06152,
              "t": 568.66156,
              "r": 547.12402,
              "b": 577.87456,
              "coord_origin": "TOPLEFT"
            },
            "row_span": 1,
            "col_span": 1,
            "start_row_offset_idx": 31,
            "end_row_offset_idx": 32,
            "start_col_offset_idx": 1,
            "end_col_offset_idx": 2,
            "text": "20",
            "column_header": false,
            "row_header": false,
            "row_section": false
          },
          {
            "bbox": {
              "l": 136.79703,
              "t": 581.14143,
              "r": 150.63004,
              "b": 590.35443,
              "coord_origin": "TOPLEFT"
            },
            "row_span": 1,
            "col_span": 1,
            "start_row_offset_idx": 32,
            "end_row_offset_idx": 33,
            "start_col_offset_idx": 0,
            "end_col_offset_idx": 1,
            "text": "3.4 Establishing and controlling accessibility by using the RCAC rule text . . . . . . . . . . . . .",
            "column_header": false,
            "row_header": true,
            "row_section": false
          },
          {
            "bbox": {
              "l": 536.16315,
              "t": 581.14143,
              "r": 547.22955,
              "b": 590.35443,
              "coord_origin": "TOPLEFT"
            },
            "row_span": 1,
            "col_span": 1,
            "start_row_offset_idx": 32,
            "end_row_offset_idx": 33,
            "start_col_offset_idx": 1,
            "end_col_offset_idx": 2,
            "text": "21",
            "column_header": false,
            "row_header": false,
            "row_section": false
          },
          {
            "bbox": {
              "l": 136.79701,
              "t": 606.16095,
              "r": 150.6642,
              "b": 615.37395,
              "coord_origin": "TOPLEFT"
            },
            "row_span": 1,
            "col_span": 1,
            "start_row_offset_idx": 34,
            "end_row_offset_idx": 35,
            "start_col_offset_idx": 0,
            "end_col_offset_idx": 1,
            "text": "3.6",
            "column_header": false,
            "row_header": true,
            "row_section": false
          },
          {
            "bbox": {
              "l": 156.21107,
              "t": 606.16095,
              "r": 530.56512,
              "b": 615.37395,
              "coord_origin": "TOPLEFT"
            },
            "row_span": 1,
            "col_span": 1,
            "start_row_offset_idx": 33,
            "end_row_offset_idx": 34,
            "start_col_offset_idx": 0,
            "end_col_offset_idx": 1,
            "text": "Human resources example . . . . . . . . . . . . . . . . . . . . . . . . . . . . . . . . . . . . . . . . . . . . . .",
            "column_header": false,
            "row_header": true,
            "row_section": false
          },
          {
            "bbox": {
              "l": 536.112,
              "t": 606.16095,
              "r": 547.20575,
              "b": 615.37395,
              "coord_origin": "TOPLEFT"
            },
            "row_span": 1,
            "col_span": 1,
            "start_row_offset_idx": 34,
            "end_row_offset_idx": 35,
            "start_col_offset_idx": 1,
            "end_col_offset_idx": 2,
            "text": "22",
            "column_header": false,
            "row_header": false,
            "row_section": false
          },
          {
            "bbox": {
              "l": 151.19717,
              "t": 618.64082,
              "r": 173.41692,
              "b": 627.85382,
              "coord_origin": "TOPLEFT"
            },
            "row_span": 1,
            "col_span": 1,
            "start_row_offset_idx": 35,
            "end_row_offset_idx": 36,
            "start_col_offset_idx": 0,
            "end_col_offset_idx": 1,
            "text": "3.6.1 Assigning the QIBM_DB_SECADM function ID to the consultants. . . . . . . . . . . .",
            "column_header": false,
            "row_header": true,
            "row_section": false
          },
          {
            "bbox": {
              "l": 536.04633,
              "t": 618.64082,
              "r": 547.15875,
              "b": 640.3336899999999,
              "coord_origin": "TOPLEFT"
            },
            "row_span": 1,
            "col_span": 1,
            "start_row_offset_idx": 35,
            "end_row_offset_idx": 36,
            "start_col_offset_idx": 1,
            "end_col_offset_idx": 2,
            "text": "23 23",
            "column_header": false,
            "row_header": false,
            "row_section": false
          },
          {
            "bbox": {
              "l": 151.19717,
              "t": 631.1206999999999,
              "r": 173.32271,
              "b": 640.3336899999999,
              "coord_origin": "TOPLEFT"
            },
            "row_span": 1,
            "col_span": 1,
            "start_row_offset_idx": 36,
            "end_row_offset_idx": 37,
            "start_col_offset_idx": 0,
            "end_col_offset_idx": 1,
            "text": "3.6.2 Creating group profiles for the users and their roles . . . . . . . . . . . . . . . . . . . . . . .",
            "column_header": false,
            "row_header": true,
            "row_section": false
          },
          {
            "bbox": {
              "l": 151.19717,
              "t": 643.66034,
              "r": 173.32227,
              "b": 652.87334,
              "coord_origin": "TOPLEFT"
            },
            "row_span": 1,
            "col_span": 1,
            "start_row_offset_idx": 37,
            "end_row_offset_idx": 38,
            "start_col_offset_idx": 0,
            "end_col_offset_idx": 1,
            "text": "3.6.3 Demonstrating data access without RCAC . . . . . . . . . . . . . . . . . . . . . . . . . . . . . .",
            "column_header": false,
            "row_header": true,
            "row_section": false
          },
          {
            "bbox": {
              "l": 536.0882,
              "t": 643.66034,
              "r": 547.15076,
              "b": 652.87334,
              "coord_origin": "TOPLEFT"
            },
            "row_span": 1,
            "col_span": 1,
            "start_row_offset_idx": 37,
            "end_row_offset_idx": 38,
            "start_col_offset_idx": 1,
            "end_col_offset_idx": 2,
            "text": "24",
            "column_header": false,
            "row_header": false,
            "row_section": false
          },
          {
            "bbox": {
              "l": 151.19717,
              "t": 656.14021,
              "r": 173.35289,
              "b": 665.35321,
              "coord_origin": "TOPLEFT"
            },
            "row_span": 1,
            "col_span": 1,
            "start_row_offset_idx": 38,
            "end_row_offset_idx": 39,
            "start_col_offset_idx": 0,
            "end_col_offset_idx": 1,
            "text": "3.6.4 Defining and creating row permissions . . . . . . . . . . . . . . . . . . . . . . . . . . . . . . . . .",
            "column_header": false,
            "row_header": true,
            "row_section": false
          },
          {
            "bbox": {
              "l": 536.073,
              "t": 656.14021,
              "r": 547.15088,
              "b": 665.35321,
              "coord_origin": "TOPLEFT"
            },
            "row_span": 1,
            "col_span": 1,
            "start_row_offset_idx": 38,
            "end_row_offset_idx": 39,
            "start_col_offset_idx": 1,
            "end_col_offset_idx": 2,
            "text": "25",
            "column_header": false,
            "row_header": false,
            "row_section": false
          },
          {
            "bbox": {
              "l": 151.19717,
              "t": 668.62009,
              "r": 173.35289,
              "b": 677.83309,
              "coord_origin": "TOPLEFT"
            },
            "row_span": 1,
            "col_span": 1,
            "start_row_offset_idx": 39,
            "end_row_offset_idx": 40,
            "start_col_offset_idx": 0,
            "end_col_offset_idx": 1,
            "text": "3.6.5 Defining and creating column masks",
            "column_header": false,
            "row_header": true,
            "row_section": false
          },
          {
            "bbox": {
              "l": 344.98996,
              "t": 668.62009,
              "r": 547.16089,
              "b": 677.83309,
              "coord_origin": "TOPLEFT"
            },
            "row_span": 1,
            "col_span": 1,
            "start_row_offset_idx": 39,
            "end_row_offset_idx": 40,
            "start_col_offset_idx": 1,
            "end_col_offset_idx": 2,
            "text": ". . . . . . . . . . . . . . . . . . . . . . . . . . . . . . . . . . 26",
            "column_header": false,
            "row_header": false,
            "row_section": false
          },
          {
            "bbox": {
              "l": 151.19717,
              "t": 681.15973,
              "r": 173.38359,
              "b": 690.37273,
              "coord_origin": "TOPLEFT"
            },
            "row_span": 1,
            "col_span": 1,
            "start_row_offset_idx": 40,
            "end_row_offset_idx": 41,
            "start_col_offset_idx": 0,
            "end_col_offset_idx": 1,
            "text": "3.6.6 Activating RCAC . . . . . . . . . . . . . . . . . . . . . . . . . . . . . . . . . . . . . . . . . . . . . . . . . .",
            "column_header": false,
            "row_header": true,
            "row_section": false
          },
          {
            "bbox": {
              "l": 536.08765,
              "t": 681.15973,
              "r": 547.18085,
              "b": 690.37273,
              "coord_origin": "TOPLEFT"
            },
            "row_span": 1,
            "col_span": 1,
            "start_row_offset_idx": 40,
            "end_row_offset_idx": 41,
            "start_col_offset_idx": 1,
            "end_col_offset_idx": 2,
            "text": "28",
            "column_header": false,
            "row_header": false,
            "row_section": false
          },
          {
            "bbox": {
              "l": 151.19717,
              "t": 706.119492,
              "r": 173.44592,
              "b": 715.332497,
              "coord_origin": "TOPLEFT"
            },
            "row_span": 1,
            "col_span": 1,
            "start_row_offset_idx": 41,
            "end_row_offset_idx": 42,
            "start_col_offset_idx": 0,
            "end_col_offset_idx": 1,
            "text": "3.6.8 Demonstrating data access with a view and RCAC . . . . . . . . . . . . . . . . . . . . . . .",
            "column_header": false,
            "row_header": true,
            "row_section": false
          },
          {
            "bbox": {
              "l": 535.99847,
              "t": 706.119492,
              "r": 547.12286,
              "b": 715.332497,
              "coord_origin": "TOPLEFT"
            },
            "row_span": 1,
            "col_span": 1,
            "start_row_offset_idx": 41,
            "end_row_offset_idx": 42,
            "start_col_offset_idx": 1,
            "end_col_offset_idx": 2,
            "text": "32",
            "column_header": false,
            "row_header": false,
            "row_section": false
          }
        ],
        "num_rows": 42,
        "num_cols": 2,
        "grid": [
          [
            {
              "bbox": {
                "l": 136.8,
                "t": 132.64862000000005,
                "r": 172.89404,
                "b": 141.86163,
                "coord_origin": "TOPLEFT"
              },
              "row_span": 1,
              "col_span": 1,
              "start_row_offset_idx": 0,
              "end_row_offset_idx": 1,
              "start_col_offset_idx": 0,
              "end_col_offset_idx": 1,
              "text": "Notices",
              "column_header": false,
              "row_header": true,
              "row_section": false
            },
            {
              "bbox": {
                "l": 175.01952,
                "t": 132.64862000000005,
                "r": 547.18982,
                "b": 141.86163,
                "coord_origin": "TOPLEFT"
              },
              "row_span": 1,
              "col_span": 1,
              "start_row_offset_idx": 0,
              "end_row_offset_idx": 1,
              "start_col_offset_idx": 1,
              "end_col_offset_idx": 2,
              "text": ". . . . . . . . . . . . . . . . . . . . . . . . . . . . . . . . . . . . . . . . . . . . . . . . . . . . . . . . . . . . . . . . . vii",
              "column_header": false,
              "row_header": false,
              "row_section": false
            }
          ],
          [
            {
              "bbox": {
                "l": 136.79901,
                "t": 145.12847999999997,
                "r": 189.86537,
                "b": 154.34149000000002,
                "coord_origin": "TOPLEFT"
              },
              "row_span": 1,
              "col_span": 1,
              "start_row_offset_idx": 1,
              "end_row_offset_idx": 2,
              "start_col_offset_idx": 0,
              "end_col_offset_idx": 1,
              "text": "Trademarks",
              "column_header": false,
              "row_header": true,
              "row_section": false
            },
            {
              "bbox": {
                "l": 195.39685,
                "t": 145.12847999999997,
                "r": 547.18286,
                "b": 154.34149000000002,
                "coord_origin": "TOPLEFT"
              },
              "row_span": 1,
              "col_span": 1,
              "start_row_offset_idx": 1,
              "end_row_offset_idx": 2,
              "start_col_offset_idx": 1,
              "end_col_offset_idx": 2,
              "text": ". . . . . . . . . . . . . . . . . . . . . . . . . . . . . . . . . . . . . . . . . . . . . . . . . . . . . . . . . . . . . viii",
              "column_header": false,
              "row_header": false,
              "row_section": false
            }
          ],
          [
            {
              "bbox": {
                "l": 136.79901,
                "t": 167.62811,
                "r": 279.39731,
                "b": 176.84113000000002,
                "coord_origin": "TOPLEFT"
              },
              "row_span": 1,
              "col_span": 1,
              "start_row_offset_idx": 2,
              "end_row_offset_idx": 3,
              "start_col_offset_idx": 0,
              "end_col_offset_idx": 1,
              "text": "DB2 for i Center of Excellence",
              "column_header": false,
              "row_header": true,
              "row_section": false
            },
            {
              "bbox": {
                "l": 280.61942,
                "t": 167.62811,
                "r": 547.1908,
                "b": 176.84113000000002,
                "coord_origin": "TOPLEFT"
              },
              "row_span": 1,
              "col_span": 1,
              "start_row_offset_idx": 2,
              "end_row_offset_idx": 3,
              "start_col_offset_idx": 1,
              "end_col_offset_idx": 2,
              "text": ". . . . . . . . . . . . . . . . . . . . . . . . . . . . . . . . . . . . . . . . . . . . . . ix",
              "column_header": false,
              "row_header": false,
              "row_section": false
            }
          ],
          [
            {
              "bbox": {
                "l": 136.79901,
                "t": 190.12775,
                "r": 172.84424,
                "b": 199.34076000000005,
                "coord_origin": "TOPLEFT"
              },
              "row_span": 1,
              "col_span": 1,
              "start_row_offset_idx": 3,
              "end_row_offset_idx": 4,
              "start_col_offset_idx": 0,
              "end_col_offset_idx": 1,
              "text": "Preface",
              "column_header": false,
              "row_header": true,
              "row_section": false
            },
            {
              "bbox": {
                "l": 175.01852,
                "t": 190.12775,
                "r": 547.18286,
                "b": 199.34076000000005,
                "coord_origin": "TOPLEFT"
              },
              "row_span": 1,
              "col_span": 1,
              "start_row_offset_idx": 3,
              "end_row_offset_idx": 4,
              "start_col_offset_idx": 1,
              "end_col_offset_idx": 2,
              "text": ". . . . . . . . . . . . . . . . . . . . . . . . . . . . . . . . . . . . . . . . . . . . . . . . . . . . . . . . . . . . . . . . . xi",
              "column_header": false,
              "row_header": false,
              "row_section": false
            }
          ],
          [
            {
              "bbox": {
                "l": 136.79803,
                "t": 202.60760000000005,
                "r": 547.18085,
                "b": 211.82061999999996,
                "coord_origin": "TOPLEFT"
              },
              "row_span": 1,
              "col_span": 1,
              "start_row_offset_idx": 4,
              "end_row_offset_idx": 5,
              "start_col_offset_idx": 0,
              "end_col_offset_idx": 1,
              "text": "Authors . . . . . . . . . . . . . . . . . . . . . . . . . . . . . . . . . . . . . . . . . . . . . . . . . . . . . . . . . . . . . . . . . . xi",
              "column_header": false,
              "row_header": true,
              "row_section": false
            },
            {
              "bbox": null,
              "row_span": 1,
              "col_span": 1,
              "start_row_offset_idx": 4,
              "end_row_offset_idx": 5,
              "start_col_offset_idx": 1,
              "end_col_offset_idx": 2,
              "text": "",
              "column_header": false,
              "row_header": false,
              "row_section": false
            }
          ],
          [
            {
              "bbox": {
                "l": 136.79803,
                "t": 215.14721999999995,
                "r": 339.18292,
                "b": 224.36023,
                "coord_origin": "TOPLEFT"
              },
              "row_span": 1,
              "col_span": 1,
              "start_row_offset_idx": 5,
              "end_row_offset_idx": 6,
              "start_col_offset_idx": 0,
              "end_col_offset_idx": 1,
              "text": "Now you can become a published author, too! . . . . . . . . . . . . . . . . . . . . . . . . . . . . . . . . . .",
              "column_header": false,
              "row_header": true,
              "row_section": false
            },
            {
              "bbox": {
                "l": 535.53925,
                "t": 215.14721999999995,
                "r": 547.13879,
                "b": 224.36023,
                "coord_origin": "TOPLEFT"
              },
              "row_span": 1,
              "col_span": 1,
              "start_row_offset_idx": 5,
              "end_row_offset_idx": 6,
              "start_col_offset_idx": 1,
              "end_col_offset_idx": 2,
              "text": "xiii",
              "column_header": false,
              "row_header": false,
              "row_section": false
            }
          ],
          [
            {
              "bbox": {
                "l": 136.79803,
                "t": 227.62707999999998,
                "r": 529.99506,
                "b": 236.84009000000003,
                "coord_origin": "TOPLEFT"
              },
              "row_span": 1,
              "col_span": 1,
              "start_row_offset_idx": 6,
              "end_row_offset_idx": 7,
              "start_col_offset_idx": 0,
              "end_col_offset_idx": 1,
              "text": "Comments welcome. . . . . . . . . . . . . . . . . . . . . . . . . . . . . . . . . . . . . . . . . . . . . . . . . . . . . . .",
              "column_header": false,
              "row_header": true,
              "row_section": false
            },
            {
              "bbox": {
                "l": 535.5495,
                "t": 227.62707999999998,
                "r": 547.19788,
                "b": 236.84009000000003,
                "coord_origin": "TOPLEFT"
              },
              "row_span": 1,
              "col_span": 1,
              "start_row_offset_idx": 6,
              "end_row_offset_idx": 7,
              "start_col_offset_idx": 1,
              "end_col_offset_idx": 2,
              "text": "xiii",
              "column_header": false,
              "row_header": false,
              "row_section": false
            }
          ],
          [
            {
              "bbox": {
                "l": 136.79807,
                "t": 240.10693000000003,
                "r": 284.02866,
                "b": 249.31994999999995,
                "coord_origin": "TOPLEFT"
              },
              "row_span": 1,
              "col_span": 1,
              "start_row_offset_idx": 7,
              "end_row_offset_idx": 8,
              "start_col_offset_idx": 0,
              "end_col_offset_idx": 1,
              "text": "Stay connected to IBM Redbooks",
              "column_header": false,
              "row_header": true,
              "row_section": false
            },
            {
              "bbox": {
                "l": 289.54449,
                "t": 240.10693000000003,
                "r": 547.12115,
                "b": 249.31994999999995,
                "coord_origin": "TOPLEFT"
              },
              "row_span": 1,
              "col_span": 1,
              "start_row_offset_idx": 7,
              "end_row_offset_idx": 8,
              "start_col_offset_idx": 1,
              "end_col_offset_idx": 2,
              "text": ". . . . . . . . . . . . . . . . . . . . . . . . . . . . . . . . . . . . . . . . . . . . xiv",
              "column_header": false,
              "row_header": false,
              "row_section": false
            }
          ],
          [
            {
              "bbox": {
                "l": 136.79807,
                "t": 262.60657000000003,
                "r": 373.17566,
                "b": 271.81958,
                "coord_origin": "TOPLEFT"
              },
              "row_span": 1,
              "col_span": 1,
              "start_row_offset_idx": 8,
              "end_row_offset_idx": 9,
              "start_col_offset_idx": 0,
              "end_col_offset_idx": 1,
              "text": "Chapter 1. Securing and protecting IBM DB2 data",
              "column_header": false,
              "row_header": true,
              "row_section": false
            },
            {
              "bbox": {
                "l": 375.11798,
                "t": 262.60657000000003,
                "r": 547.19781,
                "b": 271.81958,
                "coord_origin": "TOPLEFT"
              },
              "row_span": 1,
              "col_span": 1,
              "start_row_offset_idx": 8,
              "end_row_offset_idx": 9,
              "start_col_offset_idx": 1,
              "end_col_offset_idx": 2,
              "text": ". . . . . . . . . . . . . . . . . . . . . . . . . . . . . 1",
              "column_header": false,
              "row_header": false,
              "row_section": false
            }
          ],
          [
            {
              "bbox": {
                "l": 136.79808,
                "t": 274.60637999999994,
                "r": 150.88702,
                "b": 283.8194,
                "coord_origin": "TOPLEFT"
              },
              "row_span": 1,
              "col_span": 1,
              "start_row_offset_idx": 9,
              "end_row_offset_idx": 10,
              "start_col_offset_idx": 0,
              "end_col_offset_idx": 1,
              "text": "1.1 Security fundamentals. . . . . . . . . . . . . . . . . . . . . . . . . . . . . . . . . . . . . . . . . . . . . . . . . . . 2",
              "column_header": false,
              "row_header": true,
              "row_section": false
            },
            {
              "bbox": null,
              "row_span": 1,
              "col_span": 1,
              "start_row_offset_idx": 9,
              "end_row_offset_idx": 10,
              "start_col_offset_idx": 1,
              "end_col_offset_idx": 2,
              "text": "",
              "column_header": false,
              "row_header": false,
              "row_section": false
            }
          ],
          [
            {
              "bbox": {
                "l": 136.79807,
                "t": 287.14606000000003,
                "r": 150.62746,
                "b": 296.35904,
                "coord_origin": "TOPLEFT"
              },
              "row_span": 1,
              "col_span": 1,
              "start_row_offset_idx": 10,
              "end_row_offset_idx": 11,
              "start_col_offset_idx": 0,
              "end_col_offset_idx": 1,
              "text": "1.2 Current state of IBM i security . . . . . . . . . . . . . . . . . . . . . . . . . . . . . . . . . . . . . . . . . . . . .",
              "column_header": false,
              "row_header": true,
              "row_section": false
            },
            {
              "bbox": {
                "l": 541.66113,
                "t": 287.14606000000003,
                "r": 547.19287,
                "b": 296.35904,
                "coord_origin": "TOPLEFT"
              },
              "row_span": 1,
              "col_span": 1,
              "start_row_offset_idx": 10,
              "end_row_offset_idx": 11,
              "start_col_offset_idx": 1,
              "end_col_offset_idx": 2,
              "text": "2",
              "column_header": false,
              "row_header": false,
              "row_section": false
            }
          ],
          [
            {
              "bbox": {
                "l": 136.79807,
                "t": 299.62595,
                "r": 150.84943,
                "b": 308.83893,
                "coord_origin": "TOPLEFT"
              },
              "row_span": 1,
              "col_span": 1,
              "start_row_offset_idx": 11,
              "end_row_offset_idx": 12,
              "start_col_offset_idx": 0,
              "end_col_offset_idx": 1,
              "text": "1.3 DB2 for i security controls . . . . . . . . . . . . . . . . . . . . . . . . . . . . . . . . . . . . . . . . . . . . . . . . 3",
              "column_header": false,
              "row_header": true,
              "row_section": false
            },
            {
              "bbox": null,
              "row_span": 1,
              "col_span": 1,
              "start_row_offset_idx": 11,
              "end_row_offset_idx": 12,
              "start_col_offset_idx": 1,
              "end_col_offset_idx": 2,
              "text": "",
              "column_header": false,
              "row_header": false,
              "row_section": false
            }
          ],
          [
            {
              "bbox": {
                "l": 151.1972,
                "t": 312.1058300000001,
                "r": 173.38289,
                "b": 321.3188200000001,
                "coord_origin": "TOPLEFT"
              },
              "row_span": 1,
              "col_span": 1,
              "start_row_offset_idx": 12,
              "end_row_offset_idx": 13,
              "start_col_offset_idx": 0,
              "end_col_offset_idx": 1,
              "text": "1.3.1 Existing row and column control . . . . . . . . . . . . . . . . . . . . . . . . . . . . . . . . . . . . . . .",
              "column_header": false,
              "row_header": true,
              "row_section": false
            },
            {
              "bbox": {
                "l": 541.6015,
                "t": 312.1058300000001,
                "r": 547.14795,
                "b": 321.3188200000001,
                "coord_origin": "TOPLEFT"
              },
              "row_span": 1,
              "col_span": 1,
              "start_row_offset_idx": 12,
              "end_row_offset_idx": 13,
              "start_col_offset_idx": 1,
              "end_col_offset_idx": 2,
              "text": "4",
              "column_header": false,
              "row_header": false,
              "row_section": false
            }
          ],
          [
            {
              "bbox": {
                "l": 151.1972,
                "t": 324.64548,
                "r": 173.4189,
                "b": 333.8584599999999,
                "coord_origin": "TOPLEFT"
              },
              "row_span": 1,
              "col_span": 1,
              "start_row_offset_idx": 13,
              "end_row_offset_idx": 14,
              "start_col_offset_idx": 0,
              "end_col_offset_idx": 1,
              "text": "1.3.2 New controls: Row and Column Access Control. . . . . . . . . . . . . . . . . . . . . . . . . . .",
              "column_header": false,
              "row_header": true,
              "row_section": false
            },
            {
              "bbox": {
                "l": 541.6355,
                "t": 324.64548,
                "r": 547.19092,
                "b": 333.8584599999999,
                "coord_origin": "TOPLEFT"
              },
              "row_span": 1,
              "col_span": 1,
              "start_row_offset_idx": 13,
              "end_row_offset_idx": 14,
              "start_col_offset_idx": 1,
              "end_col_offset_idx": 2,
              "text": "5",
              "column_header": false,
              "row_header": false,
              "row_section": false
            }
          ],
          [
            {
              "bbox": {
                "l": 136.79704,
                "t": 347.14511,
                "r": 336.82071,
                "b": 356.35809,
                "coord_origin": "TOPLEFT"
              },
              "row_span": 1,
              "col_span": 1,
              "start_row_offset_idx": 14,
              "end_row_offset_idx": 15,
              "start_col_offset_idx": 0,
              "end_col_offset_idx": 1,
              "text": "Chapter 2. Roles and separation of duties . . . . . . . . . . . . . . . . . . . . . . . . . . . . . . . . . . . .",
              "column_header": false,
              "row_header": true,
              "row_section": false
            },
            {
              "bbox": {
                "l": 541.64282,
                "t": 347.14511,
                "r": 547.19476,
                "b": 356.35809,
                "coord_origin": "TOPLEFT"
              },
              "row_span": 1,
              "col_span": 1,
              "start_row_offset_idx": 14,
              "end_row_offset_idx": 15,
              "start_col_offset_idx": 1,
              "end_col_offset_idx": 2,
              "text": "7",
              "column_header": false,
              "row_header": false,
              "row_section": false
            }
          ],
          [
            {
              "bbox": {
                "l": 136.79704,
                "t": 359.14493,
                "r": 150.644,
                "b": 368.35791,
                "coord_origin": "TOPLEFT"
              },
              "row_span": 1,
              "col_span": 1,
              "start_row_offset_idx": 15,
              "end_row_offset_idx": 16,
              "start_col_offset_idx": 0,
              "end_col_offset_idx": 1,
              "text": "2.1 Roles . . . . . . . . . . . . . . . . . . . . . . . . . . . . . . . . . . . . . . . . . . . . . . . . . . . . . . . . . . . . . . . .",
              "column_header": false,
              "row_header": true,
              "row_section": false
            },
            {
              "bbox": {
                "l": 541.66589,
                "t": 359.14493,
                "r": 547.20471,
                "b": 368.35791,
                "coord_origin": "TOPLEFT"
              },
              "row_span": 1,
              "col_span": 1,
              "start_row_offset_idx": 15,
              "end_row_offset_idx": 16,
              "start_col_offset_idx": 1,
              "end_col_offset_idx": 2,
              "text": "8",
              "column_header": false,
              "row_header": false,
              "row_section": false
            }
          ],
          [
            {
              "bbox": {
                "l": 151.1972,
                "t": 371.62482,
                "r": 173.60995,
                "b": 380.8378000000001,
                "coord_origin": "TOPLEFT"
              },
              "row_span": 1,
              "col_span": 1,
              "start_row_offset_idx": 16,
              "end_row_offset_idx": 17,
              "start_col_offset_idx": 0,
              "end_col_offset_idx": 1,
              "text": "2.1.1 DDM and DRDA application server access: QIBM_DB_DDMDRDA . . . . . . . . . . .",
              "column_header": false,
              "row_header": true,
              "row_section": false
            },
            {
              "bbox": {
                "l": 541.55585,
                "t": 371.62482,
                "r": 547.15906,
                "b": 380.8378000000001,
                "coord_origin": "TOPLEFT"
              },
              "row_span": 1,
              "col_span": 1,
              "start_row_offset_idx": 16,
              "end_row_offset_idx": 17,
              "start_col_offset_idx": 1,
              "end_col_offset_idx": 2,
              "text": "8",
              "column_header": false,
              "row_header": false,
              "row_section": false
            }
          ],
          [
            {
              "bbox": {
                "l": 151.1972,
                "t": 384.10470999999995,
                "r": 173.41664,
                "b": 393.31769,
                "coord_origin": "TOPLEFT"
              },
              "row_span": 1,
              "col_span": 1,
              "start_row_offset_idx": 17,
              "end_row_offset_idx": 18,
              "start_col_offset_idx": 0,
              "end_col_offset_idx": 1,
              "text": "2.1.2 Toolbox application server access: QIBM_DB_ZDA. . . . . . . . . . . . . . . . . . . . . . . .",
              "column_header": false,
              "row_header": true,
              "row_section": false
            },
            {
              "bbox": {
                "l": 541.59595,
                "t": 384.10470999999995,
                "r": 547.15082,
                "b": 393.31769,
                "coord_origin": "TOPLEFT"
              },
              "row_span": 1,
              "col_span": 1,
              "start_row_offset_idx": 17,
              "end_row_offset_idx": 18,
              "start_col_offset_idx": 1,
              "end_col_offset_idx": 2,
              "text": "8",
              "column_header": false,
              "row_header": false,
              "row_section": false
            }
          ],
          [
            {
              "bbox": {
                "l": 151.1972,
                "t": 396.64435,
                "r": 173.41859,
                "b": 405.85733,
                "coord_origin": "TOPLEFT"
              },
              "row_span": 1,
              "col_span": 1,
              "start_row_offset_idx": 18,
              "end_row_offset_idx": 19,
              "start_col_offset_idx": 0,
              "end_col_offset_idx": 1,
              "text": "2.1.3 Database Administrator function: QIBM_DB_SQLADM . . . . . . . . . . . . . . . . . . . . .",
              "column_header": false,
              "row_header": true,
              "row_section": false
            },
            {
              "bbox": {
                "l": 541.63025,
                "t": 396.64435,
                "r": 547.18561,
                "b": 405.85733,
                "coord_origin": "TOPLEFT"
              },
              "row_span": 1,
              "col_span": 1,
              "start_row_offset_idx": 18,
              "end_row_offset_idx": 19,
              "start_col_offset_idx": 1,
              "end_col_offset_idx": 2,
              "text": "9",
              "column_header": false,
              "row_header": false,
              "row_section": false
            }
          ],
          [
            {
              "bbox": {
                "l": 151.1972,
                "t": 409.12424000000004,
                "r": 173.38629,
                "b": 418.33722,
                "coord_origin": "TOPLEFT"
              },
              "row_span": 1,
              "col_span": 1,
              "start_row_offset_idx": 19,
              "end_row_offset_idx": 20,
              "start_col_offset_idx": 0,
              "end_col_offset_idx": 1,
              "text": "2.1.4 Database Information function: QIBM_DB_SYSMON",
              "column_header": false,
              "row_header": true,
              "row_section": false
            },
            {
              "bbox": {
                "l": 416.81775,
                "t": 409.12424000000004,
                "r": 536.08411,
                "b": 418.33722,
                "coord_origin": "TOPLEFT"
              },
              "row_span": 1,
              "col_span": 1,
              "start_row_offset_idx": 19,
              "end_row_offset_idx": 20,
              "start_col_offset_idx": 1,
              "end_col_offset_idx": 2,
              "text": ". . . . . . . . . . . . . . . . . . . . . . 9",
              "column_header": false,
              "row_header": false,
              "row_section": false
            }
          ],
          [
            {
              "bbox": {
                "l": 151.1972,
                "t": 421.60413,
                "r": 173.44926,
                "b": 430.81711,
                "coord_origin": "TOPLEFT"
              },
              "row_span": 1,
              "col_span": 1,
              "start_row_offset_idx": 20,
              "end_row_offset_idx": 21,
              "start_col_offset_idx": 0,
              "end_col_offset_idx": 1,
              "text": "2.1.5 Security Administrator function: QIBM_DB_SECADM . . . . . . . . . . . . . . . . . . . . . .",
              "column_header": false,
              "row_header": true,
              "row_section": false
            },
            {
              "bbox": {
                "l": 541.59894,
                "t": 421.60413,
                "r": 547.16193,
                "b": 430.81711,
                "coord_origin": "TOPLEFT"
              },
              "row_span": 1,
              "col_span": 1,
              "start_row_offset_idx": 20,
              "end_row_offset_idx": 21,
              "start_col_offset_idx": 1,
              "end_col_offset_idx": 2,
              "text": "9",
              "column_header": false,
              "row_header": false,
              "row_section": false
            }
          ],
          [
            {
              "bbox": {
                "l": 151.1972,
                "t": 434.1437700000001,
                "r": 173.32208,
                "b": 443.35675,
                "coord_origin": "TOPLEFT"
              },
              "row_span": 1,
              "col_span": 1,
              "start_row_offset_idx": 21,
              "end_row_offset_idx": 22,
              "start_col_offset_idx": 0,
              "end_col_offset_idx": 1,
              "text": "2.1.6 Change Function Usage CL command . . . . . . . . . . . . . . . . . . . . . . . . . . . . . . . . .",
              "column_header": false,
              "row_header": true,
              "row_section": false
            },
            {
              "bbox": {
                "l": 536.10443,
                "t": 434.1437700000001,
                "r": 547.16687,
                "b": 443.35675,
                "coord_origin": "TOPLEFT"
              },
              "row_span": 1,
              "col_span": 1,
              "start_row_offset_idx": 21,
              "end_row_offset_idx": 22,
              "start_col_offset_idx": 1,
              "end_col_offset_idx": 2,
              "text": "10",
              "column_header": false,
              "row_header": false,
              "row_section": false
            }
          ],
          [
            {
              "bbox": {
                "l": 151.1972,
                "t": 446.62366,
                "r": 173.35822,
                "b": 455.83663999999993,
                "coord_origin": "TOPLEFT"
              },
              "row_span": 1,
              "col_span": 1,
              "start_row_offset_idx": 22,
              "end_row_offset_idx": 23,
              "start_col_offset_idx": 0,
              "end_col_offset_idx": 1,
              "text": "2.1.7 Verifying function usage IDs for RCAC with the FUNCTION_USAGE view . . . . .",
              "column_header": false,
              "row_header": true,
              "row_section": false
            },
            {
              "bbox": {
                "l": 536.0755,
                "t": 446.62366,
                "r": 547.15601,
                "b": 455.83663999999993,
                "coord_origin": "TOPLEFT"
              },
              "row_span": 1,
              "col_span": 1,
              "start_row_offset_idx": 22,
              "end_row_offset_idx": 23,
              "start_col_offset_idx": 1,
              "end_col_offset_idx": 2,
              "text": "10",
              "column_header": false,
              "row_header": false,
              "row_section": false
            }
          ],
          [
            {
              "bbox": {
                "l": 136.79704,
                "t": 459.10355,
                "r": 150.85457,
                "b": 468.31653,
                "coord_origin": "TOPLEFT"
              },
              "row_span": 1,
              "col_span": 1,
              "start_row_offset_idx": 23,
              "end_row_offset_idx": 24,
              "start_col_offset_idx": 0,
              "end_col_offset_idx": 1,
              "text": "2.2 Separation of duties . . . . . . . . . . . . . . . . . . . . . . . . . . . . . . . . . . . . . . . . . . . . . . . . . . . 10",
              "column_header": false,
              "row_header": true,
              "row_section": false
            },
            {
              "bbox": null,
              "row_span": 1,
              "col_span": 1,
              "start_row_offset_idx": 23,
              "end_row_offset_idx": 24,
              "start_col_offset_idx": 1,
              "end_col_offset_idx": 2,
              "text": "",
              "column_header": false,
              "row_header": false,
              "row_section": false
            }
          ],
          [
            {
              "bbox": {
                "l": 136.79703,
                "t": 481.60318,
                "r": 348.68503,
                "b": 490.81616,
                "coord_origin": "TOPLEFT"
              },
              "row_span": 1,
              "col_span": 1,
              "start_row_offset_idx": 24,
              "end_row_offset_idx": 25,
              "start_col_offset_idx": 0,
              "end_col_offset_idx": 1,
              "text": "Chapter 3. Row and Column Access Control",
              "column_header": false,
              "row_header": true,
              "row_section": false
            },
            {
              "bbox": {
                "l": 350.09741,
                "t": 481.60318,
                "r": 547.1958,
                "b": 490.81616,
                "coord_origin": "TOPLEFT"
              },
              "row_span": 1,
              "col_span": 1,
              "start_row_offset_idx": 24,
              "end_row_offset_idx": 25,
              "start_col_offset_idx": 1,
              "end_col_offset_idx": 2,
              "text": ". . . . . . . . . . . . . . . . . . . . . . . . . . . . . . . . . 13",
              "column_header": false,
              "row_header": false,
              "row_section": false
            }
          ],
          [
            {
              "bbox": {
                "l": 136.79703,
                "t": 493.603,
                "r": 150.70105,
                "b": 502.81598,
                "coord_origin": "TOPLEFT"
              },
              "row_span": 1,
              "col_span": 1,
              "start_row_offset_idx": 25,
              "end_row_offset_idx": 26,
              "start_col_offset_idx": 0,
              "end_col_offset_idx": 1,
              "text": "3.1 Explanation of RCAC and the concept of access control . . . . . . . . . . . . . . . . . . . . . . . . . . . . . . . . . . . . . . . . . . . . . . . . . .",
              "column_header": false,
              "row_header": true,
              "row_section": false
            },
            {
              "bbox": {
                "l": 536.04248,
                "t": 493.603,
                "r": 547.16571,
                "b": 502.81598,
                "coord_origin": "TOPLEFT"
              },
              "row_span": 1,
              "col_span": 1,
              "start_row_offset_idx": 25,
              "end_row_offset_idx": 26,
              "start_col_offset_idx": 1,
              "end_col_offset_idx": 2,
              "text": "14",
              "column_header": false,
              "row_header": false,
              "row_section": false
            }
          ],
          [
            {
              "bbox": {
                "l": 151.19719,
                "t": 506.14264,
                "r": 173.35429,
                "b": 515.35562,
                "coord_origin": "TOPLEFT"
              },
              "row_span": 1,
              "col_span": 1,
              "start_row_offset_idx": 26,
              "end_row_offset_idx": 27,
              "start_col_offset_idx": 0,
              "end_col_offset_idx": 1,
              "text": "3.1.1 Row permission and column mask definitions",
              "column_header": false,
              "row_header": true,
              "row_section": false
            },
            {
              "bbox": {
                "l": 536.07721,
                "t": 506.14264,
                "r": 547.15576,
                "b": 515.35562,
                "coord_origin": "TOPLEFT"
              },
              "row_span": 1,
              "col_span": 1,
              "start_row_offset_idx": 26,
              "end_row_offset_idx": 27,
              "start_col_offset_idx": 1,
              "end_col_offset_idx": 2,
              "text": "14",
              "column_header": false,
              "row_header": false,
              "row_section": false
            }
          ],
          [
            {
              "bbox": {
                "l": 151.19719,
                "t": 518.62253,
                "r": 173.44292,
                "b": 527.83551,
                "coord_origin": "TOPLEFT"
              },
              "row_span": 1,
              "col_span": 1,
              "start_row_offset_idx": 27,
              "end_row_offset_idx": 28,
              "start_col_offset_idx": 0,
              "end_col_offset_idx": 1,
              "text": "3.1.2 Enabling and activating RCAC . . . . . . . . . . . . . . . . . . . . . . . . . . . . . . . . . . . . . . .",
              "column_header": false,
              "row_header": true,
              "row_section": false
            },
            {
              "bbox": {
                "l": 535.99622,
                "t": 518.62253,
                "r": 547.11908,
                "b": 527.83551,
                "coord_origin": "TOPLEFT"
              },
              "row_span": 1,
              "col_span": 1,
              "start_row_offset_idx": 27,
              "end_row_offset_idx": 28,
              "start_col_offset_idx": 1,
              "end_col_offset_idx": 2,
              "text": "16",
              "column_header": false,
              "row_header": false,
              "row_section": false
            }
          ],
          [
            {
              "bbox": {
                "l": 136.79703,
                "t": 531.1621700000001,
                "r": 150.64432,
                "b": 540.37517,
                "coord_origin": "TOPLEFT"
              },
              "row_span": 1,
              "col_span": 1,
              "start_row_offset_idx": 28,
              "end_row_offset_idx": 29,
              "start_col_offset_idx": 0,
              "end_col_offset_idx": 1,
              "text": "3.2 Special registers and built-in global variables . . . . . . . . . . . . . . . . . . . . . . . . . . . . . . . .",
              "column_header": false,
              "row_header": true,
              "row_section": false
            },
            {
              "bbox": {
                "l": 536.06702,
                "t": 531.1621700000001,
                "r": 547.14484,
                "b": 540.37517,
                "coord_origin": "TOPLEFT"
              },
              "row_span": 1,
              "col_span": 1,
              "start_row_offset_idx": 28,
              "end_row_offset_idx": 29,
              "start_col_offset_idx": 1,
              "end_col_offset_idx": 2,
              "text": "18",
              "column_header": false,
              "row_header": false,
              "row_section": false
            }
          ],
          [
            {
              "bbox": {
                "l": 151.19719,
                "t": 543.64204,
                "r": 173.41321,
                "b": 552.8550399999999,
                "coord_origin": "TOPLEFT"
              },
              "row_span": 1,
              "col_span": 1,
              "start_row_offset_idx": 29,
              "end_row_offset_idx": 30,
              "start_col_offset_idx": 0,
              "end_col_offset_idx": 1,
              "text": "3.2.1 Special registers . . . . . . . . . . . . . . . . . . . . . . . . . . . . . . . . . . . . . . . . . . . . . . . . . .",
              "column_header": false,
              "row_header": true,
              "row_section": false
            },
            {
              "bbox": {
                "l": 536.05188,
                "t": 543.64204,
                "r": 547.15991,
                "b": 552.8550399999999,
                "coord_origin": "TOPLEFT"
              },
              "row_span": 1,
              "col_span": 1,
              "start_row_offset_idx": 29,
              "end_row_offset_idx": 30,
              "start_col_offset_idx": 1,
              "end_col_offset_idx": 2,
              "text": "18",
              "column_header": false,
              "row_header": false,
              "row_section": false
            }
          ],
          [
            {
              "bbox": {
                "l": 151.19719,
                "t": 556.12192,
                "r": 173.35269,
                "b": 565.33492,
                "coord_origin": "TOPLEFT"
              },
              "row_span": 1,
              "col_span": 1,
              "start_row_offset_idx": 30,
              "end_row_offset_idx": 31,
              "start_col_offset_idx": 0,
              "end_col_offset_idx": 1,
              "text": "3.2.2 Built-in global variables . . . . . . . . . . . . . . . . . . . . . . . . . . . . . . . . . . . . . . . . . . . . .",
              "column_header": false,
              "row_header": true,
              "row_section": false
            },
            {
              "bbox": {
                "l": 536.09912,
                "t": 556.12192,
                "r": 547.17688,
                "b": 565.33492,
                "coord_origin": "TOPLEFT"
              },
              "row_span": 1,
              "col_span": 1,
              "start_row_offset_idx": 30,
              "end_row_offset_idx": 31,
              "start_col_offset_idx": 1,
              "end_col_offset_idx": 2,
              "text": "19",
              "column_header": false,
              "row_header": false,
              "row_section": false
            }
          ],
          [
            {
              "bbox": {
                "l": 136.79703,
                "t": 568.66156,
                "r": 150.62514,
                "b": 577.87456,
                "coord_origin": "TOPLEFT"
              },
              "row_span": 1,
              "col_span": 1,
              "start_row_offset_idx": 31,
              "end_row_offset_idx": 32,
              "start_col_offset_idx": 0,
              "end_col_offset_idx": 1,
              "text": "3.3 VERIFY_GROUP_FOR_USER function . . . . . . . . . . . . . . . . . . . . . . . . . . . . . . . . . . . .",
              "column_header": false,
              "row_header": true,
              "row_section": false
            },
            {
              "bbox": {
                "l": 536.06152,
                "t": 568.66156,
                "r": 547.12402,
                "b": 577.87456,
                "coord_origin": "TOPLEFT"
              },
              "row_span": 1,
              "col_span": 1,
              "start_row_offset_idx": 31,
              "end_row_offset_idx": 32,
              "start_col_offset_idx": 1,
              "end_col_offset_idx": 2,
              "text": "20",
              "column_header": false,
              "row_header": false,
              "row_section": false
            }
          ],
          [
            {
              "bbox": {
                "l": 136.79703,
                "t": 581.14143,
                "r": 150.63004,
                "b": 590.35443,
                "coord_origin": "TOPLEFT"
              },
              "row_span": 1,
              "col_span": 1,
              "start_row_offset_idx": 32,
              "end_row_offset_idx": 33,
              "start_col_offset_idx": 0,
              "end_col_offset_idx": 1,
              "text": "3.4 Establishing and controlling accessibility by using the RCAC rule text . . . . . . . . . . . . .",
              "column_header": false,
              "row_header": true,
              "row_section": false
            },
            {
              "bbox": {
                "l": 536.16315,
                "t": 581.14143,
                "r": 547.22955,
                "b": 590.35443,
                "coord_origin": "TOPLEFT"
              },
              "row_span": 1,
              "col_span": 1,
              "start_row_offset_idx": 32,
              "end_row_offset_idx": 33,
              "start_col_offset_idx": 1,
              "end_col_offset_idx": 2,
              "text": "21",
              "column_header": false,
              "row_header": false,
              "row_section": false
            }
          ],
          [
            {
              "bbox": {
                "l": 156.21107,
                "t": 606.16095,
                "r": 530.56512,
                "b": 615.37395,
                "coord_origin": "TOPLEFT"
              },
              "row_span": 1,
              "col_span": 1,
              "start_row_offset_idx": 33,
              "end_row_offset_idx": 34,
              "start_col_offset_idx": 0,
              "end_col_offset_idx": 1,
              "text": "Human resources example . . . . . . . . . . . . . . . . . . . . . . . . . . . . . . . . . . . . . . . . . . . . . .",
              "column_header": false,
              "row_header": true,
              "row_section": false
            },
            {
              "bbox": null,
              "row_span": 1,
              "col_span": 1,
              "start_row_offset_idx": 33,
              "end_row_offset_idx": 34,
              "start_col_offset_idx": 1,
              "end_col_offset_idx": 2,
              "text": "",
              "column_header": false,
              "row_header": false,
              "row_section": false
            }
          ],
          [
            {
              "bbox": {
                "l": 136.79701,
                "t": 606.16095,
                "r": 150.6642,
                "b": 615.37395,
                "coord_origin": "TOPLEFT"
              },
              "row_span": 1,
              "col_span": 1,
              "start_row_offset_idx": 34,
              "end_row_offset_idx": 35,
              "start_col_offset_idx": 0,
              "end_col_offset_idx": 1,
              "text": "3.6",
              "column_header": false,
              "row_header": true,
              "row_section": false
            },
            {
              "bbox": {
                "l": 536.112,
                "t": 606.16095,
                "r": 547.20575,
                "b": 615.37395,
                "coord_origin": "TOPLEFT"
              },
              "row_span": 1,
              "col_span": 1,
              "start_row_offset_idx": 34,
              "end_row_offset_idx": 35,
              "start_col_offset_idx": 1,
              "end_col_offset_idx": 2,
              "text": "22",
              "column_header": false,
              "row_header": false,
              "row_section": false
            }
          ],
          [
            {
              "bbox": {
                "l": 151.19717,
                "t": 618.64082,
                "r": 173.41692,
                "b": 627.85382,
                "coord_origin": "TOPLEFT"
              },
              "row_span": 1,
              "col_span": 1,
              "start_row_offset_idx": 35,
              "end_row_offset_idx": 36,
              "start_col_offset_idx": 0,
              "end_col_offset_idx": 1,
              "text": "3.6.1 Assigning the QIBM_DB_SECADM function ID to the consultants. . . . . . . . . . . .",
              "column_header": false,
              "row_header": true,
              "row_section": false
            },
            {
              "bbox": {
                "l": 536.04633,
                "t": 618.64082,
                "r": 547.15875,
                "b": 640.3336899999999,
                "coord_origin": "TOPLEFT"
              },
              "row_span": 1,
              "col_span": 1,
              "start_row_offset_idx": 35,
              "end_row_offset_idx": 36,
              "start_col_offset_idx": 1,
              "end_col_offset_idx": 2,
              "text": "23 23",
              "column_header": false,
              "row_header": false,
              "row_section": false
            }
          ],
          [
            {
              "bbox": {
                "l": 151.19717,
                "t": 631.1206999999999,
                "r": 173.32271,
                "b": 640.3336899999999,
                "coord_origin": "TOPLEFT"
              },
              "row_span": 1,
              "col_span": 1,
              "start_row_offset_idx": 36,
              "end_row_offset_idx": 37,
              "start_col_offset_idx": 0,
              "end_col_offset_idx": 1,
              "text": "3.6.2 Creating group profiles for the users and their roles . . . . . . . . . . . . . . . . . . . . . . .",
              "column_header": false,
              "row_header": true,
              "row_section": false
            },
            {
              "bbox": null,
              "row_span": 1,
              "col_span": 1,
              "start_row_offset_idx": 36,
              "end_row_offset_idx": 37,
              "start_col_offset_idx": 1,
              "end_col_offset_idx": 2,
              "text": "",
              "column_header": false,
              "row_header": false,
              "row_section": false
            }
          ],
          [
            {
              "bbox": {
                "l": 151.19717,
                "t": 643.66034,
                "r": 173.32227,
                "b": 652.87334,
                "coord_origin": "TOPLEFT"
              },
              "row_span": 1,
              "col_span": 1,
              "start_row_offset_idx": 37,
              "end_row_offset_idx": 38,
              "start_col_offset_idx": 0,
              "end_col_offset_idx": 1,
              "text": "3.6.3 Demonstrating data access without RCAC . . . . . . . . . . . . . . . . . . . . . . . . . . . . . .",
              "column_header": false,
              "row_header": true,
              "row_section": false
            },
            {
              "bbox": {
                "l": 536.0882,
                "t": 643.66034,
                "r": 547.15076,
                "b": 652.87334,
                "coord_origin": "TOPLEFT"
              },
              "row_span": 1,
              "col_span": 1,
              "start_row_offset_idx": 37,
              "end_row_offset_idx": 38,
              "start_col_offset_idx": 1,
              "end_col_offset_idx": 2,
              "text": "24",
              "column_header": false,
              "row_header": false,
              "row_section": false
            }
          ],
          [
            {
              "bbox": {
                "l": 151.19717,
                "t": 656.14021,
                "r": 173.35289,
                "b": 665.35321,
                "coord_origin": "TOPLEFT"
              },
              "row_span": 1,
              "col_span": 1,
              "start_row_offset_idx": 38,
              "end_row_offset_idx": 39,
              "start_col_offset_idx": 0,
              "end_col_offset_idx": 1,
              "text": "3.6.4 Defining and creating row permissions . . . . . . . . . . . . . . . . . . . . . . . . . . . . . . . . .",
              "column_header": false,
              "row_header": true,
              "row_section": false
            },
            {
              "bbox": {
                "l": 536.073,
                "t": 656.14021,
                "r": 547.15088,
                "b": 665.35321,
                "coord_origin": "TOPLEFT"
              },
              "row_span": 1,
              "col_span": 1,
              "start_row_offset_idx": 38,
              "end_row_offset_idx": 39,
              "start_col_offset_idx": 1,
              "end_col_offset_idx": 2,
              "text": "25",
              "column_header": false,
              "row_header": false,
              "row_section": false
            }
          ],
          [
            {
              "bbox": {
                "l": 151.19717,
                "t": 668.62009,
                "r": 173.35289,
                "b": 677.83309,
                "coord_origin": "TOPLEFT"
              },
              "row_span": 1,
              "col_span": 1,
              "start_row_offset_idx": 39,
              "end_row_offset_idx": 40,
              "start_col_offset_idx": 0,
              "end_col_offset_idx": 1,
              "text": "3.6.5 Defining and creating column masks",
              "column_header": false,
              "row_header": true,
              "row_section": false
            },
            {
              "bbox": {
                "l": 344.98996,
                "t": 668.62009,
                "r": 547.16089,
                "b": 677.83309,
                "coord_origin": "TOPLEFT"
              },
              "row_span": 1,
              "col_span": 1,
              "start_row_offset_idx": 39,
              "end_row_offset_idx": 40,
              "start_col_offset_idx": 1,
              "end_col_offset_idx": 2,
              "text": ". . . . . . . . . . . . . . . . . . . . . . . . . . . . . . . . . . 26",
              "column_header": false,
              "row_header": false,
              "row_section": false
            }
          ],
          [
            {
              "bbox": {
                "l": 151.19717,
                "t": 681.15973,
                "r": 173.38359,
                "b": 690.37273,
                "coord_origin": "TOPLEFT"
              },
              "row_span": 1,
              "col_span": 1,
              "start_row_offset_idx": 40,
              "end_row_offset_idx": 41,
              "start_col_offset_idx": 0,
              "end_col_offset_idx": 1,
              "text": "3.6.6 Activating RCAC . . . . . . . . . . . . . . . . . . . . . . . . . . . . . . . . . . . . . . . . . . . . . . . . . .",
              "column_header": false,
              "row_header": true,
              "row_section": false
            },
            {
              "bbox": {
                "l": 536.08765,
                "t": 681.15973,
                "r": 547.18085,
                "b": 690.37273,
                "coord_origin": "TOPLEFT"
              },
              "row_span": 1,
              "col_span": 1,
              "start_row_offset_idx": 40,
              "end_row_offset_idx": 41,
              "start_col_offset_idx": 1,
              "end_col_offset_idx": 2,
              "text": "28",
              "column_header": false,
              "row_header": false,
              "row_section": false
            }
          ],
          [
            {
              "bbox": {
                "l": 151.19717,
                "t": 706.119492,
                "r": 173.44592,
                "b": 715.332497,
                "coord_origin": "TOPLEFT"
              },
              "row_span": 1,
              "col_span": 1,
              "start_row_offset_idx": 41,
              "end_row_offset_idx": 42,
              "start_col_offset_idx": 0,
              "end_col_offset_idx": 1,
              "text": "3.6.8 Demonstrating data access with a view and RCAC . . . . . . . . . . . . . . . . . . . . . . .",
              "column_header": false,
              "row_header": true,
              "row_section": false
            },
            {
              "bbox": {
                "l": 535.99847,
                "t": 706.119492,
                "r": 547.12286,
                "b": 715.332497,
                "coord_origin": "TOPLEFT"
              },
              "row_span": 1,
              "col_span": 1,
              "start_row_offset_idx": 41,
              "end_row_offset_idx": 42,
              "start_col_offset_idx": 1,
              "end_col_offset_idx": 2,
              "text": "32",
              "column_header": false,
              "row_header": false,
              "row_section": false
            }
          ]
        ]
      },
      "annotations": []
    },
    {
      "self_ref": "#/tables/1",
      "parent": {
        "cref": "#/body"
      },
      "children": [
        {
          "cref": "#/texts/90"
        }
      ],
      "content_layer": "body",
      "label": "table",
      "prov": [
        {
          "page_no": 8,
          "bbox": {
            "l": 135.52462768554688,
            "t": 502.2747802734375,
            "r": 545.8714599609375,
            "b": 349.949462890625,
            "coord_origin": "BOTTOMLEFT"
          },
          "charspan": [
            0,
            0
          ]
        }
      ],
      "captions": [
        {
          "cref": "#/texts/90"
        }
      ],
      "references": [],
      "footnotes": [],
      "image": null,
      "data": {
        "table_cells": [
          {
            "bbox": {
              "l": 142.8,
              "t": 296.5379899999999,
              "r": 202.245,
              "b": 304.86301,
              "coord_origin": "TOPLEFT"
            },
            "row_span": 1,
            "col_span": 1,
            "start_row_offset_idx": 0,
            "end_row_offset_idx": 1,
            "start_col_offset_idx": 0,
            "end_col_offset_idx": 1,
            "text": "Column name",
            "column_header": true,
            "row_header": false,
            "row_section": false
          },
          {
            "bbox": {
              "l": 216.80878999999996,
              "t": 296.5379899999999,
              "r": 257.21069,
              "b": 304.86301,
              "coord_origin": "TOPLEFT"
            },
            "row_span": 1,
            "col_span": 1,
            "start_row_offset_idx": 0,
            "end_row_offset_idx": 1,
            "start_col_offset_idx": 1,
            "end_col_offset_idx": 2,
            "text": "Data type",
            "column_header": true,
            "row_header": false,
            "row_section": false
          },
          {
            "bbox": {
              "l": 289.47479,
              "t": 296.5379899999999,
              "r": 338.89468,
              "b": 304.86301,
              "coord_origin": "TOPLEFT"
            },
            "row_span": 1,
            "col_span": 1,
            "start_row_offset_idx": 0,
            "end_row_offset_idx": 1,
            "start_col_offset_idx": 2,
            "end_col_offset_idx": 3,
            "text": "Description",
            "column_header": true,
            "row_header": false,
            "row_section": false
          },
          {
            "bbox": {
              "l": 142.8,
              "t": 315.55771,
              "r": 203.2323,
              "b": 323.88272,
              "coord_origin": "TOPLEFT"
            },
            "row_span": 1,
            "col_span": 1,
            "start_row_offset_idx": 1,
            "end_row_offset_idx": 2,
            "start_col_offset_idx": 0,
            "end_col_offset_idx": 1,
            "text": "FUNCTION_ID",
            "column_header": false,
            "row_header": false,
            "row_section": false
          },
          {
            "bbox": {
              "l": 216.7854,
              "t": 315.55771,
              "r": 276.0036,
              "b": 323.88272,
              "coord_origin": "TOPLEFT"
            },
            "row_span": 1,
            "col_span": 1,
            "start_row_offset_idx": 1,
            "end_row_offset_idx": 2,
            "start_col_offset_idx": 1,
            "end_col_offset_idx": 2,
            "text": "VARCHAR(30)",
            "column_header": false,
            "row_header": false,
            "row_section": false
          },
          {
            "bbox": {
              "l": 289.4577,
              "t": 315.55771,
              "r": 359.85394,
              "b": 323.88272,
              "coord_origin": "TOPLEFT"
            },
            "row_span": 1,
            "col_span": 1,
            "start_row_offset_idx": 1,
            "end_row_offset_idx": 2,
            "start_col_offset_idx": 2,
            "end_col_offset_idx": 3,
            "text": "ID of the function.",
            "column_header": false,
            "row_header": false,
            "row_section": false
          },
          {
            "bbox": {
              "l": 142.8,
              "t": 334.51801,
              "r": 198.6693,
              "b": 342.84302,
              "coord_origin": "TOPLEFT"
            },
            "row_span": 1,
            "col_span": 1,
            "start_row_offset_idx": 2,
            "end_row_offset_idx": 3,
            "start_col_offset_idx": 0,
            "end_col_offset_idx": 1,
            "text": "USER_NAME",
            "column_header": false,
            "row_header": false,
            "row_section": false
          },
          {
            "bbox": {
              "l": 216.74129999999997,
              "t": 334.51801,
              "r": 275.92349,
              "b": 342.84302,
              "coord_origin": "TOPLEFT"
            },
            "row_span": 1,
            "col_span": 1,
            "start_row_offset_idx": 2,
            "end_row_offset_idx": 3,
            "start_col_offset_idx": 1,
            "end_col_offset_idx": 2,
            "text": "VARCHAR(10)",
            "column_header": false,
            "row_header": false,
            "row_section": false
          },
          {
            "bbox": {
              "l": 289.38208,
              "t": 334.51801,
              "r": 515.05359,
              "b": 342.84302,
              "coord_origin": "TOPLEFT"
            },
            "row_span": 1,
            "col_span": 1,
            "start_row_offset_idx": 2,
            "end_row_offset_idx": 3,
            "start_col_offset_idx": 2,
            "end_col_offset_idx": 3,
            "text": "Name of the user profile that has a usage setting for this  function.",
            "column_header": false,
            "row_header": false,
            "row_section": false
          },
          {
            "bbox": {
              "l": 142.79999,
              "t": 364.51862,
              "r": 173.98318,
              "b": 372.84363,
              "coord_origin": "TOPLEFT"
            },
            "row_span": 1,
            "col_span": 1,
            "start_row_offset_idx": 3,
            "end_row_offset_idx": 4,
            "start_col_offset_idx": 0,
            "end_col_offset_idx": 1,
            "text": "USAGE",
            "column_header": false,
            "row_header": false,
            "row_section": false
          },
          {
            "bbox": {
              "l": 216.77367999999998,
              "t": 364.51862,
              "r": 270.97977,
              "b": 372.84363,
              "coord_origin": "TOPLEFT"
            },
            "row_span": 1,
            "col_span": 1,
            "start_row_offset_idx": 3,
            "end_row_offset_idx": 4,
            "start_col_offset_idx": 1,
            "end_col_offset_idx": 2,
            "text": "VARCHAR(7)",
            "column_header": false,
            "row_header": false,
            "row_section": false
          },
          {
            "bbox": {
              "l": 289.41626,
              "t": 364.51862,
              "r": 346.88757,
              "b": 372.84363,
              "coord_origin": "TOPLEFT"
            },
            "row_span": 1,
            "col_span": 1,
            "start_row_offset_idx": 3,
            "end_row_offset_idx": 4,
            "start_col_offset_idx": 2,
            "end_col_offset_idx": 3,
            "text": "Usage setting: GLYPH<SM590000> ALLOWED: The user profile is allowed to use the function. GLYPH<SM590000> DENIED: The user profile is not allowed to use the function.",
            "column_header": false,
            "row_header": false,
            "row_section": false
          },
          {
            "bbox": {
              "l": 142.8,
              "t": 405.55865,
              "r": 196.2249,
              "b": 413.88367000000005,
              "coord_origin": "TOPLEFT"
            },
            "row_span": 1,
            "col_span": 1,
            "start_row_offset_idx": 4,
            "end_row_offset_idx": 5,
            "start_col_offset_idx": 0,
            "end_col_offset_idx": 1,
            "text": "USER_TYPE",
            "column_header": false,
            "row_header": false,
            "row_section": false
          },
          {
            "bbox": {
              "l": 216.75211,
              "t": 405.55865,
              "r": 270.99872,
              "b": 413.88367000000005,
              "coord_origin": "TOPLEFT"
            },
            "row_span": 1,
            "col_span": 1,
            "start_row_offset_idx": 4,
            "end_row_offset_idx": 5,
            "start_col_offset_idx": 1,
            "end_col_offset_idx": 2,
            "text": "VARCHAR(5)",
            "column_header": false,
            "row_header": false,
            "row_section": false
          },
          {
            "bbox": {
              "l": 289.43161,
              "t": 405.55865,
              "r": 367.8009,
              "b": 413.88367000000005,
              "coord_origin": "TOPLEFT"
            },
            "row_span": 1,
            "col_span": 1,
            "start_row_offset_idx": 4,
            "end_row_offset_idx": 5,
            "start_col_offset_idx": 2,
            "end_col_offset_idx": 3,
            "text": "Type of user profile: GLYPH<SM590000> USER: The user profile is a user. GLYPH<SM590000> GROUP: The user profile is a group.",
            "column_header": false,
            "row_header": false,
            "row_section": false
          }
        ],
        "num_rows": 5,
        "num_cols": 3,
        "grid": [
          [
            {
              "bbox": {
                "l": 142.8,
                "t": 296.5379899999999,
                "r": 202.245,
                "b": 304.86301,
                "coord_origin": "TOPLEFT"
              },
              "row_span": 1,
              "col_span": 1,
              "start_row_offset_idx": 0,
              "end_row_offset_idx": 1,
              "start_col_offset_idx": 0,
              "end_col_offset_idx": 1,
              "text": "Column name",
              "column_header": true,
              "row_header": false,
              "row_section": false
            },
            {
              "bbox": {
                "l": 216.80878999999996,
                "t": 296.5379899999999,
                "r": 257.21069,
                "b": 304.86301,
                "coord_origin": "TOPLEFT"
              },
              "row_span": 1,
              "col_span": 1,
              "start_row_offset_idx": 0,
              "end_row_offset_idx": 1,
              "start_col_offset_idx": 1,
              "end_col_offset_idx": 2,
              "text": "Data type",
              "column_header": true,
              "row_header": false,
              "row_section": false
            },
            {
              "bbox": {
                "l": 289.47479,
                "t": 296.5379899999999,
                "r": 338.89468,
                "b": 304.86301,
                "coord_origin": "TOPLEFT"
              },
              "row_span": 1,
              "col_span": 1,
              "start_row_offset_idx": 0,
              "end_row_offset_idx": 1,
              "start_col_offset_idx": 2,
              "end_col_offset_idx": 3,
              "text": "Description",
              "column_header": true,
              "row_header": false,
              "row_section": false
            }
          ],
          [
            {
              "bbox": {
                "l": 142.8,
                "t": 315.55771,
                "r": 203.2323,
                "b": 323.88272,
                "coord_origin": "TOPLEFT"
              },
              "row_span": 1,
              "col_span": 1,
              "start_row_offset_idx": 1,
              "end_row_offset_idx": 2,
              "start_col_offset_idx": 0,
              "end_col_offset_idx": 1,
              "text": "FUNCTION_ID",
              "column_header": false,
              "row_header": false,
              "row_section": false
            },
            {
              "bbox": {
                "l": 216.7854,
                "t": 315.55771,
                "r": 276.0036,
                "b": 323.88272,
                "coord_origin": "TOPLEFT"
              },
              "row_span": 1,
              "col_span": 1,
              "start_row_offset_idx": 1,
              "end_row_offset_idx": 2,
              "start_col_offset_idx": 1,
              "end_col_offset_idx": 2,
              "text": "VARCHAR(30)",
              "column_header": false,
              "row_header": false,
              "row_section": false
            },
            {
              "bbox": {
                "l": 289.4577,
                "t": 315.55771,
                "r": 359.85394,
                "b": 323.88272,
                "coord_origin": "TOPLEFT"
              },
              "row_span": 1,
              "col_span": 1,
              "start_row_offset_idx": 1,
              "end_row_offset_idx": 2,
              "start_col_offset_idx": 2,
              "end_col_offset_idx": 3,
              "text": "ID of the function.",
              "column_header": false,
              "row_header": false,
              "row_section": false
            }
          ],
          [
            {
              "bbox": {
                "l": 142.8,
                "t": 334.51801,
                "r": 198.6693,
                "b": 342.84302,
                "coord_origin": "TOPLEFT"
              },
              "row_span": 1,
              "col_span": 1,
              "start_row_offset_idx": 2,
              "end_row_offset_idx": 3,
              "start_col_offset_idx": 0,
              "end_col_offset_idx": 1,
              "text": "USER_NAME",
              "column_header": false,
              "row_header": false,
              "row_section": false
            },
            {
              "bbox": {
                "l": 216.74129999999997,
                "t": 334.51801,
                "r": 275.92349,
                "b": 342.84302,
                "coord_origin": "TOPLEFT"
              },
              "row_span": 1,
              "col_span": 1,
              "start_row_offset_idx": 2,
              "end_row_offset_idx": 3,
              "start_col_offset_idx": 1,
              "end_col_offset_idx": 2,
              "text": "VARCHAR(10)",
              "column_header": false,
              "row_header": false,
              "row_section": false
            },
            {
              "bbox": {
                "l": 289.38208,
                "t": 334.51801,
                "r": 515.05359,
                "b": 342.84302,
                "coord_origin": "TOPLEFT"
              },
              "row_span": 1,
              "col_span": 1,
              "start_row_offset_idx": 2,
              "end_row_offset_idx": 3,
              "start_col_offset_idx": 2,
              "end_col_offset_idx": 3,
              "text": "Name of the user profile that has a usage setting for this  function.",
              "column_header": false,
              "row_header": false,
              "row_section": false
            }
          ],
          [
            {
              "bbox": {
                "l": 142.79999,
                "t": 364.51862,
                "r": 173.98318,
                "b": 372.84363,
                "coord_origin": "TOPLEFT"
              },
              "row_span": 1,
              "col_span": 1,
              "start_row_offset_idx": 3,
              "end_row_offset_idx": 4,
              "start_col_offset_idx": 0,
              "end_col_offset_idx": 1,
              "text": "USAGE",
              "column_header": false,
              "row_header": false,
              "row_section": false
            },
            {
              "bbox": {
                "l": 216.77367999999998,
                "t": 364.51862,
                "r": 270.97977,
                "b": 372.84363,
                "coord_origin": "TOPLEFT"
              },
              "row_span": 1,
              "col_span": 1,
              "start_row_offset_idx": 3,
              "end_row_offset_idx": 4,
              "start_col_offset_idx": 1,
              "end_col_offset_idx": 2,
              "text": "VARCHAR(7)",
              "column_header": false,
              "row_header": false,
              "row_section": false
            },
            {
              "bbox": {
                "l": 289.41626,
                "t": 364.51862,
                "r": 346.88757,
                "b": 372.84363,
                "coord_origin": "TOPLEFT"
              },
              "row_span": 1,
              "col_span": 1,
              "start_row_offset_idx": 3,
              "end_row_offset_idx": 4,
              "start_col_offset_idx": 2,
              "end_col_offset_idx": 3,
              "text": "Usage setting: GLYPH<SM590000> ALLOWED: The user profile is allowed to use the function. GLYPH<SM590000> DENIED: The user profile is not allowed to use the function.",
              "column_header": false,
              "row_header": false,
              "row_section": false
            }
          ],
          [
            {
              "bbox": {
                "l": 142.8,
                "t": 405.55865,
                "r": 196.2249,
                "b": 413.88367000000005,
                "coord_origin": "TOPLEFT"
              },
              "row_span": 1,
              "col_span": 1,
              "start_row_offset_idx": 4,
              "end_row_offset_idx": 5,
              "start_col_offset_idx": 0,
              "end_col_offset_idx": 1,
              "text": "USER_TYPE",
              "column_header": false,
              "row_header": false,
              "row_section": false
            },
            {
              "bbox": {
                "l": 216.75211,
                "t": 405.55865,
                "r": 270.99872,
                "b": 413.88367000000005,
                "coord_origin": "TOPLEFT"
              },
              "row_span": 1,
              "col_span": 1,
              "start_row_offset_idx": 4,
              "end_row_offset_idx": 5,
              "start_col_offset_idx": 1,
              "end_col_offset_idx": 2,
              "text": "VARCHAR(5)",
              "column_header": false,
              "row_header": false,
              "row_section": false
            },
            {
              "bbox": {
                "l": 289.43161,
                "t": 405.55865,
                "r": 367.8009,
                "b": 413.88367000000005,
                "coord_origin": "TOPLEFT"
              },
              "row_span": 1,
              "col_span": 1,
              "start_row_offset_idx": 4,
              "end_row_offset_idx": 5,
              "start_col_offset_idx": 2,
              "end_col_offset_idx": 3,
              "text": "Type of user profile: GLYPH<SM590000> USER: The user profile is a user. GLYPH<SM590000> GROUP: The user profile is a group.",
              "column_header": false,
              "row_header": false,
              "row_section": false
            }
          ]
        ]
      },
      "annotations": []
    },
    {
      "self_ref": "#/tables/2",
      "parent": {
        "cref": "#/body"
      },
      "children": [
        {
          "cref": "#/texts/114"
        }
      ],
      "content_layer": "body",
      "label": "table",
      "prov": [
        {
          "page_no": 9,
          "bbox": {
            "l": 64.41139221191406,
            "t": 398.3863830566406,
            "r": 547.3950805664062,
            "b": 70.39208984375,
            "coord_origin": "BOTTOMLEFT"
          },
          "charspan": [
            0,
            0
          ]
        }
      ],
      "captions": [
        {
          "cref": "#/texts/114"
        }
      ],
      "references": [],
      "footnotes": [],
      "image": null,
      "data": {
        "table_cells": [
          {
            "bbox": {
              "l": 70.800301,
              "t": 400.51827999999995,
              "r": 119.78551,
              "b": 408.84329,
              "coord_origin": "TOPLEFT"
            },
            "row_span": 1,
            "col_span": 1,
            "start_row_offset_idx": 0,
            "end_row_offset_idx": 1,
            "start_col_offset_idx": 0,
            "end_col_offset_idx": 1,
            "text": "User action",
            "column_header": false,
            "row_header": false,
            "row_section": false
          },
          {
            "bbox": {
              "l": 424.93805,
              "t": 447.52255,
              "r": 433.26297000000005,
              "b": 487.01999,
              "coord_origin": "TOPLEFT"
            },
            "row_span": 1,
            "col_span": 1,
            "start_row_offset_idx": 0,
            "end_row_offset_idx": 1,
            "start_col_offset_idx": 1,
            "end_col_offset_idx": 2,
            "text": "*JOBCTL",
            "column_header": true,
            "row_header": false,
            "row_section": false
          },
          {
            "bbox": {
              "l": 450.13806,
              "t": 401.6000700000001,
              "r": 458.46298,
              "b": 487.01999,
              "coord_origin": "TOPLEFT"
            },
            "row_span": 1,
            "col_span": 1,
            "start_row_offset_idx": 0,
            "end_row_offset_idx": 1,
            "start_col_offset_idx": 2,
            "end_col_offset_idx": 3,
            "text": "QIBM_DB_SECADM",
            "column_header": true,
            "row_header": false,
            "row_section": false
          },
          {
            "bbox": {
              "l": 475.93835000000007,
              "t": 401.53442,
              "r": 484.26327999999995,
              "b": 487.01999,
              "coord_origin": "TOPLEFT"
            },
            "row_span": 1,
            "col_span": 1,
            "start_row_offset_idx": 0,
            "end_row_offset_idx": 1,
            "start_col_offset_idx": 3,
            "end_col_offset_idx": 4,
            "text": "QIBM_DB_SQLADM",
            "column_header": true,
            "row_header": false,
            "row_section": false
          },
          {
            "bbox": {
              "l": 501.13837,
              "t": 401.6145,
              "r": 509.46329,
              "b": 487.01999,
              "coord_origin": "TOPLEFT"
            },
            "row_span": 1,
            "col_span": 1,
            "start_row_offset_idx": 0,
            "end_row_offset_idx": 1,
            "start_col_offset_idx": 4,
            "end_col_offset_idx": 5,
            "text": "QIBM_DB_SYSMON",
            "column_header": true,
            "row_header": false,
            "row_section": false
          },
          {
            "bbox": {
              "l": 526.39862,
              "t": 432.79944,
              "r": 534.72357,
              "b": 487.02005,
              "coord_origin": "TOPLEFT"
            },
            "row_span": 1,
            "col_span": 1,
            "start_row_offset_idx": 0,
            "end_row_offset_idx": 1,
            "start_col_offset_idx": 5,
            "end_col_offset_idx": 6,
            "text": "No Authority",
            "column_header": true,
            "row_header": false,
            "row_section": false
          },
          {
            "bbox": {
              "l": 70.800003,
              "t": 498.69299,
              "r": 151.6794,
              "b": 506.66699,
              "coord_origin": "TOPLEFT"
            },
            "row_span": 1,
            "col_span": 1,
            "start_row_offset_idx": 1,
            "end_row_offset_idx": 2,
            "start_col_offset_idx": 0,
            "end_col_offset_idx": 1,
            "text": "SET CURRENT DEGREE  (SQL statement)",
            "column_header": false,
            "row_header": true,
            "row_section": false
          },
          {
            "bbox": {
              "l": 429.0,
              "t": 498.55798,
              "r": 435.00299000000007,
              "b": 506.883,
              "coord_origin": "TOPLEFT"
            },
            "row_span": 1,
            "col_span": 1,
            "start_row_offset_idx": 1,
            "end_row_offset_idx": 2,
            "start_col_offset_idx": 1,
            "end_col_offset_idx": 2,
            "text": "X",
            "column_header": false,
            "row_header": false,
            "row_section": false
          },
          {
            "bbox": {
              "l": 480.00031,
              "t": 498.55798,
              "r": 486.0033,
              "b": 506.883,
              "coord_origin": "TOPLEFT"
            },
            "row_span": 1,
            "col_span": 1,
            "start_row_offset_idx": 1,
            "end_row_offset_idx": 2,
            "start_col_offset_idx": 3,
            "end_col_offset_idx": 4,
            "text": "X",
            "column_header": false,
            "row_header": false,
            "row_section": false
          },
          {
            "bbox": {
              "l": 70.800018,
              "t": 517.65329,
              "r": 102.23972,
              "b": 525.62729,
              "coord_origin": "TOPLEFT"
            },
            "row_span": 1,
            "col_span": 1,
            "start_row_offset_idx": 2,
            "end_row_offset_idx": 3,
            "start_col_offset_idx": 0,
            "end_col_offset_idx": 1,
            "text": "CHGQRYA  command targeting a different user\u2019s job",
            "column_header": false,
            "row_header": true,
            "row_section": false
          },
          {
            "bbox": {
              "l": 429.00003,
              "t": 517.51828,
              "r": 435.00302000000005,
              "b": 525.84329,
              "coord_origin": "TOPLEFT"
            },
            "row_span": 1,
            "col_span": 1,
            "start_row_offset_idx": 2,
            "end_row_offset_idx": 3,
            "start_col_offset_idx": 1,
            "end_col_offset_idx": 2,
            "text": "X",
            "column_header": false,
            "row_header": false,
            "row_section": false
          },
          {
            "bbox": {
              "l": 480.00034,
              "t": 517.51828,
              "r": 486.00333,
              "b": 525.84329,
              "coord_origin": "TOPLEFT"
            },
            "row_span": 1,
            "col_span": 1,
            "start_row_offset_idx": 2,
            "end_row_offset_idx": 3,
            "start_col_offset_idx": 3,
            "end_col_offset_idx": 4,
            "text": "X",
            "column_header": false,
            "row_header": false,
            "row_section": false
          },
          {
            "bbox": {
              "l": 70.800049,
              "t": 536.67299,
              "r": 106.73975,
              "b": 544.64699,
              "coord_origin": "TOPLEFT"
            },
            "row_span": 1,
            "col_span": 1,
            "start_row_offset_idx": 3,
            "end_row_offset_idx": 4,
            "start_col_offset_idx": 0,
            "end_col_offset_idx": 1,
            "text": "STRDBMON  or  ENDDBMON  commands targeting a different user\u2019s job",
            "column_header": false,
            "row_header": true,
            "row_section": false
          },
          {
            "bbox": {
              "l": 429.00003,
              "t": 536.5379800000001,
              "r": 435.00302000000005,
              "b": 544.8629900000001,
              "coord_origin": "TOPLEFT"
            },
            "row_span": 1,
            "col_span": 1,
            "start_row_offset_idx": 3,
            "end_row_offset_idx": 4,
            "start_col_offset_idx": 1,
            "end_col_offset_idx": 2,
            "text": "X",
            "column_header": false,
            "row_header": false,
            "row_section": false
          },
          {
            "bbox": {
              "l": 480.00034,
              "t": 536.5379800000001,
              "r": 486.00333,
              "b": 544.8629900000001,
              "coord_origin": "TOPLEFT"
            },
            "row_span": 1,
            "col_span": 1,
            "start_row_offset_idx": 3,
            "end_row_offset_idx": 4,
            "start_col_offset_idx": 3,
            "end_col_offset_idx": 4,
            "text": "X",
            "column_header": false,
            "row_header": false,
            "row_section": false
          },
          {
            "bbox": {
              "l": 70.800049,
              "t": 555.69269,
              "r": 106.73975,
              "b": 563.66669,
              "coord_origin": "TOPLEFT"
            },
            "row_span": 1,
            "col_span": 1,
            "start_row_offset_idx": 4,
            "end_row_offset_idx": 5,
            "start_col_offset_idx": 0,
            "end_col_offset_idx": 1,
            "text": "STRDBMON  or  ENDDBMON  commands targeting a job that matches the current user",
            "column_header": false,
            "row_header": true,
            "row_section": false
          },
          {
            "bbox": {
              "l": 429.00003,
              "t": 555.55768,
              "r": 435.00302000000005,
              "b": 563.8826899999999,
              "coord_origin": "TOPLEFT"
            },
            "row_span": 1,
            "col_span": 1,
            "start_row_offset_idx": 4,
            "end_row_offset_idx": 5,
            "start_col_offset_idx": 1,
            "end_col_offset_idx": 2,
            "text": "X",
            "column_header": false,
            "row_header": false,
            "row_section": false
          },
          {
            "bbox": {
              "l": 480.00034,
              "t": 555.55768,
              "r": 486.00333,
              "b": 563.8826899999999,
              "coord_origin": "TOPLEFT"
            },
            "row_span": 1,
            "col_span": 1,
            "start_row_offset_idx": 4,
            "end_row_offset_idx": 5,
            "start_col_offset_idx": 3,
            "end_col_offset_idx": 4,
            "text": "X",
            "column_header": false,
            "row_header": false,
            "row_section": false
          },
          {
            "bbox": {
              "l": 505.26061999999996,
              "t": 555.55768,
              "r": 511.26361,
              "b": 563.8826899999999,
              "coord_origin": "TOPLEFT"
            },
            "row_span": 1,
            "col_span": 1,
            "start_row_offset_idx": 4,
            "end_row_offset_idx": 5,
            "start_col_offset_idx": 4,
            "end_col_offset_idx": 5,
            "text": "X",
            "column_header": false,
            "row_header": false,
            "row_section": false
          },
          {
            "bbox": {
              "l": 530.76031,
              "t": 555.55768,
              "r": 536.76331,
              "b": 563.8826899999999,
              "coord_origin": "TOPLEFT"
            },
            "row_span": 1,
            "col_span": 1,
            "start_row_offset_idx": 4,
            "end_row_offset_idx": 5,
            "start_col_offset_idx": 5,
            "end_col_offset_idx": 6,
            "text": "X",
            "column_header": false,
            "row_header": false,
            "row_section": false
          },
          {
            "bbox": {
              "l": 70.800049,
              "t": 574.51797,
              "r": 359.51736,
              "b": 582.84299,
              "coord_origin": "TOPLEFT"
            },
            "row_span": 1,
            "col_span": 1,
            "start_row_offset_idx": 5,
            "end_row_offset_idx": 6,
            "start_col_offset_idx": 0,
            "end_col_offset_idx": 1,
            "text": "QUSRJOBI() API format 900 or System i Navigator\u2019s SQL Details for Job",
            "column_header": false,
            "row_header": true,
            "row_section": false
          },
          {
            "bbox": {
              "l": 429.0000600000001,
              "t": 574.51797,
              "r": 435.00305000000003,
              "b": 582.84299,
              "coord_origin": "TOPLEFT"
            },
            "row_span": 1,
            "col_span": 1,
            "start_row_offset_idx": 5,
            "end_row_offset_idx": 6,
            "start_col_offset_idx": 1,
            "end_col_offset_idx": 2,
            "text": "X",
            "column_header": false,
            "row_header": false,
            "row_section": false
          },
          {
            "bbox": {
              "l": 480.00037,
              "t": 574.51797,
              "r": 486.00335999999993,
              "b": 582.84299,
              "coord_origin": "TOPLEFT"
            },
            "row_span": 1,
            "col_span": 1,
            "start_row_offset_idx": 5,
            "end_row_offset_idx": 6,
            "start_col_offset_idx": 3,
            "end_col_offset_idx": 4,
            "text": "X",
            "column_header": false,
            "row_header": false,
            "row_section": false
          },
          {
            "bbox": {
              "l": 505.2606799999999,
              "t": 574.51797,
              "r": 511.26367,
              "b": 582.84299,
              "coord_origin": "TOPLEFT"
            },
            "row_span": 1,
            "col_span": 1,
            "start_row_offset_idx": 5,
            "end_row_offset_idx": 6,
            "start_col_offset_idx": 4,
            "end_col_offset_idx": 5,
            "text": "X",
            "column_header": false,
            "row_header": false,
            "row_section": false
          },
          {
            "bbox": {
              "l": 70.800079,
              "t": 593.5376699999999,
              "r": 220.75178999999997,
              "b": 601.8626899999999,
              "coord_origin": "TOPLEFT"
            },
            "row_span": 1,
            "col_span": 1,
            "start_row_offset_idx": 6,
            "end_row_offset_idx": 7,
            "start_col_offset_idx": 0,
            "end_col_offset_idx": 1,
            "text": "Visual Explain within Run SQL scripts",
            "column_header": false,
            "row_header": true,
            "row_section": false
          },
          {
            "bbox": {
              "l": 429.0000600000001,
              "t": 593.5376699999999,
              "r": 435.00305000000003,
              "b": 601.8626899999999,
              "coord_origin": "TOPLEFT"
            },
            "row_span": 1,
            "col_span": 1,
            "start_row_offset_idx": 6,
            "end_row_offset_idx": 7,
            "start_col_offset_idx": 1,
            "end_col_offset_idx": 2,
            "text": "X",
            "column_header": false,
            "row_header": false,
            "row_section": false
          },
          {
            "bbox": {
              "l": 480.00037,
              "t": 593.5376699999999,
              "r": 486.00335999999993,
              "b": 601.8626899999999,
              "coord_origin": "TOPLEFT"
            },
            "row_span": 1,
            "col_span": 1,
            "start_row_offset_idx": 6,
            "end_row_offset_idx": 7,
            "start_col_offset_idx": 3,
            "end_col_offset_idx": 4,
            "text": "X",
            "column_header": false,
            "row_header": false,
            "row_section": false
          },
          {
            "bbox": {
              "l": 505.2606799999999,
              "t": 593.5376699999999,
              "r": 511.26367,
              "b": 601.8626899999999,
              "coord_origin": "TOPLEFT"
            },
            "row_span": 1,
            "col_span": 1,
            "start_row_offset_idx": 6,
            "end_row_offset_idx": 7,
            "start_col_offset_idx": 4,
            "end_col_offset_idx": 5,
            "text": "X",
            "column_header": false,
            "row_header": false,
            "row_section": false
          },
          {
            "bbox": {
              "l": 530.76038,
              "t": 593.5376699999999,
              "r": 536.76337,
              "b": 601.8626899999999,
              "coord_origin": "TOPLEFT"
            },
            "row_span": 1,
            "col_span": 1,
            "start_row_offset_idx": 6,
            "end_row_offset_idx": 7,
            "start_col_offset_idx": 5,
            "end_col_offset_idx": 6,
            "text": "X",
            "column_header": false,
            "row_header": false,
            "row_section": false
          },
          {
            "bbox": {
              "l": 70.800079,
              "t": 612.55737,
              "r": 236.6548,
              "b": 620.88239,
              "coord_origin": "TOPLEFT"
            },
            "row_span": 1,
            "col_span": 1,
            "start_row_offset_idx": 7,
            "end_row_offset_idx": 8,
            "start_col_offset_idx": 0,
            "end_col_offset_idx": 1,
            "text": "Visual Explain outside of Run SQL scripts",
            "column_header": false,
            "row_header": true,
            "row_section": false
          },
          {
            "bbox": {
              "l": 429.0000600000001,
              "t": 612.55737,
              "r": 435.00305000000003,
              "b": 620.88239,
              "coord_origin": "TOPLEFT"
            },
            "row_span": 1,
            "col_span": 1,
            "start_row_offset_idx": 7,
            "end_row_offset_idx": 8,
            "start_col_offset_idx": 1,
            "end_col_offset_idx": 2,
            "text": "X",
            "column_header": false,
            "row_header": false,
            "row_section": false
          },
          {
            "bbox": {
              "l": 480.00037,
              "t": 612.55737,
              "r": 486.00335999999993,
              "b": 620.88239,
              "coord_origin": "TOPLEFT"
            },
            "row_span": 1,
            "col_span": 1,
            "start_row_offset_idx": 7,
            "end_row_offset_idx": 8,
            "start_col_offset_idx": 3,
            "end_col_offset_idx": 4,
            "text": "X",
            "column_header": false,
            "row_header": false,
            "row_section": false
          },
          {
            "bbox": {
              "l": 70.800079,
              "t": 631.51767,
              "r": 213.12968,
              "b": 639.84268,
              "coord_origin": "TOPLEFT"
            },
            "row_span": 1,
            "col_span": 1,
            "start_row_offset_idx": 8,
            "end_row_offset_idx": 9,
            "start_col_offset_idx": 0,
            "end_col_offset_idx": 1,
            "text": "ANALYZE PLAN CACHE procedure",
            "column_header": false,
            "row_header": true,
            "row_section": false
          },
          {
            "bbox": {
              "l": 429.0000600000001,
              "t": 631.51767,
              "r": 435.00305000000003,
              "b": 639.84268,
              "coord_origin": "TOPLEFT"
            },
            "row_span": 1,
            "col_span": 1,
            "start_row_offset_idx": 8,
            "end_row_offset_idx": 9,
            "start_col_offset_idx": 1,
            "end_col_offset_idx": 2,
            "text": "X",
            "column_header": false,
            "row_header": false,
            "row_section": false
          },
          {
            "bbox": {
              "l": 480.00037,
              "t": 631.51767,
              "r": 486.00335999999993,
              "b": 639.84268,
              "coord_origin": "TOPLEFT"
            },
            "row_span": 1,
            "col_span": 1,
            "start_row_offset_idx": 8,
            "end_row_offset_idx": 9,
            "start_col_offset_idx": 3,
            "end_col_offset_idx": 4,
            "text": "X",
            "column_header": false,
            "row_header": false,
            "row_section": false
          },
          {
            "bbox": {
              "l": 70.800079,
              "t": 650.53737,
              "r": 199.87808,
              "b": 658.86238,
              "coord_origin": "TOPLEFT"
            },
            "row_span": 1,
            "col_span": 1,
            "start_row_offset_idx": 9,
            "end_row_offset_idx": 10,
            "start_col_offset_idx": 0,
            "end_col_offset_idx": 1,
            "text": "DUMP PLAN CACHE procedure",
            "column_header": false,
            "row_header": true,
            "row_section": false
          },
          {
            "bbox": {
              "l": 429.0000600000001,
              "t": 650.53737,
              "r": 435.00305000000003,
              "b": 658.86238,
              "coord_origin": "TOPLEFT"
            },
            "row_span": 1,
            "col_span": 1,
            "start_row_offset_idx": 9,
            "end_row_offset_idx": 10,
            "start_col_offset_idx": 1,
            "end_col_offset_idx": 2,
            "text": "X",
            "column_header": false,
            "row_header": false,
            "row_section": false
          },
          {
            "bbox": {
              "l": 480.00037,
              "t": 650.53737,
              "r": 486.00335999999993,
              "b": 658.86238,
              "coord_origin": "TOPLEFT"
            },
            "row_span": 1,
            "col_span": 1,
            "start_row_offset_idx": 9,
            "end_row_offset_idx": 10,
            "start_col_offset_idx": 3,
            "end_col_offset_idx": 4,
            "text": "X",
            "column_header": false,
            "row_header": false,
            "row_section": false
          },
          {
            "bbox": {
              "l": 70.800079,
              "t": 669.55708,
              "r": 208.36777,
              "b": 677.88207,
              "coord_origin": "TOPLEFT"
            },
            "row_span": 1,
            "col_span": 1,
            "start_row_offset_idx": 10,
            "end_row_offset_idx": 11,
            "start_col_offset_idx": 0,
            "end_col_offset_idx": 1,
            "text": "MODIFY PLAN CACHE procedure",
            "column_header": false,
            "row_header": true,
            "row_section": false
          },
          {
            "bbox": {
              "l": 429.0000600000001,
              "t": 669.55708,
              "r": 435.00305000000003,
              "b": 677.88207,
              "coord_origin": "TOPLEFT"
            },
            "row_span": 1,
            "col_span": 1,
            "start_row_offset_idx": 10,
            "end_row_offset_idx": 11,
            "start_col_offset_idx": 1,
            "end_col_offset_idx": 2,
            "text": "X",
            "column_header": false,
            "row_header": false,
            "row_section": false
          },
          {
            "bbox": {
              "l": 480.00037,
              "t": 669.55708,
              "r": 486.00335999999993,
              "b": 677.88207,
              "coord_origin": "TOPLEFT"
            },
            "row_span": 1,
            "col_span": 1,
            "start_row_offset_idx": 10,
            "end_row_offset_idx": 11,
            "start_col_offset_idx": 3,
            "end_col_offset_idx": 4,
            "text": "X",
            "column_header": false,
            "row_header": false,
            "row_section": false
          },
          {
            "bbox": {
              "l": 70.800079,
              "t": 688.57677,
              "r": 411.20264,
              "b": 696.9017719999999,
              "coord_origin": "TOPLEFT"
            },
            "row_span": 1,
            "col_span": 1,
            "start_row_offset_idx": 11,
            "end_row_offset_idx": 12,
            "start_col_offset_idx": 0,
            "end_col_offset_idx": 1,
            "text": "MODIFY PLAN CACHE PROPERTIES procedure (currently does not check authority)",
            "column_header": false,
            "row_header": true,
            "row_section": false
          },
          {
            "bbox": {
              "l": 429.0000600000001,
              "t": 688.57677,
              "r": 435.00305000000003,
              "b": 696.9017719999999,
              "coord_origin": "TOPLEFT"
            },
            "row_span": 1,
            "col_span": 1,
            "start_row_offset_idx": 11,
            "end_row_offset_idx": 12,
            "start_col_offset_idx": 1,
            "end_col_offset_idx": 2,
            "text": "X",
            "column_header": false,
            "row_header": false,
            "row_section": false
          },
          {
            "bbox": {
              "l": 480.00037,
              "t": 688.57677,
              "r": 486.00335999999993,
              "b": 696.9017719999999,
              "coord_origin": "TOPLEFT"
            },
            "row_span": 1,
            "col_span": 1,
            "start_row_offset_idx": 11,
            "end_row_offset_idx": 12,
            "start_col_offset_idx": 3,
            "end_col_offset_idx": 4,
            "text": "X",
            "column_header": false,
            "row_header": false,
            "row_section": false
          },
          {
            "bbox": {
              "l": 70.800079,
              "t": 707.537071,
              "r": 377.12585,
              "b": 715.862068,
              "coord_origin": "TOPLEFT"
            },
            "row_span": 1,
            "col_span": 1,
            "start_row_offset_idx": 12,
            "end_row_offset_idx": 13,
            "start_col_offset_idx": 0,
            "end_col_offset_idx": 1,
            "text": "CHANGE PLAN CACHE SIZE procedure (currently does not check authority)",
            "column_header": false,
            "row_header": true,
            "row_section": false
          },
          {
            "bbox": {
              "l": 429.0000600000001,
              "t": 707.537071,
              "r": 435.00305000000003,
              "b": 715.862068,
              "coord_origin": "TOPLEFT"
            },
            "row_span": 1,
            "col_span": 1,
            "start_row_offset_idx": 12,
            "end_row_offset_idx": 13,
            "start_col_offset_idx": 1,
            "end_col_offset_idx": 2,
            "text": "X",
            "column_header": false,
            "row_header": false,
            "row_section": false
          },
          {
            "bbox": {
              "l": 480.00037,
              "t": 707.537071,
              "r": 486.00335999999993,
              "b": 715.862068,
              "coord_origin": "TOPLEFT"
            },
            "row_span": 1,
            "col_span": 1,
            "start_row_offset_idx": 12,
            "end_row_offset_idx": 13,
            "start_col_offset_idx": 3,
            "end_col_offset_idx": 4,
            "text": "X",
            "column_header": false,
            "row_header": false,
            "row_section": false
          }
        ],
        "num_rows": 13,
        "num_cols": 6,
        "grid": [
          [
            {
              "bbox": {
                "l": 70.800301,
                "t": 400.51827999999995,
                "r": 119.78551,
                "b": 408.84329,
                "coord_origin": "TOPLEFT"
              },
              "row_span": 1,
              "col_span": 1,
              "start_row_offset_idx": 0,
              "end_row_offset_idx": 1,
              "start_col_offset_idx": 0,
              "end_col_offset_idx": 1,
              "text": "User action",
              "column_header": false,
              "row_header": false,
              "row_section": false
            },
            {
              "bbox": {
                "l": 424.93805,
                "t": 447.52255,
                "r": 433.26297000000005,
                "b": 487.01999,
                "coord_origin": "TOPLEFT"
              },
              "row_span": 1,
              "col_span": 1,
              "start_row_offset_idx": 0,
              "end_row_offset_idx": 1,
              "start_col_offset_idx": 1,
              "end_col_offset_idx": 2,
              "text": "*JOBCTL",
              "column_header": true,
              "row_header": false,
              "row_section": false
            },
            {
              "bbox": {
                "l": 450.13806,
                "t": 401.6000700000001,
                "r": 458.46298,
                "b": 487.01999,
                "coord_origin": "TOPLEFT"
              },
              "row_span": 1,
              "col_span": 1,
              "start_row_offset_idx": 0,
              "end_row_offset_idx": 1,
              "start_col_offset_idx": 2,
              "end_col_offset_idx": 3,
              "text": "QIBM_DB_SECADM",
              "column_header": true,
              "row_header": false,
              "row_section": false
            },
            {
              "bbox": {
                "l": 475.93835000000007,
                "t": 401.53442,
                "r": 484.26327999999995,
                "b": 487.01999,
                "coord_origin": "TOPLEFT"
              },
              "row_span": 1,
              "col_span": 1,
              "start_row_offset_idx": 0,
              "end_row_offset_idx": 1,
              "start_col_offset_idx": 3,
              "end_col_offset_idx": 4,
              "text": "QIBM_DB_SQLADM",
              "column_header": true,
              "row_header": false,
              "row_section": false
            },
            {
              "bbox": {
                "l": 501.13837,
                "t": 401.6145,
                "r": 509.46329,
                "b": 487.01999,
                "coord_origin": "TOPLEFT"
              },
              "row_span": 1,
              "col_span": 1,
              "start_row_offset_idx": 0,
              "end_row_offset_idx": 1,
              "start_col_offset_idx": 4,
              "end_col_offset_idx": 5,
              "text": "QIBM_DB_SYSMON",
              "column_header": true,
              "row_header": false,
              "row_section": false
            },
            {
              "bbox": {
                "l": 526.39862,
                "t": 432.79944,
                "r": 534.72357,
                "b": 487.02005,
                "coord_origin": "TOPLEFT"
              },
              "row_span": 1,
              "col_span": 1,
              "start_row_offset_idx": 0,
              "end_row_offset_idx": 1,
              "start_col_offset_idx": 5,
              "end_col_offset_idx": 6,
              "text": "No Authority",
              "column_header": true,
              "row_header": false,
              "row_section": false
            }
          ],
          [
            {
              "bbox": {
                "l": 70.800003,
                "t": 498.69299,
                "r": 151.6794,
                "b": 506.66699,
                "coord_origin": "TOPLEFT"
              },
              "row_span": 1,
              "col_span": 1,
              "start_row_offset_idx": 1,
              "end_row_offset_idx": 2,
              "start_col_offset_idx": 0,
              "end_col_offset_idx": 1,
              "text": "SET CURRENT DEGREE  (SQL statement)",
              "column_header": false,
              "row_header": true,
              "row_section": false
            },
            {
              "bbox": {
                "l": 429.0,
                "t": 498.55798,
                "r": 435.00299000000007,
                "b": 506.883,
                "coord_origin": "TOPLEFT"
              },
              "row_span": 1,
              "col_span": 1,
              "start_row_offset_idx": 1,
              "end_row_offset_idx": 2,
              "start_col_offset_idx": 1,
              "end_col_offset_idx": 2,
              "text": "X",
              "column_header": false,
              "row_header": false,
              "row_section": false
            },
            {
              "bbox": null,
              "row_span": 1,
              "col_span": 1,
              "start_row_offset_idx": 1,
              "end_row_offset_idx": 2,
              "start_col_offset_idx": 2,
              "end_col_offset_idx": 3,
              "text": "",
              "column_header": false,
              "row_header": false,
              "row_section": false
            },
            {
              "bbox": {
                "l": 480.00031,
                "t": 498.55798,
                "r": 486.0033,
                "b": 506.883,
                "coord_origin": "TOPLEFT"
              },
              "row_span": 1,
              "col_span": 1,
              "start_row_offset_idx": 1,
              "end_row_offset_idx": 2,
              "start_col_offset_idx": 3,
              "end_col_offset_idx": 4,
              "text": "X",
              "column_header": false,
              "row_header": false,
              "row_section": false
            },
            {
              "bbox": null,
              "row_span": 1,
              "col_span": 1,
              "start_row_offset_idx": 1,
              "end_row_offset_idx": 2,
              "start_col_offset_idx": 4,
              "end_col_offset_idx": 5,
              "text": "",
              "column_header": false,
              "row_header": false,
              "row_section": false
            },
            {
              "bbox": null,
              "row_span": 1,
              "col_span": 1,
              "start_row_offset_idx": 1,
              "end_row_offset_idx": 2,
              "start_col_offset_idx": 5,
              "end_col_offset_idx": 6,
              "text": "",
              "column_header": false,
              "row_header": false,
              "row_section": false
            }
          ],
          [
            {
              "bbox": {
                "l": 70.800018,
                "t": 517.65329,
                "r": 102.23972,
                "b": 525.62729,
                "coord_origin": "TOPLEFT"
              },
              "row_span": 1,
              "col_span": 1,
              "start_row_offset_idx": 2,
              "end_row_offset_idx": 3,
              "start_col_offset_idx": 0,
              "end_col_offset_idx": 1,
              "text": "CHGQRYA  command targeting a different user\u2019s job",
              "column_header": false,
              "row_header": true,
              "row_section": false
            },
            {
              "bbox": {
                "l": 429.00003,
                "t": 517.51828,
                "r": 435.00302000000005,
                "b": 525.84329,
                "coord_origin": "TOPLEFT"
              },
              "row_span": 1,
              "col_span": 1,
              "start_row_offset_idx": 2,
              "end_row_offset_idx": 3,
              "start_col_offset_idx": 1,
              "end_col_offset_idx": 2,
              "text": "X",
              "column_header": false,
              "row_header": false,
              "row_section": false
            },
            {
              "bbox": null,
              "row_span": 1,
              "col_span": 1,
              "start_row_offset_idx": 2,
              "end_row_offset_idx": 3,
              "start_col_offset_idx": 2,
              "end_col_offset_idx": 3,
              "text": "",
              "column_header": false,
              "row_header": false,
              "row_section": false
            },
            {
              "bbox": {
                "l": 480.00034,
                "t": 517.51828,
                "r": 486.00333,
                "b": 525.84329,
                "coord_origin": "TOPLEFT"
              },
              "row_span": 1,
              "col_span": 1,
              "start_row_offset_idx": 2,
              "end_row_offset_idx": 3,
              "start_col_offset_idx": 3,
              "end_col_offset_idx": 4,
              "text": "X",
              "column_header": false,
              "row_header": false,
              "row_section": false
            },
            {
              "bbox": null,
              "row_span": 1,
              "col_span": 1,
              "start_row_offset_idx": 2,
              "end_row_offset_idx": 3,
              "start_col_offset_idx": 4,
              "end_col_offset_idx": 5,
              "text": "",
              "column_header": false,
              "row_header": false,
              "row_section": false
            },
            {
              "bbox": null,
              "row_span": 1,
              "col_span": 1,
              "start_row_offset_idx": 2,
              "end_row_offset_idx": 3,
              "start_col_offset_idx": 5,
              "end_col_offset_idx": 6,
              "text": "",
              "column_header": false,
              "row_header": false,
              "row_section": false
            }
          ],
          [
            {
              "bbox": {
                "l": 70.800049,
                "t": 536.67299,
                "r": 106.73975,
                "b": 544.64699,
                "coord_origin": "TOPLEFT"
              },
              "row_span": 1,
              "col_span": 1,
              "start_row_offset_idx": 3,
              "end_row_offset_idx": 4,
              "start_col_offset_idx": 0,
              "end_col_offset_idx": 1,
              "text": "STRDBMON  or  ENDDBMON  commands targeting a different user\u2019s job",
              "column_header": false,
              "row_header": true,
              "row_section": false
            },
            {
              "bbox": {
                "l": 429.00003,
                "t": 536.5379800000001,
                "r": 435.00302000000005,
                "b": 544.8629900000001,
                "coord_origin": "TOPLEFT"
              },
              "row_span": 1,
              "col_span": 1,
              "start_row_offset_idx": 3,
              "end_row_offset_idx": 4,
              "start_col_offset_idx": 1,
              "end_col_offset_idx": 2,
              "text": "X",
              "column_header": false,
              "row_header": false,
              "row_section": false
            },
            {
              "bbox": null,
              "row_span": 1,
              "col_span": 1,
              "start_row_offset_idx": 3,
              "end_row_offset_idx": 4,
              "start_col_offset_idx": 2,
              "end_col_offset_idx": 3,
              "text": "",
              "column_header": false,
              "row_header": false,
              "row_section": false
            },
            {
              "bbox": {
                "l": 480.00034,
                "t": 536.5379800000001,
                "r": 486.00333,
                "b": 544.8629900000001,
                "coord_origin": "TOPLEFT"
              },
              "row_span": 1,
              "col_span": 1,
              "start_row_offset_idx": 3,
              "end_row_offset_idx": 4,
              "start_col_offset_idx": 3,
              "end_col_offset_idx": 4,
              "text": "X",
              "column_header": false,
              "row_header": false,
              "row_section": false
            },
            {
              "bbox": null,
              "row_span": 1,
              "col_span": 1,
              "start_row_offset_idx": 3,
              "end_row_offset_idx": 4,
              "start_col_offset_idx": 4,
              "end_col_offset_idx": 5,
              "text": "",
              "column_header": false,
              "row_header": false,
              "row_section": false
            },
            {
              "bbox": null,
              "row_span": 1,
              "col_span": 1,
              "start_row_offset_idx": 3,
              "end_row_offset_idx": 4,
              "start_col_offset_idx": 5,
              "end_col_offset_idx": 6,
              "text": "",
              "column_header": false,
              "row_header": false,
              "row_section": false
            }
          ],
          [
            {
              "bbox": {
                "l": 70.800049,
                "t": 555.69269,
                "r": 106.73975,
                "b": 563.66669,
                "coord_origin": "TOPLEFT"
              },
              "row_span": 1,
              "col_span": 1,
              "start_row_offset_idx": 4,
              "end_row_offset_idx": 5,
              "start_col_offset_idx": 0,
              "end_col_offset_idx": 1,
              "text": "STRDBMON  or  ENDDBMON  commands targeting a job that matches the current user",
              "column_header": false,
              "row_header": true,
              "row_section": false
            },
            {
              "bbox": {
                "l": 429.00003,
                "t": 555.55768,
                "r": 435.00302000000005,
                "b": 563.8826899999999,
                "coord_origin": "TOPLEFT"
              },
              "row_span": 1,
              "col_span": 1,
              "start_row_offset_idx": 4,
              "end_row_offset_idx": 5,
              "start_col_offset_idx": 1,
              "end_col_offset_idx": 2,
              "text": "X",
              "column_header": false,
              "row_header": false,
              "row_section": false
            },
            {
              "bbox": null,
              "row_span": 1,
              "col_span": 1,
              "start_row_offset_idx": 4,
              "end_row_offset_idx": 5,
              "start_col_offset_idx": 2,
              "end_col_offset_idx": 3,
              "text": "",
              "column_header": false,
              "row_header": false,
              "row_section": false
            },
            {
              "bbox": {
                "l": 480.00034,
                "t": 555.55768,
                "r": 486.00333,
                "b": 563.8826899999999,
                "coord_origin": "TOPLEFT"
              },
              "row_span": 1,
              "col_span": 1,
              "start_row_offset_idx": 4,
              "end_row_offset_idx": 5,
              "start_col_offset_idx": 3,
              "end_col_offset_idx": 4,
              "text": "X",
              "column_header": false,
              "row_header": false,
              "row_section": false
            },
            {
              "bbox": {
                "l": 505.26061999999996,
                "t": 555.55768,
                "r": 511.26361,
                "b": 563.8826899999999,
                "coord_origin": "TOPLEFT"
              },
              "row_span": 1,
              "col_span": 1,
              "start_row_offset_idx": 4,
              "end_row_offset_idx": 5,
              "start_col_offset_idx": 4,
              "end_col_offset_idx": 5,
              "text": "X",
              "column_header": false,
              "row_header": false,
              "row_section": false
            },
            {
              "bbox": {
                "l": 530.76031,
                "t": 555.55768,
                "r": 536.76331,
                "b": 563.8826899999999,
                "coord_origin": "TOPLEFT"
              },
              "row_span": 1,
              "col_span": 1,
              "start_row_offset_idx": 4,
              "end_row_offset_idx": 5,
              "start_col_offset_idx": 5,
              "end_col_offset_idx": 6,
              "text": "X",
              "column_header": false,
              "row_header": false,
              "row_section": false
            }
          ],
          [
            {
              "bbox": {
                "l": 70.800049,
                "t": 574.51797,
                "r": 359.51736,
                "b": 582.84299,
                "coord_origin": "TOPLEFT"
              },
              "row_span": 1,
              "col_span": 1,
              "start_row_offset_idx": 5,
              "end_row_offset_idx": 6,
              "start_col_offset_idx": 0,
              "end_col_offset_idx": 1,
              "text": "QUSRJOBI() API format 900 or System i Navigator\u2019s SQL Details for Job",
              "column_header": false,
              "row_header": true,
              "row_section": false
            },
            {
              "bbox": {
                "l": 429.0000600000001,
                "t": 574.51797,
                "r": 435.00305000000003,
                "b": 582.84299,
                "coord_origin": "TOPLEFT"
              },
              "row_span": 1,
              "col_span": 1,
              "start_row_offset_idx": 5,
              "end_row_offset_idx": 6,
              "start_col_offset_idx": 1,
              "end_col_offset_idx": 2,
              "text": "X",
              "column_header": false,
              "row_header": false,
              "row_section": false
            },
            {
              "bbox": null,
              "row_span": 1,
              "col_span": 1,
              "start_row_offset_idx": 5,
              "end_row_offset_idx": 6,
              "start_col_offset_idx": 2,
              "end_col_offset_idx": 3,
              "text": "",
              "column_header": false,
              "row_header": false,
              "row_section": false
            },
            {
              "bbox": {
                "l": 480.00037,
                "t": 574.51797,
                "r": 486.00335999999993,
                "b": 582.84299,
                "coord_origin": "TOPLEFT"
              },
              "row_span": 1,
              "col_span": 1,
              "start_row_offset_idx": 5,
              "end_row_offset_idx": 6,
              "start_col_offset_idx": 3,
              "end_col_offset_idx": 4,
              "text": "X",
              "column_header": false,
              "row_header": false,
              "row_section": false
            },
            {
              "bbox": {
                "l": 505.2606799999999,
                "t": 574.51797,
                "r": 511.26367,
                "b": 582.84299,
                "coord_origin": "TOPLEFT"
              },
              "row_span": 1,
              "col_span": 1,
              "start_row_offset_idx": 5,
              "end_row_offset_idx": 6,
              "start_col_offset_idx": 4,
              "end_col_offset_idx": 5,
              "text": "X",
              "column_header": false,
              "row_header": false,
              "row_section": false
            },
            {
              "bbox": null,
              "row_span": 1,
              "col_span": 1,
              "start_row_offset_idx": 5,
              "end_row_offset_idx": 6,
              "start_col_offset_idx": 5,
              "end_col_offset_idx": 6,
              "text": "",
              "column_header": false,
              "row_header": false,
              "row_section": false
            }
          ],
          [
            {
              "bbox": {
                "l": 70.800079,
                "t": 593.5376699999999,
                "r": 220.75178999999997,
                "b": 601.8626899999999,
                "coord_origin": "TOPLEFT"
              },
              "row_span": 1,
              "col_span": 1,
              "start_row_offset_idx": 6,
              "end_row_offset_idx": 7,
              "start_col_offset_idx": 0,
              "end_col_offset_idx": 1,
              "text": "Visual Explain within Run SQL scripts",
              "column_header": false,
              "row_header": true,
              "row_section": false
            },
            {
              "bbox": {
                "l": 429.0000600000001,
                "t": 593.5376699999999,
                "r": 435.00305000000003,
                "b": 601.8626899999999,
                "coord_origin": "TOPLEFT"
              },
              "row_span": 1,
              "col_span": 1,
              "start_row_offset_idx": 6,
              "end_row_offset_idx": 7,
              "start_col_offset_idx": 1,
              "end_col_offset_idx": 2,
              "text": "X",
              "column_header": false,
              "row_header": false,
              "row_section": false
            },
            {
              "bbox": null,
              "row_span": 1,
              "col_span": 1,
              "start_row_offset_idx": 6,
              "end_row_offset_idx": 7,
              "start_col_offset_idx": 2,
              "end_col_offset_idx": 3,
              "text": "",
              "column_header": false,
              "row_header": false,
              "row_section": false
            },
            {
              "bbox": {
                "l": 480.00037,
                "t": 593.5376699999999,
                "r": 486.00335999999993,
                "b": 601.8626899999999,
                "coord_origin": "TOPLEFT"
              },
              "row_span": 1,
              "col_span": 1,
              "start_row_offset_idx": 6,
              "end_row_offset_idx": 7,
              "start_col_offset_idx": 3,
              "end_col_offset_idx": 4,
              "text": "X",
              "column_header": false,
              "row_header": false,
              "row_section": false
            },
            {
              "bbox": {
                "l": 505.2606799999999,
                "t": 593.5376699999999,
                "r": 511.26367,
                "b": 601.8626899999999,
                "coord_origin": "TOPLEFT"
              },
              "row_span": 1,
              "col_span": 1,
              "start_row_offset_idx": 6,
              "end_row_offset_idx": 7,
              "start_col_offset_idx": 4,
              "end_col_offset_idx": 5,
              "text": "X",
              "column_header": false,
              "row_header": false,
              "row_section": false
            },
            {
              "bbox": {
                "l": 530.76038,
                "t": 593.5376699999999,
                "r": 536.76337,
                "b": 601.8626899999999,
                "coord_origin": "TOPLEFT"
              },
              "row_span": 1,
              "col_span": 1,
              "start_row_offset_idx": 6,
              "end_row_offset_idx": 7,
              "start_col_offset_idx": 5,
              "end_col_offset_idx": 6,
              "text": "X",
              "column_header": false,
              "row_header": false,
              "row_section": false
            }
          ],
          [
            {
              "bbox": {
                "l": 70.800079,
                "t": 612.55737,
                "r": 236.6548,
                "b": 620.88239,
                "coord_origin": "TOPLEFT"
              },
              "row_span": 1,
              "col_span": 1,
              "start_row_offset_idx": 7,
              "end_row_offset_idx": 8,
              "start_col_offset_idx": 0,
              "end_col_offset_idx": 1,
              "text": "Visual Explain outside of Run SQL scripts",
              "column_header": false,
              "row_header": true,
              "row_section": false
            },
            {
              "bbox": {
                "l": 429.0000600000001,
                "t": 612.55737,
                "r": 435.00305000000003,
                "b": 620.88239,
                "coord_origin": "TOPLEFT"
              },
              "row_span": 1,
              "col_span": 1,
              "start_row_offset_idx": 7,
              "end_row_offset_idx": 8,
              "start_col_offset_idx": 1,
              "end_col_offset_idx": 2,
              "text": "X",
              "column_header": false,
              "row_header": false,
              "row_section": false
            },
            {
              "bbox": null,
              "row_span": 1,
              "col_span": 1,
              "start_row_offset_idx": 7,
              "end_row_offset_idx": 8,
              "start_col_offset_idx": 2,
              "end_col_offset_idx": 3,
              "text": "",
              "column_header": false,
              "row_header": false,
              "row_section": false
            },
            {
              "bbox": {
                "l": 480.00037,
                "t": 612.55737,
                "r": 486.00335999999993,
                "b": 620.88239,
                "coord_origin": "TOPLEFT"
              },
              "row_span": 1,
              "col_span": 1,
              "start_row_offset_idx": 7,
              "end_row_offset_idx": 8,
              "start_col_offset_idx": 3,
              "end_col_offset_idx": 4,
              "text": "X",
              "column_header": false,
              "row_header": false,
              "row_section": false
            },
            {
              "bbox": null,
              "row_span": 1,
              "col_span": 1,
              "start_row_offset_idx": 7,
              "end_row_offset_idx": 8,
              "start_col_offset_idx": 4,
              "end_col_offset_idx": 5,
              "text": "",
              "column_header": false,
              "row_header": false,
              "row_section": false
            },
            {
              "bbox": null,
              "row_span": 1,
              "col_span": 1,
              "start_row_offset_idx": 7,
              "end_row_offset_idx": 8,
              "start_col_offset_idx": 5,
              "end_col_offset_idx": 6,
              "text": "",
              "column_header": false,
              "row_header": false,
              "row_section": false
            }
          ],
          [
            {
              "bbox": {
                "l": 70.800079,
                "t": 631.51767,
                "r": 213.12968,
                "b": 639.84268,
                "coord_origin": "TOPLEFT"
              },
              "row_span": 1,
              "col_span": 1,
              "start_row_offset_idx": 8,
              "end_row_offset_idx": 9,
              "start_col_offset_idx": 0,
              "end_col_offset_idx": 1,
              "text": "ANALYZE PLAN CACHE procedure",
              "column_header": false,
              "row_header": true,
              "row_section": false
            },
            {
              "bbox": {
                "l": 429.0000600000001,
                "t": 631.51767,
                "r": 435.00305000000003,
                "b": 639.84268,
                "coord_origin": "TOPLEFT"
              },
              "row_span": 1,
              "col_span": 1,
              "start_row_offset_idx": 8,
              "end_row_offset_idx": 9,
              "start_col_offset_idx": 1,
              "end_col_offset_idx": 2,
              "text": "X",
              "column_header": false,
              "row_header": false,
              "row_section": false
            },
            {
              "bbox": null,
              "row_span": 1,
              "col_span": 1,
              "start_row_offset_idx": 8,
              "end_row_offset_idx": 9,
              "start_col_offset_idx": 2,
              "end_col_offset_idx": 3,
              "text": "",
              "column_header": false,
              "row_header": false,
              "row_section": false
            },
            {
              "bbox": {
                "l": 480.00037,
                "t": 631.51767,
                "r": 486.00335999999993,
                "b": 639.84268,
                "coord_origin": "TOPLEFT"
              },
              "row_span": 1,
              "col_span": 1,
              "start_row_offset_idx": 8,
              "end_row_offset_idx": 9,
              "start_col_offset_idx": 3,
              "end_col_offset_idx": 4,
              "text": "X",
              "column_header": false,
              "row_header": false,
              "row_section": false
            },
            {
              "bbox": null,
              "row_span": 1,
              "col_span": 1,
              "start_row_offset_idx": 8,
              "end_row_offset_idx": 9,
              "start_col_offset_idx": 4,
              "end_col_offset_idx": 5,
              "text": "",
              "column_header": false,
              "row_header": false,
              "row_section": false
            },
            {
              "bbox": null,
              "row_span": 1,
              "col_span": 1,
              "start_row_offset_idx": 8,
              "end_row_offset_idx": 9,
              "start_col_offset_idx": 5,
              "end_col_offset_idx": 6,
              "text": "",
              "column_header": false,
              "row_header": false,
              "row_section": false
            }
          ],
          [
            {
              "bbox": {
                "l": 70.800079,
                "t": 650.53737,
                "r": 199.87808,
                "b": 658.86238,
                "coord_origin": "TOPLEFT"
              },
              "row_span": 1,
              "col_span": 1,
              "start_row_offset_idx": 9,
              "end_row_offset_idx": 10,
              "start_col_offset_idx": 0,
              "end_col_offset_idx": 1,
              "text": "DUMP PLAN CACHE procedure",
              "column_header": false,
              "row_header": true,
              "row_section": false
            },
            {
              "bbox": {
                "l": 429.0000600000001,
                "t": 650.53737,
                "r": 435.00305000000003,
                "b": 658.86238,
                "coord_origin": "TOPLEFT"
              },
              "row_span": 1,
              "col_span": 1,
              "start_row_offset_idx": 9,
              "end_row_offset_idx": 10,
              "start_col_offset_idx": 1,
              "end_col_offset_idx": 2,
              "text": "X",
              "column_header": false,
              "row_header": false,
              "row_section": false
            },
            {
              "bbox": null,
              "row_span": 1,
              "col_span": 1,
              "start_row_offset_idx": 9,
              "end_row_offset_idx": 10,
              "start_col_offset_idx": 2,
              "end_col_offset_idx": 3,
              "text": "",
              "column_header": false,
              "row_header": false,
              "row_section": false
            },
            {
              "bbox": {
                "l": 480.00037,
                "t": 650.53737,
                "r": 486.00335999999993,
                "b": 658.86238,
                "coord_origin": "TOPLEFT"
              },
              "row_span": 1,
              "col_span": 1,
              "start_row_offset_idx": 9,
              "end_row_offset_idx": 10,
              "start_col_offset_idx": 3,
              "end_col_offset_idx": 4,
              "text": "X",
              "column_header": false,
              "row_header": false,
              "row_section": false
            },
            {
              "bbox": null,
              "row_span": 1,
              "col_span": 1,
              "start_row_offset_idx": 9,
              "end_row_offset_idx": 10,
              "start_col_offset_idx": 4,
              "end_col_offset_idx": 5,
              "text": "",
              "column_header": false,
              "row_header": false,
              "row_section": false
            },
            {
              "bbox": null,
              "row_span": 1,
              "col_span": 1,
              "start_row_offset_idx": 9,
              "end_row_offset_idx": 10,
              "start_col_offset_idx": 5,
              "end_col_offset_idx": 6,
              "text": "",
              "column_header": false,
              "row_header": false,
              "row_section": false
            }
          ],
          [
            {
              "bbox": {
                "l": 70.800079,
                "t": 669.55708,
                "r": 208.36777,
                "b": 677.88207,
                "coord_origin": "TOPLEFT"
              },
              "row_span": 1,
              "col_span": 1,
              "start_row_offset_idx": 10,
              "end_row_offset_idx": 11,
              "start_col_offset_idx": 0,
              "end_col_offset_idx": 1,
              "text": "MODIFY PLAN CACHE procedure",
              "column_header": false,
              "row_header": true,
              "row_section": false
            },
            {
              "bbox": {
                "l": 429.0000600000001,
                "t": 669.55708,
                "r": 435.00305000000003,
                "b": 677.88207,
                "coord_origin": "TOPLEFT"
              },
              "row_span": 1,
              "col_span": 1,
              "start_row_offset_idx": 10,
              "end_row_offset_idx": 11,
              "start_col_offset_idx": 1,
              "end_col_offset_idx": 2,
              "text": "X",
              "column_header": false,
              "row_header": false,
              "row_section": false
            },
            {
              "bbox": null,
              "row_span": 1,
              "col_span": 1,
              "start_row_offset_idx": 10,
              "end_row_offset_idx": 11,
              "start_col_offset_idx": 2,
              "end_col_offset_idx": 3,
              "text": "",
              "column_header": false,
              "row_header": false,
              "row_section": false
            },
            {
              "bbox": {
                "l": 480.00037,
                "t": 669.55708,
                "r": 486.00335999999993,
                "b": 677.88207,
                "coord_origin": "TOPLEFT"
              },
              "row_span": 1,
              "col_span": 1,
              "start_row_offset_idx": 10,
              "end_row_offset_idx": 11,
              "start_col_offset_idx": 3,
              "end_col_offset_idx": 4,
              "text": "X",
              "column_header": false,
              "row_header": false,
              "row_section": false
            },
            {
              "bbox": null,
              "row_span": 1,
              "col_span": 1,
              "start_row_offset_idx": 10,
              "end_row_offset_idx": 11,
              "start_col_offset_idx": 4,
              "end_col_offset_idx": 5,
              "text": "",
              "column_header": false,
              "row_header": false,
              "row_section": false
            },
            {
              "bbox": null,
              "row_span": 1,
              "col_span": 1,
              "start_row_offset_idx": 10,
              "end_row_offset_idx": 11,
              "start_col_offset_idx": 5,
              "end_col_offset_idx": 6,
              "text": "",
              "column_header": false,
              "row_header": false,
              "row_section": false
            }
          ],
          [
            {
              "bbox": {
                "l": 70.800079,
                "t": 688.57677,
                "r": 411.20264,
                "b": 696.9017719999999,
                "coord_origin": "TOPLEFT"
              },
              "row_span": 1,
              "col_span": 1,
              "start_row_offset_idx": 11,
              "end_row_offset_idx": 12,
              "start_col_offset_idx": 0,
              "end_col_offset_idx": 1,
              "text": "MODIFY PLAN CACHE PROPERTIES procedure (currently does not check authority)",
              "column_header": false,
              "row_header": true,
              "row_section": false
            },
            {
              "bbox": {
                "l": 429.0000600000001,
                "t": 688.57677,
                "r": 435.00305000000003,
                "b": 696.9017719999999,
                "coord_origin": "TOPLEFT"
              },
              "row_span": 1,
              "col_span": 1,
              "start_row_offset_idx": 11,
              "end_row_offset_idx": 12,
              "start_col_offset_idx": 1,
              "end_col_offset_idx": 2,
              "text": "X",
              "column_header": false,
              "row_header": false,
              "row_section": false
            },
            {
              "bbox": null,
              "row_span": 1,
              "col_span": 1,
              "start_row_offset_idx": 11,
              "end_row_offset_idx": 12,
              "start_col_offset_idx": 2,
              "end_col_offset_idx": 3,
              "text": "",
              "column_header": false,
              "row_header": false,
              "row_section": false
            },
            {
              "bbox": {
                "l": 480.00037,
                "t": 688.57677,
                "r": 486.00335999999993,
                "b": 696.9017719999999,
                "coord_origin": "TOPLEFT"
              },
              "row_span": 1,
              "col_span": 1,
              "start_row_offset_idx": 11,
              "end_row_offset_idx": 12,
              "start_col_offset_idx": 3,
              "end_col_offset_idx": 4,
              "text": "X",
              "column_header": false,
              "row_header": false,
              "row_section": false
            },
            {
              "bbox": null,
              "row_span": 1,
              "col_span": 1,
              "start_row_offset_idx": 11,
              "end_row_offset_idx": 12,
              "start_col_offset_idx": 4,
              "end_col_offset_idx": 5,
              "text": "",
              "column_header": false,
              "row_header": false,
              "row_section": false
            },
            {
              "bbox": null,
              "row_span": 1,
              "col_span": 1,
              "start_row_offset_idx": 11,
              "end_row_offset_idx": 12,
              "start_col_offset_idx": 5,
              "end_col_offset_idx": 6,
              "text": "",
              "column_header": false,
              "row_header": false,
              "row_section": false
            }
          ],
          [
            {
              "bbox": {
                "l": 70.800079,
                "t": 707.537071,
                "r": 377.12585,
                "b": 715.862068,
                "coord_origin": "TOPLEFT"
              },
              "row_span": 1,
              "col_span": 1,
              "start_row_offset_idx": 12,
              "end_row_offset_idx": 13,
              "start_col_offset_idx": 0,
              "end_col_offset_idx": 1,
              "text": "CHANGE PLAN CACHE SIZE procedure (currently does not check authority)",
              "column_header": false,
              "row_header": true,
              "row_section": false
            },
            {
              "bbox": {
                "l": 429.0000600000001,
                "t": 707.537071,
                "r": 435.00305000000003,
                "b": 715.862068,
                "coord_origin": "TOPLEFT"
              },
              "row_span": 1,
              "col_span": 1,
              "start_row_offset_idx": 12,
              "end_row_offset_idx": 13,
              "start_col_offset_idx": 1,
              "end_col_offset_idx": 2,
              "text": "X",
              "column_header": false,
              "row_header": false,
              "row_section": false
            },
            {
              "bbox": null,
              "row_span": 1,
              "col_span": 1,
              "start_row_offset_idx": 12,
              "end_row_offset_idx": 13,
              "start_col_offset_idx": 2,
              "end_col_offset_idx": 3,
              "text": "",
              "column_header": false,
              "row_header": false,
              "row_section": false
            },
            {
              "bbox": {
                "l": 480.00037,
                "t": 707.537071,
                "r": 486.00335999999993,
                "b": 715.862068,
                "coord_origin": "TOPLEFT"
              },
              "row_span": 1,
              "col_span": 1,
              "start_row_offset_idx": 12,
              "end_row_offset_idx": 13,
              "start_col_offset_idx": 3,
              "end_col_offset_idx": 4,
              "text": "X",
              "column_header": false,
              "row_header": false,
              "row_section": false
            },
            {
              "bbox": null,
              "row_span": 1,
              "col_span": 1,
              "start_row_offset_idx": 12,
              "end_row_offset_idx": 13,
              "start_col_offset_idx": 4,
              "end_col_offset_idx": 5,
              "text": "",
              "column_header": false,
              "row_header": false,
              "row_section": false
            },
            {
              "bbox": null,
              "row_span": 1,
              "col_span": 1,
              "start_row_offset_idx": 12,
              "end_row_offset_idx": 13,
              "start_col_offset_idx": 5,
              "end_col_offset_idx": 6,
              "text": "",
              "column_header": false,
              "row_header": false,
              "row_section": false
            }
          ]
        ]
      },
      "annotations": []
    },
    {
      "self_ref": "#/tables/3",
      "parent": {
        "cref": "#/body"
      },
      "children": [
        {
          "cref": "#/texts/172"
        }
      ],
      "content_layer": "body",
      "label": "table",
      "prov": [
        {
          "page_no": 11,
          "bbox": {
            "l": 134.5462646484375,
            "t": 688.5811080932617,
            "r": 542.0460815429688,
            "b": 587.7283935546875,
            "coord_origin": "BOTTOMLEFT"
          },
          "charspan": [
            0,
            0
          ]
        }
      ],
      "captions": [
        {
          "cref": "#/texts/172"
        }
      ],
      "references": [],
      "footnotes": [],
      "image": null,
      "data": {
        "table_cells": [
          {
            "bbox": {
              "l": 142.8,
              "t": 110.53801999999985,
              "r": 209.67091,
              "b": 118.86298,
              "coord_origin": "TOPLEFT"
            },
            "row_span": 1,
            "col_span": 1,
            "start_row_offset_idx": 0,
            "end_row_offset_idx": 1,
            "start_col_offset_idx": 0,
            "end_col_offset_idx": 1,
            "text": "Special register",
            "column_header": true,
            "row_header": false,
            "row_section": false
          },
          {
            "bbox": {
              "l": 230.18912000000003,
              "t": 110.53801999999985,
              "r": 319.93527,
              "b": 118.86298,
              "coord_origin": "TOPLEFT"
            },
            "row_span": 1,
            "col_span": 1,
            "start_row_offset_idx": 0,
            "end_row_offset_idx": 1,
            "start_col_offset_idx": 1,
            "end_col_offset_idx": 2,
            "text": "Corresponding value",
            "column_header": true,
            "row_header": false,
            "row_section": false
          },
          {
            "bbox": {
              "l": 142.80002,
              "t": 129.49834999999996,
              "r": 178.26361,
              "b": 137.82330000000002,
              "coord_origin": "TOPLEFT"
            },
            "row_span": 1,
            "col_span": 1,
            "start_row_offset_idx": 1,
            "end_row_offset_idx": 2,
            "start_col_offset_idx": 0,
            "end_col_offset_idx": 1,
            "text": "USER or SESSION_USER",
            "column_header": false,
            "row_header": false,
            "row_section": false
          },
          {
            "bbox": {
              "l": 230.21973000000003,
              "t": 129.49834999999996,
              "r": 467.99069000000003,
              "b": 137.82330000000002,
              "coord_origin": "TOPLEFT"
            },
            "row_span": 1,
            "col_span": 1,
            "start_row_offset_idx": 1,
            "end_row_offset_idx": 2,
            "start_col_offset_idx": 1,
            "end_col_offset_idx": 2,
            "text": "The effective user of the thread excluding adopted authority.",
            "column_header": false,
            "row_header": false,
            "row_section": false
          },
          {
            "bbox": {
              "l": 142.80003,
              "t": 159.55835000000002,
              "r": 216.63962999999998,
              "b": 167.88329999999996,
              "coord_origin": "TOPLEFT"
            },
            "row_span": 1,
            "col_span": 1,
            "start_row_offset_idx": 2,
            "end_row_offset_idx": 3,
            "start_col_offset_idx": 0,
            "end_col_offset_idx": 1,
            "text": "CURRENT_USER",
            "column_header": false,
            "row_header": false,
            "row_section": false
          },
          {
            "bbox": {
              "l": 230.19814,
              "t": 159.55835000000002,
              "r": 535.65082,
              "b": 167.88329999999996,
              "coord_origin": "TOPLEFT"
            },
            "row_span": 1,
            "col_span": 1,
            "start_row_offset_idx": 2,
            "end_row_offset_idx": 3,
            "start_col_offset_idx": 1,
            "end_col_offset_idx": 2,
            "text": "The effective user of the thread including adopted authority. When no adopted  authority is present, this has the same value as USER.",
            "column_header": false,
            "row_header": false,
            "row_section": false
          },
          {
            "bbox": {
              "l": 142.8009,
              "t": 189.55804,
              "r": 209.7357,
              "b": 197.88300000000004,
              "coord_origin": "TOPLEFT"
            },
            "row_span": 1,
            "col_span": 1,
            "start_row_offset_idx": 3,
            "end_row_offset_idx": 4,
            "start_col_offset_idx": 0,
            "end_col_offset_idx": 1,
            "text": "SYSTEM_USER",
            "column_header": false,
            "row_header": false,
            "row_section": false
          },
          {
            "bbox": {
              "l": 230.2449,
              "t": 189.55804,
              "r": 425.64569,
              "b": 197.88300000000004,
              "coord_origin": "TOPLEFT"
            },
            "row_span": 1,
            "col_span": 1,
            "start_row_offset_idx": 3,
            "end_row_offset_idx": 4,
            "start_col_offset_idx": 1,
            "end_col_offset_idx": 2,
            "text": "The authorization ID that initiated the connection.",
            "column_header": false,
            "row_header": false,
            "row_section": false
          }
        ],
        "num_rows": 4,
        "num_cols": 2,
        "grid": [
          [
            {
              "bbox": {
                "l": 142.8,
                "t": 110.53801999999985,
                "r": 209.67091,
                "b": 118.86298,
                "coord_origin": "TOPLEFT"
              },
              "row_span": 1,
              "col_span": 1,
              "start_row_offset_idx": 0,
              "end_row_offset_idx": 1,
              "start_col_offset_idx": 0,
              "end_col_offset_idx": 1,
              "text": "Special register",
              "column_header": true,
              "row_header": false,
              "row_section": false
            },
            {
              "bbox": {
                "l": 230.18912000000003,
                "t": 110.53801999999985,
                "r": 319.93527,
                "b": 118.86298,
                "coord_origin": "TOPLEFT"
              },
              "row_span": 1,
              "col_span": 1,
              "start_row_offset_idx": 0,
              "end_row_offset_idx": 1,
              "start_col_offset_idx": 1,
              "end_col_offset_idx": 2,
              "text": "Corresponding value",
              "column_header": true,
              "row_header": false,
              "row_section": false
            }
          ],
          [
            {
              "bbox": {
                "l": 142.80002,
                "t": 129.49834999999996,
                "r": 178.26361,
                "b": 137.82330000000002,
                "coord_origin": "TOPLEFT"
              },
              "row_span": 1,
              "col_span": 1,
              "start_row_offset_idx": 1,
              "end_row_offset_idx": 2,
              "start_col_offset_idx": 0,
              "end_col_offset_idx": 1,
              "text": "USER or SESSION_USER",
              "column_header": false,
              "row_header": false,
              "row_section": false
            },
            {
              "bbox": {
                "l": 230.21973000000003,
                "t": 129.49834999999996,
                "r": 467.99069000000003,
                "b": 137.82330000000002,
                "coord_origin": "TOPLEFT"
              },
              "row_span": 1,
              "col_span": 1,
              "start_row_offset_idx": 1,
              "end_row_offset_idx": 2,
              "start_col_offset_idx": 1,
              "end_col_offset_idx": 2,
              "text": "The effective user of the thread excluding adopted authority.",
              "column_header": false,
              "row_header": false,
              "row_section": false
            }
          ],
          [
            {
              "bbox": {
                "l": 142.80003,
                "t": 159.55835000000002,
                "r": 216.63962999999998,
                "b": 167.88329999999996,
                "coord_origin": "TOPLEFT"
              },
              "row_span": 1,
              "col_span": 1,
              "start_row_offset_idx": 2,
              "end_row_offset_idx": 3,
              "start_col_offset_idx": 0,
              "end_col_offset_idx": 1,
              "text": "CURRENT_USER",
              "column_header": false,
              "row_header": false,
              "row_section": false
            },
            {
              "bbox": {
                "l": 230.19814,
                "t": 159.55835000000002,
                "r": 535.65082,
                "b": 167.88329999999996,
                "coord_origin": "TOPLEFT"
              },
              "row_span": 1,
              "col_span": 1,
              "start_row_offset_idx": 2,
              "end_row_offset_idx": 3,
              "start_col_offset_idx": 1,
              "end_col_offset_idx": 2,
              "text": "The effective user of the thread including adopted authority. When no adopted  authority is present, this has the same value as USER.",
              "column_header": false,
              "row_header": false,
              "row_section": false
            }
          ],
          [
            {
              "bbox": {
                "l": 142.8009,
                "t": 189.55804,
                "r": 209.7357,
                "b": 197.88300000000004,
                "coord_origin": "TOPLEFT"
              },
              "row_span": 1,
              "col_span": 1,
              "start_row_offset_idx": 3,
              "end_row_offset_idx": 4,
              "start_col_offset_idx": 0,
              "end_col_offset_idx": 1,
              "text": "SYSTEM_USER",
              "column_header": false,
              "row_header": false,
              "row_section": false
            },
            {
              "bbox": {
                "l": 230.2449,
                "t": 189.55804,
                "r": 425.64569,
                "b": 197.88300000000004,
                "coord_origin": "TOPLEFT"
              },
              "row_span": 1,
              "col_span": 1,
              "start_row_offset_idx": 3,
              "end_row_offset_idx": 4,
              "start_col_offset_idx": 1,
              "end_col_offset_idx": 2,
              "text": "The authorization ID that initiated the connection.",
              "column_header": false,
              "row_header": false,
              "row_section": false
            }
          ]
        ]
      },
      "annotations": []
    },
    {
      "self_ref": "#/tables/4",
      "parent": {
        "cref": "#/body"
      },
      "children": [
        {
          "cref": "#/texts/196"
        }
      ],
      "content_layer": "body",
      "label": "table",
      "prov": [
        {
          "page_no": 12,
          "bbox": {
            "l": 63.55636978149414,
            "t": 687.7661285400391,
            "r": 548.5687255859375,
            "b": 495.77532958984375,
            "coord_origin": "BOTTOMLEFT"
          },
          "charspan": [
            0,
            0
          ]
        }
      ],
      "captions": [
        {
          "cref": "#/texts/196"
        }
      ],
      "references": [],
      "footnotes": [],
      "image": null,
      "data": {
        "table_cells": [
          {
            "bbox": {
              "l": 70.800003,
              "t": 110.53801999999985,
              "r": 134.99071,
              "b": 118.86298,
              "coord_origin": "TOPLEFT"
            },
            "row_span": 1,
            "col_span": 1,
            "start_row_offset_idx": 0,
            "end_row_offset_idx": 1,
            "start_col_offset_idx": 0,
            "end_col_offset_idx": 1,
            "text": "Global variable",
            "column_header": true,
            "row_header": false,
            "row_section": false
          },
          {
            "bbox": {
              "l": 202.8894,
              "t": 110.53801999999985,
              "r": 223.34641,
              "b": 118.86298,
              "coord_origin": "TOPLEFT"
            },
            "row_span": 1,
            "col_span": 1,
            "start_row_offset_idx": 0,
            "end_row_offset_idx": 1,
            "start_col_offset_idx": 1,
            "end_col_offset_idx": 2,
            "text": "Type",
            "column_header": true,
            "row_header": false,
            "row_section": false
          },
          {
            "bbox": {
              "l": 281.8248,
              "t": 110.53801999999985,
              "r": 331.3428,
              "b": 118.86298,
              "coord_origin": "TOPLEFT"
            },
            "row_span": 1,
            "col_span": 1,
            "start_row_offset_idx": 0,
            "end_row_offset_idx": 1,
            "start_col_offset_idx": 2,
            "end_col_offset_idx": 3,
            "text": "Description",
            "column_header": true,
            "row_header": false,
            "row_section": false
          },
          {
            "bbox": {
              "l": 70.800003,
              "t": 129.49834999999996,
              "r": 132.7209,
              "b": 137.82330000000002,
              "coord_origin": "TOPLEFT"
            },
            "row_span": 1,
            "col_span": 1,
            "start_row_offset_idx": 1,
            "end_row_offset_idx": 2,
            "start_col_offset_idx": 0,
            "end_col_offset_idx": 1,
            "text": "CLIENT_HOST",
            "column_header": false,
            "row_header": false,
            "row_section": false
          },
          {
            "bbox": {
              "l": 202.89029,
              "t": 129.49834999999996,
              "r": 267.07651,
              "b": 137.82330000000002,
              "coord_origin": "TOPLEFT"
            },
            "row_span": 1,
            "col_span": 1,
            "start_row_offset_idx": 1,
            "end_row_offset_idx": 2,
            "start_col_offset_idx": 1,
            "end_col_offset_idx": 2,
            "text": "VARCHAR(255)",
            "column_header": false,
            "row_header": false,
            "row_section": false
          },
          {
            "bbox": {
              "l": 281.84732,
              "t": 129.49834999999996,
              "r": 510.17548,
              "b": 137.82330000000002,
              "coord_origin": "TOPLEFT"
            },
            "row_span": 1,
            "col_span": 1,
            "start_row_offset_idx": 1,
            "end_row_offset_idx": 2,
            "start_col_offset_idx": 2,
            "end_col_offset_idx": 3,
            "text": "Host name of the current client as returned by the system",
            "column_header": false,
            "row_header": false,
            "row_section": false
          },
          {
            "bbox": {
              "l": 70.800018,
              "t": 148.51806999999997,
              "r": 140.66522,
              "b": 156.84302000000002,
              "coord_origin": "TOPLEFT"
            },
            "row_span": 1,
            "col_span": 1,
            "start_row_offset_idx": 2,
            "end_row_offset_idx": 3,
            "start_col_offset_idx": 0,
            "end_col_offset_idx": 1,
            "text": "CLIENT_IPADDR",
            "column_header": false,
            "row_header": false,
            "row_section": false
          },
          {
            "bbox": {
              "l": 202.87231,
              "t": 148.51806999999997,
              "r": 267.07739,
              "b": 156.84302000000002,
              "coord_origin": "TOPLEFT"
            },
            "row_span": 1,
            "col_span": 1,
            "start_row_offset_idx": 2,
            "end_row_offset_idx": 3,
            "start_col_offset_idx": 1,
            "end_col_offset_idx": 2,
            "text": "VARCHAR(128)",
            "column_header": false,
            "row_header": false,
            "row_section": false
          },
          {
            "bbox": {
              "l": 281.84549,
              "t": 148.51806999999997,
              "r": 509.60583,
              "b": 156.84302000000002,
              "coord_origin": "TOPLEFT"
            },
            "row_span": 1,
            "col_span": 1,
            "start_row_offset_idx": 2,
            "end_row_offset_idx": 3,
            "start_col_offset_idx": 2,
            "end_col_offset_idx": 3,
            "text": "IP address of the current client as returned by the system",
            "column_header": false,
            "row_header": false,
            "row_section": false
          },
          {
            "bbox": {
              "l": 70.800018,
              "t": 167.53778,
              "r": 134.98264,
              "b": 175.86273000000006,
              "coord_origin": "TOPLEFT"
            },
            "row_span": 1,
            "col_span": 1,
            "start_row_offset_idx": 3,
            "end_row_offset_idx": 4,
            "start_col_offset_idx": 0,
            "end_col_offset_idx": 1,
            "text": "CLIENT_PORT",
            "column_header": false,
            "row_header": false,
            "row_section": false
          },
          {
            "bbox": {
              "l": 202.90294,
              "t": 167.53778,
              "r": 242.80084,
              "b": 175.86273000000006,
              "coord_origin": "TOPLEFT"
            },
            "row_span": 1,
            "col_span": 1,
            "start_row_offset_idx": 3,
            "end_row_offset_idx": 4,
            "start_col_offset_idx": 1,
            "end_col_offset_idx": 2,
            "text": "INTEGER",
            "column_header": false,
            "row_header": false,
            "row_section": false
          },
          {
            "bbox": {
              "l": 281.79785,
              "t": 167.53778,
              "r": 527.59222,
              "b": 175.86273000000006,
              "coord_origin": "TOPLEFT"
            },
            "row_span": 1,
            "col_span": 1,
            "start_row_offset_idx": 3,
            "end_row_offset_idx": 4,
            "start_col_offset_idx": 2,
            "end_col_offset_idx": 3,
            "text": "Port used by the current client to communicate with the server",
            "column_header": false,
            "row_header": false,
            "row_section": false
          },
          {
            "bbox": {
              "l": 70.800018,
              "t": 186.5575,
              "r": 143.50925,
              "b": 194.88244999999995,
              "coord_origin": "TOPLEFT"
            },
            "row_span": 1,
            "col_span": 1,
            "start_row_offset_idx": 4,
            "end_row_offset_idx": 5,
            "start_col_offset_idx": 0,
            "end_col_offset_idx": 1,
            "text": "PACKAGE_NAME",
            "column_header": false,
            "row_header": false,
            "row_section": false
          },
          {
            "bbox": {
              "l": 202.80576,
              "t": 186.5575,
              "r": 267.06937,
              "b": 194.88244999999995,
              "coord_origin": "TOPLEFT"
            },
            "row_span": 1,
            "col_span": 1,
            "start_row_offset_idx": 4,
            "end_row_offset_idx": 5,
            "start_col_offset_idx": 1,
            "end_col_offset_idx": 2,
            "text": "VARCHAR(128)",
            "column_header": false,
            "row_header": false,
            "row_section": false
          },
          {
            "bbox": {
              "l": 281.85187,
              "t": 186.5575,
              "r": 436.57259999999997,
              "b": 194.88244999999995,
              "coord_origin": "TOPLEFT"
            },
            "row_span": 1,
            "col_span": 1,
            "start_row_offset_idx": 4,
            "end_row_offset_idx": 5,
            "start_col_offset_idx": 2,
            "end_col_offset_idx": 3,
            "text": "Name of the currently running package",
            "column_header": false,
            "row_header": false,
            "row_section": false
          },
          {
            "bbox": {
              "l": 70.800018,
              "t": 205.51782000000003,
              "r": 156.01654,
              "b": 213.84276999999997,
              "coord_origin": "TOPLEFT"
            },
            "row_span": 1,
            "col_span": 1,
            "start_row_offset_idx": 5,
            "end_row_offset_idx": 6,
            "start_col_offset_idx": 0,
            "end_col_offset_idx": 1,
            "text": "PACKAGE_SCHEMA",
            "column_header": false,
            "row_header": false,
            "row_section": false
          },
          {
            "bbox": {
              "l": 202.83545,
              "t": 205.51782000000003,
              "r": 267.08646,
              "b": 213.84276999999997,
              "coord_origin": "TOPLEFT"
            },
            "row_span": 1,
            "col_span": 1,
            "start_row_offset_idx": 5,
            "end_row_offset_idx": 6,
            "start_col_offset_idx": 1,
            "end_col_offset_idx": 2,
            "text": "VARCHAR(128)",
            "column_header": false,
            "row_header": false,
            "row_section": false
          },
          {
            "bbox": {
              "l": 281.87076,
              "t": 205.51782000000003,
              "r": 470.44678,
              "b": 213.84276999999997,
              "coord_origin": "TOPLEFT"
            },
            "row_span": 1,
            "col_span": 1,
            "start_row_offset_idx": 5,
            "end_row_offset_idx": 6,
            "start_col_offset_idx": 2,
            "end_col_offset_idx": 3,
            "text": "Schema name of the currently running package",
            "column_header": false,
            "row_header": false,
            "row_section": false
          },
          {
            "bbox": {
              "l": 70.800018,
              "t": 224.53754000000004,
              "r": 157.89932,
              "b": 232.86248999999998,
              "coord_origin": "TOPLEFT"
            },
            "row_span": 1,
            "col_span": 1,
            "start_row_offset_idx": 6,
            "end_row_offset_idx": 7,
            "start_col_offset_idx": 0,
            "end_col_offset_idx": 1,
            "text": "PACKAGE_VERSION",
            "column_header": false,
            "row_header": false,
            "row_section": false
          },
          {
            "bbox": {
              "l": 202.72472,
              "t": 224.53754000000004,
              "r": 261.98254,
              "b": 232.86248999999998,
              "coord_origin": "TOPLEFT"
            },
            "row_span": 1,
            "col_span": 1,
            "start_row_offset_idx": 6,
            "end_row_offset_idx": 7,
            "start_col_offset_idx": 1,
            "end_col_offset_idx": 2,
            "text": "VARCHAR(64)",
            "column_header": false,
            "row_header": false,
            "row_section": false
          },
          {
            "bbox": {
              "l": 281.74924,
              "t": 224.53754000000004,
              "r": 478.8438100000001,
              "b": 232.86248999999998,
              "coord_origin": "TOPLEFT"
            },
            "row_span": 1,
            "col_span": 1,
            "start_row_offset_idx": 6,
            "end_row_offset_idx": 7,
            "start_col_offset_idx": 2,
            "end_col_offset_idx": 3,
            "text": "Version identifier of the currently running package",
            "column_header": false,
            "row_header": false,
            "row_section": false
          },
          {
            "bbox": {
              "l": 70.800018,
              "t": 243.55724999999995,
              "r": 154.41992,
              "b": 251.8822,
              "coord_origin": "TOPLEFT"
            },
            "row_span": 1,
            "col_span": 1,
            "start_row_offset_idx": 7,
            "end_row_offset_idx": 8,
            "start_col_offset_idx": 0,
            "end_col_offset_idx": 1,
            "text": "ROUTINE_SCHEMA",
            "column_header": false,
            "row_header": false,
            "row_section": false
          },
          {
            "bbox": {
              "l": 202.79312,
              "t": 243.55724999999995,
              "r": 267.09274,
              "b": 251.8822,
              "coord_origin": "TOPLEFT"
            },
            "row_span": 1,
            "col_span": 1,
            "start_row_offset_idx": 7,
            "end_row_offset_idx": 8,
            "start_col_offset_idx": 1,
            "end_col_offset_idx": 2,
            "text": "VARCHAR(128)",
            "column_header": false,
            "row_header": false,
            "row_section": false
          },
          {
            "bbox": {
              "l": 281.87164,
              "t": 243.55724999999995,
              "r": 464.26022,
              "b": 251.8822,
              "coord_origin": "TOPLEFT"
            },
            "row_span": 1,
            "col_span": 1,
            "start_row_offset_idx": 7,
            "end_row_offset_idx": 8,
            "start_col_offset_idx": 2,
            "end_col_offset_idx": 3,
            "text": "Schema name of the currently running routine",
            "column_header": false,
            "row_header": false,
            "row_section": false
          },
          {
            "bbox": {
              "l": 70.800018,
              "t": 262.51757999999995,
              "r": 188.43991,
              "b": 270.84253,
              "coord_origin": "TOPLEFT"
            },
            "row_span": 1,
            "col_span": 1,
            "start_row_offset_idx": 8,
            "end_row_offset_idx": 9,
            "start_col_offset_idx": 0,
            "end_col_offset_idx": 1,
            "text": "ROUTINE_SPECIFIC_NAME",
            "column_header": false,
            "row_header": false,
            "row_section": false
          },
          {
            "bbox": {
              "l": 202.84441,
              "t": 262.51757999999995,
              "r": 267.03693,
              "b": 270.84253,
              "coord_origin": "TOPLEFT"
            },
            "row_span": 1,
            "col_span": 1,
            "start_row_offset_idx": 8,
            "end_row_offset_idx": 9,
            "start_col_offset_idx": 1,
            "end_col_offset_idx": 2,
            "text": "VARCHAR(128)",
            "column_header": false,
            "row_header": false,
            "row_section": false
          },
          {
            "bbox": {
              "l": 281.80682,
              "t": 262.51757999999995,
              "r": 430.40045,
              "b": 270.84253,
              "coord_origin": "TOPLEFT"
            },
            "row_span": 1,
            "col_span": 1,
            "start_row_offset_idx": 8,
            "end_row_offset_idx": 9,
            "start_col_offset_idx": 2,
            "end_col_offset_idx": 3,
            "text": "Name of the currently running routine",
            "column_header": false,
            "row_header": false,
            "row_section": false
          },
          {
            "bbox": {
              "l": 70.800034,
              "t": 281.53726,
              "r": 139.43135,
              "b": 289.86227,
              "coord_origin": "TOPLEFT"
            },
            "row_span": 1,
            "col_span": 1,
            "start_row_offset_idx": 9,
            "end_row_offset_idx": 10,
            "start_col_offset_idx": 0,
            "end_col_offset_idx": 1,
            "text": "ROUTINE_TYPE",
            "column_header": false,
            "row_header": false,
            "row_section": false
          },
          {
            "bbox": {
              "l": 202.74635,
              "t": 281.53726,
              "r": 239.28996000000004,
              "b": 289.86227,
              "coord_origin": "TOPLEFT"
            },
            "row_span": 1,
            "col_span": 1,
            "start_row_offset_idx": 9,
            "end_row_offset_idx": 10,
            "start_col_offset_idx": 1,
            "end_col_offset_idx": 2,
            "text": "CHAR(1)",
            "column_header": false,
            "row_header": false,
            "row_section": false
          },
          {
            "bbox": {
              "l": 281.79065,
              "t": 281.53726,
              "r": 425.09131,
              "b": 289.86227,
              "coord_origin": "TOPLEFT"
            },
            "row_span": 1,
            "col_span": 1,
            "start_row_offset_idx": 9,
            "end_row_offset_idx": 10,
            "start_col_offset_idx": 2,
            "end_col_offset_idx": 3,
            "text": "Type of the currently running routine",
            "column_header": false,
            "row_header": false,
            "row_section": false
          }
        ],
        "num_rows": 10,
        "num_cols": 3,
        "grid": [
          [
            {
              "bbox": {
                "l": 70.800003,
                "t": 110.53801999999985,
                "r": 134.99071,
                "b": 118.86298,
                "coord_origin": "TOPLEFT"
              },
              "row_span": 1,
              "col_span": 1,
              "start_row_offset_idx": 0,
              "end_row_offset_idx": 1,
              "start_col_offset_idx": 0,
              "end_col_offset_idx": 1,
              "text": "Global variable",
              "column_header": true,
              "row_header": false,
              "row_section": false
            },
            {
              "bbox": {
                "l": 202.8894,
                "t": 110.53801999999985,
                "r": 223.34641,
                "b": 118.86298,
                "coord_origin": "TOPLEFT"
              },
              "row_span": 1,
              "col_span": 1,
              "start_row_offset_idx": 0,
              "end_row_offset_idx": 1,
              "start_col_offset_idx": 1,
              "end_col_offset_idx": 2,
              "text": "Type",
              "column_header": true,
              "row_header": false,
              "row_section": false
            },
            {
              "bbox": {
                "l": 281.8248,
                "t": 110.53801999999985,
                "r": 331.3428,
                "b": 118.86298,
                "coord_origin": "TOPLEFT"
              },
              "row_span": 1,
              "col_span": 1,
              "start_row_offset_idx": 0,
              "end_row_offset_idx": 1,
              "start_col_offset_idx": 2,
              "end_col_offset_idx": 3,
              "text": "Description",
              "column_header": true,
              "row_header": false,
              "row_section": false
            }
          ],
          [
            {
              "bbox": {
                "l": 70.800003,
                "t": 129.49834999999996,
                "r": 132.7209,
                "b": 137.82330000000002,
                "coord_origin": "TOPLEFT"
              },
              "row_span": 1,
              "col_span": 1,
              "start_row_offset_idx": 1,
              "end_row_offset_idx": 2,
              "start_col_offset_idx": 0,
              "end_col_offset_idx": 1,
              "text": "CLIENT_HOST",
              "column_header": false,
              "row_header": false,
              "row_section": false
            },
            {
              "bbox": {
                "l": 202.89029,
                "t": 129.49834999999996,
                "r": 267.07651,
                "b": 137.82330000000002,
                "coord_origin": "TOPLEFT"
              },
              "row_span": 1,
              "col_span": 1,
              "start_row_offset_idx": 1,
              "end_row_offset_idx": 2,
              "start_col_offset_idx": 1,
              "end_col_offset_idx": 2,
              "text": "VARCHAR(255)",
              "column_header": false,
              "row_header": false,
              "row_section": false
            },
            {
              "bbox": {
                "l": 281.84732,
                "t": 129.49834999999996,
                "r": 510.17548,
                "b": 137.82330000000002,
                "coord_origin": "TOPLEFT"
              },
              "row_span": 1,
              "col_span": 1,
              "start_row_offset_idx": 1,
              "end_row_offset_idx": 2,
              "start_col_offset_idx": 2,
              "end_col_offset_idx": 3,
              "text": "Host name of the current client as returned by the system",
              "column_header": false,
              "row_header": false,
              "row_section": false
            }
          ],
          [
            {
              "bbox": {
                "l": 70.800018,
                "t": 148.51806999999997,
                "r": 140.66522,
                "b": 156.84302000000002,
                "coord_origin": "TOPLEFT"
              },
              "row_span": 1,
              "col_span": 1,
              "start_row_offset_idx": 2,
              "end_row_offset_idx": 3,
              "start_col_offset_idx": 0,
              "end_col_offset_idx": 1,
              "text": "CLIENT_IPADDR",
              "column_header": false,
              "row_header": false,
              "row_section": false
            },
            {
              "bbox": {
                "l": 202.87231,
                "t": 148.51806999999997,
                "r": 267.07739,
                "b": 156.84302000000002,
                "coord_origin": "TOPLEFT"
              },
              "row_span": 1,
              "col_span": 1,
              "start_row_offset_idx": 2,
              "end_row_offset_idx": 3,
              "start_col_offset_idx": 1,
              "end_col_offset_idx": 2,
              "text": "VARCHAR(128)",
              "column_header": false,
              "row_header": false,
              "row_section": false
            },
            {
              "bbox": {
                "l": 281.84549,
                "t": 148.51806999999997,
                "r": 509.60583,
                "b": 156.84302000000002,
                "coord_origin": "TOPLEFT"
              },
              "row_span": 1,
              "col_span": 1,
              "start_row_offset_idx": 2,
              "end_row_offset_idx": 3,
              "start_col_offset_idx": 2,
              "end_col_offset_idx": 3,
              "text": "IP address of the current client as returned by the system",
              "column_header": false,
              "row_header": false,
              "row_section": false
            }
          ],
          [
            {
              "bbox": {
                "l": 70.800018,
                "t": 167.53778,
                "r": 134.98264,
                "b": 175.86273000000006,
                "coord_origin": "TOPLEFT"
              },
              "row_span": 1,
              "col_span": 1,
              "start_row_offset_idx": 3,
              "end_row_offset_idx": 4,
              "start_col_offset_idx": 0,
              "end_col_offset_idx": 1,
              "text": "CLIENT_PORT",
              "column_header": false,
              "row_header": false,
              "row_section": false
            },
            {
              "bbox": {
                "l": 202.90294,
                "t": 167.53778,
                "r": 242.80084,
                "b": 175.86273000000006,
                "coord_origin": "TOPLEFT"
              },
              "row_span": 1,
              "col_span": 1,
              "start_row_offset_idx": 3,
              "end_row_offset_idx": 4,
              "start_col_offset_idx": 1,
              "end_col_offset_idx": 2,
              "text": "INTEGER",
              "column_header": false,
              "row_header": false,
              "row_section": false
            },
            {
              "bbox": {
                "l": 281.79785,
                "t": 167.53778,
                "r": 527.59222,
                "b": 175.86273000000006,
                "coord_origin": "TOPLEFT"
              },
              "row_span": 1,
              "col_span": 1,
              "start_row_offset_idx": 3,
              "end_row_offset_idx": 4,
              "start_col_offset_idx": 2,
              "end_col_offset_idx": 3,
              "text": "Port used by the current client to communicate with the server",
              "column_header": false,
              "row_header": false,
              "row_section": false
            }
          ],
          [
            {
              "bbox": {
                "l": 70.800018,
                "t": 186.5575,
                "r": 143.50925,
                "b": 194.88244999999995,
                "coord_origin": "TOPLEFT"
              },
              "row_span": 1,
              "col_span": 1,
              "start_row_offset_idx": 4,
              "end_row_offset_idx": 5,
              "start_col_offset_idx": 0,
              "end_col_offset_idx": 1,
              "text": "PACKAGE_NAME",
              "column_header": false,
              "row_header": false,
              "row_section": false
            },
            {
              "bbox": {
                "l": 202.80576,
                "t": 186.5575,
                "r": 267.06937,
                "b": 194.88244999999995,
                "coord_origin": "TOPLEFT"
              },
              "row_span": 1,
              "col_span": 1,
              "start_row_offset_idx": 4,
              "end_row_offset_idx": 5,
              "start_col_offset_idx": 1,
              "end_col_offset_idx": 2,
              "text": "VARCHAR(128)",
              "column_header": false,
              "row_header": false,
              "row_section": false
            },
            {
              "bbox": {
                "l": 281.85187,
                "t": 186.5575,
                "r": 436.57259999999997,
                "b": 194.88244999999995,
                "coord_origin": "TOPLEFT"
              },
              "row_span": 1,
              "col_span": 1,
              "start_row_offset_idx": 4,
              "end_row_offset_idx": 5,
              "start_col_offset_idx": 2,
              "end_col_offset_idx": 3,
              "text": "Name of the currently running package",
              "column_header": false,
              "row_header": false,
              "row_section": false
            }
          ],
          [
            {
              "bbox": {
                "l": 70.800018,
                "t": 205.51782000000003,
                "r": 156.01654,
                "b": 213.84276999999997,
                "coord_origin": "TOPLEFT"
              },
              "row_span": 1,
              "col_span": 1,
              "start_row_offset_idx": 5,
              "end_row_offset_idx": 6,
              "start_col_offset_idx": 0,
              "end_col_offset_idx": 1,
              "text": "PACKAGE_SCHEMA",
              "column_header": false,
              "row_header": false,
              "row_section": false
            },
            {
              "bbox": {
                "l": 202.83545,
                "t": 205.51782000000003,
                "r": 267.08646,
                "b": 213.84276999999997,
                "coord_origin": "TOPLEFT"
              },
              "row_span": 1,
              "col_span": 1,
              "start_row_offset_idx": 5,
              "end_row_offset_idx": 6,
              "start_col_offset_idx": 1,
              "end_col_offset_idx": 2,
              "text": "VARCHAR(128)",
              "column_header": false,
              "row_header": false,
              "row_section": false
            },
            {
              "bbox": {
                "l": 281.87076,
                "t": 205.51782000000003,
                "r": 470.44678,
                "b": 213.84276999999997,
                "coord_origin": "TOPLEFT"
              },
              "row_span": 1,
              "col_span": 1,
              "start_row_offset_idx": 5,
              "end_row_offset_idx": 6,
              "start_col_offset_idx": 2,
              "end_col_offset_idx": 3,
              "text": "Schema name of the currently running package",
              "column_header": false,
              "row_header": false,
              "row_section": false
            }
          ],
          [
            {
              "bbox": {
                "l": 70.800018,
                "t": 224.53754000000004,
                "r": 157.89932,
                "b": 232.86248999999998,
                "coord_origin": "TOPLEFT"
              },
              "row_span": 1,
              "col_span": 1,
              "start_row_offset_idx": 6,
              "end_row_offset_idx": 7,
              "start_col_offset_idx": 0,
              "end_col_offset_idx": 1,
              "text": "PACKAGE_VERSION",
              "column_header": false,
              "row_header": false,
              "row_section": false
            },
            {
              "bbox": {
                "l": 202.72472,
                "t": 224.53754000000004,
                "r": 261.98254,
                "b": 232.86248999999998,
                "coord_origin": "TOPLEFT"
              },
              "row_span": 1,
              "col_span": 1,
              "start_row_offset_idx": 6,
              "end_row_offset_idx": 7,
              "start_col_offset_idx": 1,
              "end_col_offset_idx": 2,
              "text": "VARCHAR(64)",
              "column_header": false,
              "row_header": false,
              "row_section": false
            },
            {
              "bbox": {
                "l": 281.74924,
                "t": 224.53754000000004,
                "r": 478.8438100000001,
                "b": 232.86248999999998,
                "coord_origin": "TOPLEFT"
              },
              "row_span": 1,
              "col_span": 1,
              "start_row_offset_idx": 6,
              "end_row_offset_idx": 7,
              "start_col_offset_idx": 2,
              "end_col_offset_idx": 3,
              "text": "Version identifier of the currently running package",
              "column_header": false,
              "row_header": false,
              "row_section": false
            }
          ],
          [
            {
              "bbox": {
                "l": 70.800018,
                "t": 243.55724999999995,
                "r": 154.41992,
                "b": 251.8822,
                "coord_origin": "TOPLEFT"
              },
              "row_span": 1,
              "col_span": 1,
              "start_row_offset_idx": 7,
              "end_row_offset_idx": 8,
              "start_col_offset_idx": 0,
              "end_col_offset_idx": 1,
              "text": "ROUTINE_SCHEMA",
              "column_header": false,
              "row_header": false,
              "row_section": false
            },
            {
              "bbox": {
                "l": 202.79312,
                "t": 243.55724999999995,
                "r": 267.09274,
                "b": 251.8822,
                "coord_origin": "TOPLEFT"
              },
              "row_span": 1,
              "col_span": 1,
              "start_row_offset_idx": 7,
              "end_row_offset_idx": 8,
              "start_col_offset_idx": 1,
              "end_col_offset_idx": 2,
              "text": "VARCHAR(128)",
              "column_header": false,
              "row_header": false,
              "row_section": false
            },
            {
              "bbox": {
                "l": 281.87164,
                "t": 243.55724999999995,
                "r": 464.26022,
                "b": 251.8822,
                "coord_origin": "TOPLEFT"
              },
              "row_span": 1,
              "col_span": 1,
              "start_row_offset_idx": 7,
              "end_row_offset_idx": 8,
              "start_col_offset_idx": 2,
              "end_col_offset_idx": 3,
              "text": "Schema name of the currently running routine",
              "column_header": false,
              "row_header": false,
              "row_section": false
            }
          ],
          [
            {
              "bbox": {
                "l": 70.800018,
                "t": 262.51757999999995,
                "r": 188.43991,
                "b": 270.84253,
                "coord_origin": "TOPLEFT"
              },
              "row_span": 1,
              "col_span": 1,
              "start_row_offset_idx": 8,
              "end_row_offset_idx": 9,
              "start_col_offset_idx": 0,
              "end_col_offset_idx": 1,
              "text": "ROUTINE_SPECIFIC_NAME",
              "column_header": false,
              "row_header": false,
              "row_section": false
            },
            {
              "bbox": {
                "l": 202.84441,
                "t": 262.51757999999995,
                "r": 267.03693,
                "b": 270.84253,
                "coord_origin": "TOPLEFT"
              },
              "row_span": 1,
              "col_span": 1,
              "start_row_offset_idx": 8,
              "end_row_offset_idx": 9,
              "start_col_offset_idx": 1,
              "end_col_offset_idx": 2,
              "text": "VARCHAR(128)",
              "column_header": false,
              "row_header": false,
              "row_section": false
            },
            {
              "bbox": {
                "l": 281.80682,
                "t": 262.51757999999995,
                "r": 430.40045,
                "b": 270.84253,
                "coord_origin": "TOPLEFT"
              },
              "row_span": 1,
              "col_span": 1,
              "start_row_offset_idx": 8,
              "end_row_offset_idx": 9,
              "start_col_offset_idx": 2,
              "end_col_offset_idx": 3,
              "text": "Name of the currently running routine",
              "column_header": false,
              "row_header": false,
              "row_section": false
            }
          ],
          [
            {
              "bbox": {
                "l": 70.800034,
                "t": 281.53726,
                "r": 139.43135,
                "b": 289.86227,
                "coord_origin": "TOPLEFT"
              },
              "row_span": 1,
              "col_span": 1,
              "start_row_offset_idx": 9,
              "end_row_offset_idx": 10,
              "start_col_offset_idx": 0,
              "end_col_offset_idx": 1,
              "text": "ROUTINE_TYPE",
              "column_header": false,
              "row_header": false,
              "row_section": false
            },
            {
              "bbox": {
                "l": 202.74635,
                "t": 281.53726,
                "r": 239.28996000000004,
                "b": 289.86227,
                "coord_origin": "TOPLEFT"
              },
              "row_span": 1,
              "col_span": 1,
              "start_row_offset_idx": 9,
              "end_row_offset_idx": 10,
              "start_col_offset_idx": 1,
              "end_col_offset_idx": 2,
              "text": "CHAR(1)",
              "column_header": false,
              "row_header": false,
              "row_section": false
            },
            {
              "bbox": {
                "l": 281.79065,
                "t": 281.53726,
                "r": 425.09131,
                "b": 289.86227,
                "coord_origin": "TOPLEFT"
              },
              "row_span": 1,
              "col_span": 1,
              "start_row_offset_idx": 9,
              "end_row_offset_idx": 10,
              "start_col_offset_idx": 2,
              "end_col_offset_idx": 3,
              "text": "Type of the currently running routine",
              "column_header": false,
              "row_header": false,
              "row_section": false
            }
          ]
        ]
      },
      "annotations": []
    }
  ],
  "key_value_items": [],
  "form_items": [],
  "pages": {
    "1": {
      "size": {
        "width": 612.0,
        "height": 792.0
      },
      "image": null,
      "page_no": 1
    },
    "2": {
      "size": {
        "width": 612.0,
        "height": 792.0
      },
      "image": null,
      "page_no": 2
    },
    "3": {
      "size": {
        "width": 612.0,
        "height": 792.0
      },
      "image": null,
      "page_no": 3
    },
    "4": {
      "size": {
        "width": 612.0,
        "height": 792.0
      },
      "image": null,
      "page_no": 4
    },
    "5": {
      "size": {
        "width": 612.0,
        "height": 792.0
      },
      "image": null,
      "page_no": 5
    },
    "6": {
      "size": {
        "width": 612.0,
        "height": 792.0
      },
      "image": null,
      "page_no": 6
    },
    "7": {
      "size": {
        "width": 612.0,
        "height": 792.0
      },
      "image": null,
      "page_no": 7
    },
    "8": {
      "size": {
        "width": 612.0,
        "height": 792.0
      },
      "image": null,
      "page_no": 8
    },
    "9": {
      "size": {
        "width": 612.0,
        "height": 792.0
      },
      "image": null,
      "page_no": 9
    },
    "10": {
      "size": {
        "width": 612.0,
        "height": 792.0
      },
      "image": null,
      "page_no": 10
    },
    "11": {
      "size": {
        "width": 612.0,
        "height": 792.0
      },
      "image": null,
      "page_no": 11
    },
    "12": {
      "size": {
        "width": 612.0,
        "height": 792.0
      },
      "image": null,
      "page_no": 12
    },
    "13": {
      "size": {
        "width": 612.0,
        "height": 792.0
      },
      "image": null,
      "page_no": 13
    },
    "14": {
      "size": {
        "width": 612.0,
        "height": 792.0
      },
      "image": null,
      "page_no": 14
    },
    "15": {
      "size": {
        "width": 612.0,
        "height": 792.0
      },
      "image": null,
      "page_no": 15
    },
    "16": {
      "size": {
        "width": 612.0,
        "height": 792.0
      },
      "image": null,
      "page_no": 16
    },
    "17": {
      "size": {
        "width": 612.0,
        "height": 792.0
      },
      "image": null,
      "page_no": 17
    },
    "18": {
      "size": {
        "width": 612.0,
        "height": 792.0
      },
      "image": null,
      "page_no": 18
    }
  }
}<|MERGE_RESOLUTION|>--- conflicted
+++ resolved
@@ -1,10 +1,6 @@
 {
   "schema_name": "DoclingDocument",
-<<<<<<< HEAD
-  "version": "1.4.0",
-=======
   "version": "1.5.0",
->>>>>>> bb99be6c
   "name": "redp5110_sampled",
   "origin": {
     "mimetype": "application/pdf",
@@ -6791,11 +6787,7 @@
       "formatting": null,
       "hyperlink": null,
       "enumerated": false,
-<<<<<<< HEAD
       "marker": "1."
-=======
-      "marker": ""
->>>>>>> bb99be6c
     },
     {
       "self_ref": "#/texts/202",
@@ -6826,11 +6818,7 @@
       "formatting": null,
       "hyperlink": null,
       "enumerated": false,
-<<<<<<< HEAD
       "marker": "2."
-=======
-      "marker": ""
->>>>>>> bb99be6c
     },
     {
       "self_ref": "#/texts/203",
@@ -6861,11 +6849,7 @@
       "formatting": null,
       "hyperlink": null,
       "enumerated": false,
-<<<<<<< HEAD
       "marker": "3."
-=======
-      "marker": ""
->>>>>>> bb99be6c
     },
     {
       "self_ref": "#/texts/204",
@@ -7080,11 +7064,7 @@
       "formatting": null,
       "hyperlink": null,
       "enumerated": false,
-<<<<<<< HEAD
       "marker": "2."
-=======
-      "marker": ""
->>>>>>> bb99be6c
     },
     {
       "self_ref": "#/texts/211",
@@ -7399,11 +7379,7 @@
       "formatting": null,
       "hyperlink": null,
       "enumerated": false,
-<<<<<<< HEAD
       "marker": "3."
-=======
-      "marker": ""
->>>>>>> bb99be6c
     },
     {
       "self_ref": "#/texts/221",
@@ -7522,11 +7498,7 @@
       "formatting": null,
       "hyperlink": null,
       "enumerated": false,
-<<<<<<< HEAD
       "marker": "1."
-=======
-      "marker": ""
->>>>>>> bb99be6c
     },
     {
       "self_ref": "#/texts/225",
@@ -7765,11 +7737,7 @@
       "formatting": null,
       "hyperlink": null,
       "enumerated": false,
-<<<<<<< HEAD
       "marker": "2."
-=======
-      "marker": ""
->>>>>>> bb99be6c
     },
     {
       "self_ref": "#/texts/233",
@@ -7887,11 +7855,7 @@
       "formatting": null,
       "hyperlink": null,
       "enumerated": false,
-<<<<<<< HEAD
       "marker": "2."
-=======
-      "marker": ""
->>>>>>> bb99be6c
     },
     {
       "self_ref": "#/texts/237",
@@ -7951,11 +7915,7 @@
       "formatting": null,
       "hyperlink": null,
       "enumerated": false,
-<<<<<<< HEAD
       "marker": "3."
-=======
-      "marker": ""
->>>>>>> bb99be6c
     },
     {
       "self_ref": "#/texts/239",
