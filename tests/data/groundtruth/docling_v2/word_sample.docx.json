--- conflicted
+++ resolved
@@ -1,10 +1,6 @@
 {
   "schema_name": "DoclingDocument",
-<<<<<<< HEAD
-  "version": "1.4.0",
-=======
   "version": "1.5.0",
->>>>>>> bb99be6c
   "name": "word_sample",
   "origin": {
     "mimetype": "application/vnd.openxmlformats-officedocument.wordprocessingml.document",
