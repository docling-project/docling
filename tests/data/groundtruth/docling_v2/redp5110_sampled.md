Front cover

<!-- image -->

## Row and Column Access Control Support in IBM DB2 for i

<!-- image -->

<!-- image -->

## Contents

<<<<<<< HEAD
| Notices  . . . . . . . . . . . . . . . . . . . . . . . . . . . . . . . . . . . . . . . . . . . . . . . . . . . . . . . . . . . . . . . . . vii   |
|--------------------------------------------------------------------------------------------------------------------------------------------------|
| Trademarks . . . . . . . . . . . . . . . . . . . . . . . . . . . . . . . . . . . . . . . . . . . . . . . . . . . . . . . . . . . . .  viii       |
| DB2 for i Center of Excellence  . . . . . . . . . . . . . . . . . . . . . . . . . . . . . . . . . . . . . . . . . . . . . .  ix                  |
| Preface  . . . . . . . . . . . . . . . . . . . . . . . . . . . . . . . . . . . . . . . . . . . . . . . . . . . . . . . . . . . . . . . . .  xi   |
| Authors. . . . . . . . . . . . . . . . . . . . . . . . . . . . . . . . . . . . . . . . . . . . . . . . . . . . . . . . . . . . . . . . . . xi    |
| Now you can become a published author, too!  . . . . . . . . . . . . . . . . . . . . . . . . . . . . . . . . . .  xiii                           |
| Comments welcome. . . . . . . . . . . . . . . . . . . . . . . . . . . . . . . . . . . . . . . . . . . . . . . . . . . . . . .  xiii              |
| Stay connected to IBM Redbooks . . . . . . . . . . . . . . . . . . . . . . . . . . . . . . . . . . . . . . . . . . . .  xiv                      |
| Chapter 1.  Securing and protecting IBM DB2 data  . . . . . . . . . . . . . . . . . . . . . . . . . . . . .  1                                   |
| 1.1  Security fundamentals. . . . . . . . . . . . . . . . . . . . . . . . . . . . . . . . . . . . . . . . . . . . . . . . . . .  2               |
| 1.2  Current state of IBM i security. . . . . . . . . . . . . . . . . . . . . . . . . . . . . . . . . . . . . . . . . . . . .  2                 |
| 1.3  DB2 for i security controls . . . . . . . . . . . . . . . . . . . . . . . . . . . . . . . . . . . . . . . . . . . . . . . .  3              |
| 1.3.1  Existing row and column control . . . . . . . . . . . . . . . . . . . . . . . . . . . . . . . . . . . . . . .  4                          |
| 1.3.2  New controls: Row and Column Access Control. . . . . . . . . . . . . . . . . . . . . . . . . . .  5                                       |
| Chapter 2.  Roles and separation of duties . . . . . . . . . . . . . . . . . . . . . . . . . . . . . . . . . . . .  7                            |
| 2.1  Roles . . . . . . . . . . . . . . . . . . . . . . . . . . . . . . . . . . . . . . . . . . . . . . . . . . . . . . . . . . . . . . . .  8    |
| 2.1.1  DDM and DRDA application server access: QIBM_DB_DDMDRDA . . . . . . . . . . .  8                                                          |
| 2.1.2  Toolbox application server access: QIBM_DB_ZDA. . . . . . . . . . . . . . . . . . . . . . . .  8                                          |
| 2.1.3  Database Administrator function: QIBM_DB_SQLADM . . . . . . . . . . . . . . . . . . . . .  9                                              |
| 2.1.4  Database Information function: QIBM_DB_SYSMON  . . . . . . . . . . . . . . . . . . . . . .  9                                             |
| 2.1.5  Security Administrator function: QIBM_DB_SECADM . . . . . . . . . . . . . . . . . . . . . .  9                                            |
| 2.1.6  Change Function Usage CL command. . . . . . . . . . . . . . . . . . . . . . . . . . . . . . . . .  10                                     |
| 2.1.7  Verifying function usage IDs for RCAC with the FUNCTION_USAGE view . . . . .  10                                                          |
| 2.2  Separation of duties  . . . . . . . . . . . . . . . . . . . . . . . . . . . . . . . . . . . . . . . . . . . . . . . . . . .  10             |
| Chapter 3.  Row and Column Access Control . . . . . . . . . . . . . . . . . . . . . . . . . . . . . . . . .  13                                  |
| 3.1  Explanation of RCAC and the concept of access control . . . . . . . . . . . . . . . . . . . . . . .  14                                     |
| 3.1.1  Row permission and column mask definitions  . . . . . . . . . . . . . . . . . . . . . . . . . . .  14                                     |
| 3.1.2  Enabling and activating RCAC . . . . . . . . . . . . . . . . . . . . . . . . . . . . . . . . . . . . . . .  16                            |
| 3.2  Special registers and built-in global variables . . . . . . . . . . . . . . . . . . . . . . . . . . . . . . . .  18                         |
| 3.2.1  Special registers . . . . . . . . . . . . . . . . . . . . . . . . . . . . . . . . . . . . . . . . . . . . . . . . . .  18                 |
| 3.2.2  Built-in global variables . . . . . . . . . . . . . . . . . . . . . . . . . . . . . . . . . . . . . . . . . . . . .  19                   |
| 3.3  VERIFY_GROUP_FOR_USER function. . . . . . . . . . . . . . . . . . . . . . . . . . . . . . . . . . . .  20                                   |
| 3.4  Establishing and controlling accessibility by using the RCAC rule text. . . . . . . . . . . . .  21                                         |
| 3.6  Human resources example . . . . . . . . . . . . . . . . . . . . . . . . . . . . . . . . . . . . . . . . . . . . . .  22                     |
| 3.6.1  Assigning the QIBM_DB_SECADM function ID to the consultants. . . . . . . . . . . .  23                                                    |
| 3.6.2  Creating group profiles for the users and their roles. . . . . . . . . . . . . . . . . . . . . . .  23                                    |
| 3.6.3  Demonstrating data access without RCAC. . . . . . . . . . . . . . . . . . . . . . . . . . . . . .  24                                     |
| 3.6.4  Defining and creating row permissions . . . . . . . . . . . . . . . . . . . . . . . . . . . . . . . . .  25                               |
| 3.6.5  Defining and creating column masks  . . . . . . . . . . . . . . . . . . . . . . . . . . . . . . . . . .  26                               |
| 3.6.6  Activating RCAC . . . . . . . . . . . . . . . . . . . . . . . . . . . . . . . . . . . . . . . . . . . . . . . . . .  28                   |
| 3.6.8  Demonstrating data access with a view and RCAC . . . . . . . . . . . . . . . . . . . . . . .  32                                          |
=======
| Notices                                                                                                                                                       | . . . . . . . . . . . . . . . . . . . . . . . . . . . . . . . . . . . . . . . . . . . . . . . . . . . . . . . . . . . . . . . . . vii   |
|---------------------------------------------------------------------------------------------------------------------------------------------------------------|-----------------------------------------------------------------------------------------------------------------------------------------|
| Trademarks                                                                                                                                                    | . . . . . . . . . . . . . . . . . . . . . . . . . . . . . . . . . . . . . . . . . . . . . . . . . . . . . . . . . . . . . viii          |
| DB2 for i Center of Excellence                                                                                                                                | . . . . . . . . . . . . . . . . . . . . . . . . . . . . . . . . . . . . . . . . . . . . . . ix                                          |
| Preface                                                                                                                                                       | . . . . . . . . . . . . . . . . . . . . . . . . . . . . . . . . . . . . . . . . . . . . . . . . . . . . . . . . . . . . . . . . . xi    |
| Authors . . . . . . . . . . . . . . . . . . . . . . . . . . . . . . . . . . . . . . . . . . . . . . . . . . . . . . . . . . . . . . . . . . xi                |                                                                                                                                         |
| Now you can become a published author, too! . . . . . . . . . . . . . . . . . . . . . . . . . . . . . . . . . .                                               | xiii                                                                                                                                    |
| Comments welcome. . . . . . . . . . . . . . . . . . . . . . . . . . . . . . . . . . . . . . . . . . . . . . . . . . . . . . .                                 | xiii                                                                                                                                    |
| Stay connected to IBM Redbooks                                                                                                                                | . . . . . . . . . . . . . . . . . . . . . . . . . . . . . . . . . . . . . . . . . . . . xiv                                             |
| Chapter 1. Securing and protecting IBM DB2 data                                                                                                               | . . . . . . . . . . . . . . . . . . . . . . . . . . . . . 1                                                                             |
| 1.1 Security fundamentals. . . . . . . . . . . . . . . . . . . . . . . . . . . . . . . . . . . . . . . . . . . . . . . . . . . 2                              |                                                                                                                                         |
| 1.2 Current state of IBM i security . . . . . . . . . . . . . . . . . . . . . . . . . . . . . . . . . . . . . . . . . . . . .                                 | 2                                                                                                                                       |
| 1.3 DB2 for i security controls . . . . . . . . . . . . . . . . . . . . . . . . . . . . . . . . . . . . . . . . . . . . . . . . 3                             |                                                                                                                                         |
| 1.3.1 Existing row and column control . . . . . . . . . . . . . . . . . . . . . . . . . . . . . . . . . . . . . . .                                           | 4                                                                                                                                       |
| 1.3.2 New controls: Row and Column Access Control. . . . . . . . . . . . . . . . . . . . . . . . . . .                                                        | 5                                                                                                                                       |
| Chapter 2. Roles and separation of duties . . . . . . . . . . . . . . . . . . . . . . . . . . . . . . . . . . . .                                             | 7                                                                                                                                       |
| 2.1 Roles . . . . . . . . . . . . . . . . . . . . . . . . . . . . . . . . . . . . . . . . . . . . . . . . . . . . . . . . . . . . . . . .                     | 8                                                                                                                                       |
| 2.1.1 DDM and DRDA application server access: QIBM_DB_DDMDRDA . . . . . . . . . . .                                                                           | 8                                                                                                                                       |
| 2.1.2 Toolbox application server access: QIBM_DB_ZDA. . . . . . . . . . . . . . . . . . . . . . . .                                                           | 8                                                                                                                                       |
| 2.1.3 Database Administrator function: QIBM_DB_SQLADM . . . . . . . . . . . . . . . . . . . . .                                                               | 9                                                                                                                                       |
| 2.1.4 Database Information function: QIBM_DB_SYSMON                                                                                                           | . . . . . . . . . . . . . . . . . . . . . . 9                                                                                           |
| 2.1.5 Security Administrator function: QIBM_DB_SECADM . . . . . . . . . . . . . . . . . . . . . .                                                             | 9                                                                                                                                       |
| 2.1.6 Change Function Usage CL command . . . . . . . . . . . . . . . . . . . . . . . . . . . . . . . . .                                                      | 10                                                                                                                                      |
| 2.1.7 Verifying function usage IDs for RCAC with the FUNCTION_USAGE view . . . . .                                                                            | 10                                                                                                                                      |
| 2.2 Separation of duties . . . . . . . . . . . . . . . . . . . . . . . . . . . . . . . . . . . . . . . . . . . . . . . . . . . 10                             |                                                                                                                                         |
| Chapter 3. Row and Column Access Control                                                                                                                      | . . . . . . . . . . . . . . . . . . . . . . . . . . . . . . . . . 13                                                                    |
| 3.1 Explanation of RCAC and the concept of access control . . . . . . . . . . . . . . . . . . . . . . . . . . . . . . . . . . . . . . . . . . . . . . . . . . | 14                                                                                                                                      |
| 3.1.1 Row permission and column mask definitions                                                                                                              | 14                                                                                                                                      |
| 3.1.2 Enabling and activating RCAC . . . . . . . . . . . . . . . . . . . . . . . . . . . . . . . . . . . . . . .                                              | 16                                                                                                                                      |
| 3.2 Special registers and built-in global variables . . . . . . . . . . . . . . . . . . . . . . . . . . . . . . . .                                           | 18                                                                                                                                      |
| 3.2.1 Special registers . . . . . . . . . . . . . . . . . . . . . . . . . . . . . . . . . . . . . . . . . . . . . . . . . .                                   | 18                                                                                                                                      |
| 3.2.2 Built-in global variables . . . . . . . . . . . . . . . . . . . . . . . . . . . . . . . . . . . . . . . . . . . . .                                     | 19                                                                                                                                      |
| 3.3 VERIFY_GROUP_FOR_USER function . . . . . . . . . . . . . . . . . . . . . . . . . . . . . . . . . . . .                                                    | 20                                                                                                                                      |
| 3.4 Establishing and controlling accessibility by using the RCAC rule text . . . . . . . . . . . . .                                                          | 21                                                                                                                                      |
| Human resources example . . . . . . . . . . . . . . . . . . . . . . . . . . . . . . . . . . . . . . . . . . . . . .                                           |                                                                                                                                         |
| 3.6                                                                                                                                                           | 22                                                                                                                                      |
| 3.6.1 Assigning the QIBM_DB_SECADM function ID to the consultants. . . . . . . . . . . .                                                                      | 23 23                                                                                                                                   |
| 3.6.2 Creating group profiles for the users and their roles . . . . . . . . . . . . . . . . . . . . . . .                                                     |                                                                                                                                         |
| 3.6.3 Demonstrating data access without RCAC . . . . . . . . . . . . . . . . . . . . . . . . . . . . . .                                                      | 24                                                                                                                                      |
| 3.6.4 Defining and creating row permissions . . . . . . . . . . . . . . . . . . . . . . . . . . . . . . . . .                                                 | 25                                                                                                                                      |
| 3.6.5 Defining and creating column masks                                                                                                                      | . . . . . . . . . . . . . . . . . . . . . . . . . . . . . . . . . . 26                                                                  |
| 3.6.6 Activating RCAC . . . . . . . . . . . . . . . . . . . . . . . . . . . . . . . . . . . . . . . . . . . . . . . . . .                                     | 28                                                                                                                                      |
| 3.6.8 Demonstrating data access with a view and RCAC . . . . . . . . . . . . . . . . . . . . . . .                                                            | 32                                                                                                                                      |
>>>>>>> 825b226f

DB2 for i Center of Excellence

Solution Brief IBM Systems Lab Services and Training

<!-- image -->

## Highlights

- /g115/g3 /g40/g81/g75/g68/g81/g70/g72/g3 /g87/g75/g72/g3 /g83/g72/g85/g73/g82/g85/g80/g68/g81/g70/g72/g3 /g82/g73/g3 /g92/g82/g88/g85/g3 /g71/g68/g87/g68/g69/g68/g86/g72/g3 /g82/g83/g72/g85/g68/g87/g76/g82/g81/g86
- /g115/g3 /g40/g68/g85/g81/g3 /g74/g85/g72/g68/g87/g72/g85/g3 /g85 /g72/g87/g88/g85/g81/g3 /g82/g81/g3 /g44/g55/g3 /g83/g85 /g82/g77/g72/g70/g87/g86/g3 /g87/g75/g85 /g82/g88/g74/g75/g3 /g80/g82/g71/g72/g85/g81/g76/g93/g68/g87/g76/g82/g81/g3 /g82/g73/g3 /g71/g68/g87/g68/g69/g68/g86/g72/g3 /g68/g81/g71/g3 /g68/g83/g83/g79/g76/g70/g68/g87/g76/g82/g81/g86
- /g115/g3 /g53/g72/g79/g92/g3 /g82/g81/g3 /g44/g37/g48/g3 /g72/g91/g83/g72/g85/g87/g3 /g70/g82/g81/g86/g88/g79/g87/g76/g81/g74/g15/g3 /g86/g78/g76/g79/g79/g86/g3 /g86/g75/g68/g85/g76/g81/g74/g3 /g68/g81/g71/g3 /g85/g72/g81/g82/g90/g81/g3 /g86/g72/g85/g89/g76/g70/g72/g86
- /g115/g3 /g55 /g68/g78/g72/g3 /g68/g71/g89/g68/g81/g87/g68/g74/g72/g3 /g82/g73/g3 /g68/g70/g70/g72/g86/g86/g3 /g87/g82/g3 /g68/g3 /g90/g82/g85/g79/g71/g90/g76/g71/g72/g3 /g86/g82/g88/g85/g70/g72/g3 /g82/g73/g3 /g72/g91/g83/g72/g85/g87/g76/g86/g72

<!-- image -->

Power Services

## DB2 for i Center of Excellence

Expert help to achieve your business requirements

## We build confident, satisfied clients

No one else has the vast consulting experiences, skills sharing and renown service offerings to do what we can do for you.

Because no one else is IBM.

With combined experiences and direct access to development groups, we're the experts in IBM DB2® for i. The DB2 for i Center of Excellence (CoE) can help you achieve-perhaps reexamine and exceed-your business requirements and gain more confidence and satisfaction in IBM product data management products and solutions.

## Who we are, some of what we do

Global CoE engagements cover topics including:

- rglyph&lt;c=1,font=/NKDKKL+JansonTextLTStd-Roman&gt; Database performance and scalability
- rglyph&lt;c=1,font=/NKDKKL+JansonTextLTStd-Roman&gt; Advanced SQL knowledge and skills transfer
- rglyph&lt;c=1,font=/NKDKKL+JansonTextLTStd-Roman&gt; Business intelligence and analytics
- rglyph&lt;c=1,font=/NKDKKL+JansonTextLTStd-Roman&gt; DB2 Web Query
- rglyph&lt;c=1,font=/NKDKKL+JansonTextLTStd-Roman&gt; Query/400 modernization for better reporting and analysis capabilities
- rglyph&lt;c=1,font=/NKDKKL+JansonTextLTStd-Roman&gt; Database modernization and re-engineering
- rglyph&lt;c=1,font=/NKDKKL+JansonTextLTStd-Roman&gt; Data-centric architecture and design
- rglyph&lt;c=1,font=/NKDKKL+JansonTextLTStd-Roman&gt; Extremely large database and overcoming limits to growth
- rglyph&lt;c=1,font=/NKDKKL+JansonTextLTStd-Roman&gt; ISV education and enablement

## Preface

This IBMfi Redpaper™ publication provides information about the IBM i 7.2 feature of IBM DB2fi for i Row and Column Access Control (RCAC). It offers a broad description of the function and advantages of controlling access to data in a comprehensive and transparent way. This publication helps you understand the capabilities of RCAC and provides examples of defining, creating, and implementing the row permissions and column masks in a relational database environment.

This paper is intended for database engineers, data-centric application developers, and security officers who want to design and implement RCAC as a part of their data control and governance policy. A solid background in IBM i object level security, DB2 for i relational database concepts, and SQL is assumed.

This paper was produced by the IBM DB2 for i Center of Excellence team in partnership with the International Technical Support Organization (ITSO), Rochester, Minnesota US.

<!-- image -->

Jim Bainbridge is a senior DB2 consultant on the DB2 for i Center of Excellence team in the IBM Lab Services and Training organization. His primary role is training and implementation services for IBM DB2 Web Query for i and business analytics. Jim began his career with IBM 30 years ago in the IBM Rochester Development Lab, where he developed cooperative processing products that paired IBM PCs with IBM S/36 and AS/.400 systems. In the years since, Jim has held numerous technical roles, including independent software vendors technical support on a broad range of IBM technologies and products, and supporting customers in the IBM Executive Briefing Center and IBM Project Office.

<!-- image -->

Hernando Bedoya is a Senior IT Specialist at STG Lab Services and Training in Rochester, Minnesota. He writes extensively and teaches IBM classes worldwide in all areas of DB2 for i. Before joining STG Lab Services, he worked in the ITSO for nine years writing multiple IBM Redbooksfi publications. He also worked for IBM Colombia as an IBM AS/400fi IT Specialist doing presales support for the Andean countries. He has 28 years of experience in the computing field and has taught database classes in Colombian universities. He holds a Master's degree in Computer Science from EAFIT, Colombia. His areas of expertise are database technology, performance, and data warehousing. Hernando can be contacted at hbedoya@us.ibm.com .

## Authors

<!-- image -->

1

Chapter 1.

## Securing and protecting IBM DB2 data

Recent news headlines are filled with reports of data breaches and cyber-attacks impacting global businesses of all sizes. The Identity Theft Resource Center 1  reports that almost 5000 data breaches have occurred since 2005, exposing over 600 million records of data. The financial cost of these data breaches is skyrocketing. Studies from the Ponemon Institute 2 revealed that the average cost of a data breach increased in 2013 by 15% globally and resulted in a brand equity loss of $9.4 million per attack. The average cost that is incurred for each lost record containing sensitive information increased more than 9% to $145 per record.

Businesses must make a serious effort to secure their data and recognize that securing information assets is a cost of doing business. In many parts of the world and in many industries, securing the data is required by law and subject to audits. Data security is no longer an option; it is a requirement.

This chapter describes how you can secure and protect data in DB2 for i. The following topics are covered in this chapter:

- /SM590000 Security fundamentals
- /SM590000 Current state of IBM i security
- /SM590000 DB2 for i security controls

## 1.1  Security fundamentals

Before reviewing database security techniques, there are two fundamental steps in securing information assets that must be described:

- /SM590000 First, and most important, is the definition of a company's security policy . Without a security policy, there is no definition of what are acceptable practices for using, accessing, and storing information by who, what, when, where, and how. A security policy should minimally address three things: confidentiality, integrity, and availability.
- The monitoring and assessment of adherence to the security policy determines whether your security strategy is working. Often, IBM security consultants are asked to perform security assessments for companies without regard to the security policy. Although these assessments can be useful for observing how the system is defined and how data is being accessed, they cannot determine the level of security without a security policy. Without a security policy, it really is not an assessment as much as it is a baseline for monitoring the changes in the security settings that are captured.

A security policy is what defines whether the system and its settings are secure (or not).

- /SM590000 The second fundamental in securing data assets is the use of resource security . If implemented properly, resource security prevents data breaches from both internal and external intrusions. Resource security controls are closely tied to the part of the security policy that defines who should have access to what information resources. A hacker might be good enough to get through your company firewalls and sift his way through to your system, but if they do not have explicit access to your database, the hacker cannot compromise your information assets.

With your eyes now open to the importance of securing information assets, the rest of this chapter reviews the methods that are available for securing database resources on IBM i.

## 1.2  Current state of IBM i security

Because of the inherently secure nature of IBM i, many clients rely on the default system settings to protect their business data that is stored in DB2 for i. In most cases, this means no data protection because the default setting for the Create default public authority (QCRTAUT) system value is *CHANGE.

Even more disturbing is that many IBM i clients remain in this state, despite the news headlines and the significant costs that are involved with databases being compromised. This default security configuration makes it quite challenging to implement basic security policies. A tighter implementation is required if you really want to protect one of your company's most valuable assets, which is the data.

Traditionally, IBM i applications have employed menu-based security to counteract this default configuration that gives all users access to the data. The theory is that data is protected by the menu options controlling what database operations that the user can perform. This approach is ineffective, even if the user profile is restricted from running interactive commands. The reason is that in today's connected world there are a multitude of interfaces into the system, from web browsers to PC clients, that bypass application menus. If there are no object-level controls, users of these newer interfaces have an open door to your data.

Many businesses are trying to limit data access to a need-to-know basis. This security goal means that users should be given access only to the minimum set of data that is required to perform their job. Often, users with object-level access are given access to row and column values that are beyond what their business task requires because that object-level security provides an all-or-nothing solution. For example, object-level controls allow a manager to access data about all employees. Most security policies limit a manager to accessing data only for the employees that they manage.

## 1.3.1  Existing row and column control

Some IBM i clients have tried augmenting the all-or-nothing object-level security with SQL views (or logical files) and application logic, as shown in Figure 1-2. However, application-based logic is easy to bypass with all of the different data access interfaces that are provided by the IBM i operating system, such as Open Database Connectivity (ODBC) and System i Navigator.

Using SQL views to limit access to a subset of the data in a table also has its own set of challenges. First, there is the complexity of managing all of the SQL view objects that are used for securing data access. Second, scaling a view-based security solution can be difficult as the amount of data grows and the number of users increases.

Even if you are willing to live with these performance and management issues, a user with *ALLOBJ access still can directly access all of the data in the underlying DB2 table and easily bypass the security controls that are built into an SQL view.

Figure 1-2   Existing row and column controls

<!-- image -->

## 2.1.6  Change Function Usage CL command

The following CL commands can be used to work with, display, or change function usage IDs:

- /SM590000 Work Function Usage ( WRKFCNUSG )
- /SM590000 Change Function Usage ( CHGFCNUSG )
- /SM590000 Display Function Usage ( DSPFCNUSG )

For example, the following CHGFCNUSG command shows granting authorization to user HBEDOYA to administer and manage RCAC rules:

CHGFCNUSG FCNID(QIBM\_DB\_SECADM) USER(HBEDOYA) USAGE(*ALLOWED)

## 2.1.7  Verifying function usage IDs for RCAC with the FUNCTION\_USAGE view

The FUNCTION\_USAGE view contains function usage configuration details. Table 2-1 describes the columns in the FUNCTION\_USAGE view.

Table 2-1   FUNCTION\_USAGE view

<<<<<<< HEAD
| Column name   | Data type   | Description                                                                                                                                               |
|---------------|-------------|-----------------------------------------------------------------------------------------------------------------------------------------------------------|
| FUNCTION_ID   | VARCHAR(30) | ID of the function.                                                                                                                                       |
| USER_NAME     | VARCHAR(10) | Name of the user profile that has a usage setting for this  function.                                                                                     |
| USAGE         | VARCHAR(7)  | Usage setting: /SM590000 ALLOWED: The user profile is allowed to use the function. /SM590000 DENIED: The user profile is not allowed to use the function. |
| USER_TYPE     | VARCHAR(5)  | Type of user profile: /SM590000 USER: The user profile is a user. /SM590000 GROUP: The user profile is a group.                                           |
=======
| Column name   | Data type   | Description                                                                                                                                                           |
|---------------|-------------|-----------------------------------------------------------------------------------------------------------------------------------------------------------------------|
| FUNCTION_ID   | VARCHAR(30) | ID of the function.                                                                                                                                                   |
| USER_NAME     | VARCHAR(10) | Name of the user profile that has a usage setting for this  function.                                                                                                 |
| USAGE         | VARCHAR(7)  | Usage setting: GLYPH<SM590000> ALLOWED: The user profile is allowed to use the function. GLYPH<SM590000> DENIED: The user profile is not allowed to use the function. |
| USER_TYPE     | VARCHAR(5)  | Type of user profile: GLYPH<SM590000> USER: The user profile is a user. GLYPH<SM590000> GROUP: The user profile is a group.                                           |
>>>>>>> 825b226f

To discover who has authorization to define and manage RCAC, you can use the query that is shown in Example 2-1.

SELECT     function\_id,

user\_name,

usage,

user\_type

FROM       function\_usage

WHERE      function\_id='QIBM\_DB\_SECADM'

ORDER BY   user\_name;

## 2.2  Separation of duties

Separation of duties helps businesses comply with industry regulations or organizational requirements and simplifies the management of authorities. Separation of duties is commonly used to prevent fraudulent activities or errors by a single person. It provides the ability for administrative functions to be divided across individuals without overlapping responsibilities, so that one user does not possess unlimited authority, such as with the *ALLOBJ authority.

For example, assume that a business has assigned the duty to manage security on IBM i to Theresa. Before release IBM i 7.2, to grant privileges, Theresa had to have the same privileges Theresa was granting to others. Therefore, to grant *USE privileges to the PAYROLL table, Theresa had to have *OBJMGT and *USE authority (or a higher level of authority, such as *ALLOBJ). This requirement allowed Theresa to access the data in the PAYROLL table even though Theresa's job description was only to manage its security.

In IBM i 7.2, the QIBM\_DB\_SECADM function usage grants authorities, revokes authorities, changes ownership, or changes the primary group without giving access to the object or, in the case of a database table, to the data that is in the table or allowing other operations on the table.

QIBM\_DB\_SECADM function usage can be granted only by a user with *SECADM special authority and can be given to a user or a group.

QIBM\_DB\_SECADM also is responsible for administering RCAC, which restricts which rows a user is allowed to access in a table and whether a user is allowed to see information in certain columns of a table.

A preferred practice is that the RCAC administrator has the QIBM\_DB\_SECADM function usage ID, but absolutely no other data privileges. The result is that the RCAC administrator can deploy and maintain the RCAC constructs, but cannot grant themselves unauthorized access to data itself.

Table 2-2 shows a comparison of the different function usage IDs and *JOBCTL authority to the different CL commands and DB2 for i tools.

Table 2-2    Comparison of the different function usage IDs and *JOBCTL authority

| User action                                                                    | *JOBCTL   | QIBM_DB_SECADM   | QIBM_DB_SQLADM   | QIBM_DB_SYSMON   | No Authority   |
|--------------------------------------------------------------------------------|-----------|------------------|------------------|------------------|----------------|
| SET CURRENT DEGREE  (SQL statement)                                            | X         |                  | X                |                  |                |
| CHGQRYA  command targeting a different user's job                              | X         |                  | X                |                  |                |
| STRDBMON  or  ENDDBMON  commands targeting a different user's job              | X         |                  | X                |                  |                |
| STRDBMON  or  ENDDBMON  commands targeting a job that matches the current user | X         |                  | X                | X                | X              |
| QUSRJOBI() API format 900 or System i Navigator's SQL Details for Job          | X         |                  | X                | X                |                |
| Visual Explain within Run SQL scripts                                          | X         |                  | X                | X                | X              |
| Visual Explain outside of Run SQL scripts                                      | X         |                  | X                |                  |                |
| ANALYZE PLAN CACHE procedure                                                   | X         |                  | X                |                  |                |
| DUMP PLAN CACHE procedure                                                      | X         |                  | X                |                  |                |
| MODIFY PLAN CACHE procedure                                                    | X         |                  | X                |                  |                |
| MODIFY PLAN CACHE PROPERTIES procedure (currently does not check authority)    | X         |                  | X                |                  |                |
| CHANGE PLAN CACHE SIZE procedure (currently does not check authority)          | X         |                  | X                |                  |                |

Figure 3-1   CREATE PERMISSION SQL statement

<!-- image -->

## Column mask

A column mask is a database object that manifests a column value access control rule for a specific column in a specific table. It uses a CASE expression that describes what you see when you access the column. For example, a teller can see only the last four digits of a tax identification number.

Table 3-1   Special registers and their corresponding values

| Special register     | Corresponding value                                                                                                                   |
|----------------------|---------------------------------------------------------------------------------------------------------------------------------------|
| USER or SESSION_USER | The effective user of the thread excluding adopted authority.                                                                         |
| CURRENT_USER         | The effective user of the thread including adopted authority. When no adopted  authority is present, this has the same value as USER. |
| SYSTEM_USER          | The authorization ID that initiated the connection.                                                                                   |

Figure 3-5 shows the difference in the special register values when an adopted authority is used:

- /SM590000 A user connects to the server using the user profile ALICE.
- /SM590000 USER and CURRENT USER initially have the same value of ALICE.
- /SM590000 ALICE calls an SQL procedure that is named proc1, which is owned by user profile JOE and was created to adopt JOE's authority when it is called.
- /SM590000 While the procedure is running, the special register USER still contains the value of ALICE because it excludes any adopted authority. The special register CURRENT USER contains the value of JOE because it includes any adopted authority.
- /SM590000 When proc1 ends, the session reverts to its original state with both USER and CURRENT USER having the value of ALICE.

Figure 3-5   Special registers and adopted authority

<!-- image -->

## 3.2.2  Built-in global variables

Built-in global variables are provided with the database manager and are used in SQL statements to retrieve scalar values that are associated with the variables.

IBM DB2 for i supports nine different built-in global variables that are read only and maintained by the system. These global variables can be used to identify attributes of the database connection and used as part of the RCAC logic.

Table 3-2 lists the nine built-in global variables.

Table 3-2   Built-in global variables

| Global variable       | Type         | Description                                                    |
|-----------------------|--------------|----------------------------------------------------------------|
| CLIENT_HOST           | VARCHAR(255) | Host name of the current client as returned by the system      |
| CLIENT_IPADDR         | VARCHAR(128) | IP address of the current client as returned by the system     |
| CLIENT_PORT           | INTEGER      | Port used by the current client to communicate with the server |
| PACKAGE_NAME          | VARCHAR(128) | Name of the currently running package                          |
| PACKAGE_SCHEMA        | VARCHAR(128) | Schema name of the currently running package                   |
| PACKAGE_VERSION       | VARCHAR(64)  | Version identifier of the currently running package            |
| ROUTINE_SCHEMA        | VARCHAR(128) | Schema name of the currently running routine                   |
| ROUTINE_SPECIFIC_NAME | VARCHAR(128) | Name of the currently running routine                          |
| ROUTINE_TYPE          | CHAR(1)      | Type of the currently running routine                          |

<<<<<<< HEAD
## 3.3  VERIFY\_GROUP\_FOR\_USER function
=======
## 3.3 VERIFY\_GROUP\_FOR\_USER function
>>>>>>> 825b226f

The VERIFY\_GROUP\_FOR\_USER function was added in IBM i 7.2. Although it is primarily intended for use with RCAC permissions and masks, it can be used in other SQL statements. The first parameter must be one of these three special registers: SESSION\_USER, USER, or CURRENT\_USER. The second and subsequent parameters are a list of user or group profiles. Each of these values must be 1 - 10 characters in length. These values are not validated for their existence, which means that you can specify the names of user profiles that do not exist without receiving any kind of error.

If a special register value is in the list of user profiles or it is a member of a group profile included in the list, the function returns a long integer value of 1. Otherwise, it returns a value of 0. It never returns the null value.

Here is an example of using the VERIFY\_GROUP\_FOR\_USER function:

- 1. There are user profiles for MGR, JANE, JUDY, and TONY.
- 2. The user profile JANE specifies a group profile of MGR.
- 3. If a user is connected to the server using user profile JANE, all of the following function invocations return a value of 1:

```
VERIFY_GROUP_FOR_USER (CURRENT_USER, 'MGR') VERIFY_GROUP_FOR_USER (CURRENT_USER, 'JANE', 'MGR') VERIFY_GROUP_FOR_USER (CURRENT_USER, 'JANE', 'MGR', 'STEVE') The following function invocation returns a value of 0: VERIFY_GROUP_FOR_USER (CURRENT_USER, 'JUDY', 'TONY')
```

RETURN

CASE

```
WHEN VERIFY_GROUP_FOR_USER ( SESSION_USER , 'HR', 'EMP' ) = 1 THEN EMPLOYEES . DATE_OF_BIRTH WHEN VERIFY_GROUP_FOR_USER ( SESSION_USER , 'MGR' ) = 1 AND SESSION_USER = EMPLOYEES . USER_ID THEN EMPLOYEES . DATE_OF_BIRTH WHEN VERIFY_GROUP_FOR_USER ( SESSION_USER , 'MGR' ) = 1 AND SESSION_USER <> EMPLOYEES . USER_ID THEN ( 9999 || '-' ||  MONTH ( EMPLOYEES . DATE_OF_BIRTH ) || '-'     || DAY (EMPLOYEES.DATE_OF_BIRTH )) ELSE NULL END ENABLE  ;
```

- 2. The other column to mask in this example is the TAX\_ID information. In this example, the rules to enforce include the following ones:
- -Human Resources can see the unmasked TAX\_ID of the employees.
- -Employees can see only their own unmasked TAX\_ID.
- -Managers see a masked version of TAX\_ID with the first five characters replaced with the X character (for example, XXX-XX-1234).
- -Any other person sees the entire TAX\_ID as masked, for example, XXX-XX-XXXX.
- To implement this column mask, run the SQL statement that is shown in Example 3-9.

```
CREATE MASK   HR_SCHEMA.MASK_TAX_ID_ON_EMPLOYEES ON            HR_SCHEMA.EMPLOYEES AS EMPLOYEES FOR COLUMN    TAX_ID RETURN CASE WHEN VERIFY_GROUP_FOR_USER ( SESSION_USER , 'HR' ) = 1 THEN EMPLOYEES . TAX_ID WHEN VERIFY_GROUP_FOR_USER ( SESSION_USER , 'MGR' ) = 1 AND SESSION_USER = EMPLOYEES . USER_ID THEN EMPLOYEES . TAX_ID WHEN VERIFY_GROUP_FOR_USER ( SESSION_USER , 'MGR' ) = 1 AND SESSION_USER <> EMPLOYEES . USER_ID THEN ( 'XXX-XX-' CONCAT QSYS2 . SUBSTR ( EMPLOYEES . TAX_ID , 8 , 4 ) ) WHEN VERIFY_GROUP_FOR_USER ( SESSION_USER , 'EMP' ) = 1 THEN EMPLOYEES . TAX_ID ELSE 'XXX-XX-XXXX' END ENABLE  ;
```

- 3. Figure 3-10 shows the masks that are created in the HR\_SCHEMA.

Figure 3-10   Column masks shown in System i Navigator

<!-- image -->

## 3.6.6  Activating RCAC

Now that you have created the row permission and the two column masks, RCAC must be activated. The row permission and the two column masks are enabled (last clause in the scripts), but now you must activate RCAC on the table. To do so, complete the following steps:

- 1. Run the SQL statements that are shown in Example 3-10.

## Example 3-10   Activating RCAC on the EMPLOYEES table

- /*   Active Row Access Control (permissions)  */
- /*   Active Column Access Control (masks)     */

ALTER TABLE HR\_SCHEMA.EMPLOYEES

ACTIVATE ROW ACCESS CONTROL

ACTIVATE COLUMN ACCESS CONTROL;

- 2. Look at the definition of the EMPLOYEE table, as shown in Figure 3-11. To do this, from the main navigation pane of System i Navigator, click Schemas  HR\_SCHEMA  Tables , right-click the EMPLOYEES table, and click Definition .

Figure 3-11   Selecting the EMPLOYEES table from System i Navigator

<!-- image -->

- 2. Figure 4-68 shows the Visual Explain of the same SQL statement, but with RCAC enabled. It is clear that the implementation of the SQL statement is more complex because the row permission rule becomes part of the WHERE clause.
- 3. Compare the advised indexes that are provided by the Optimizer without RCAC and with RCAC enabled. Figure 4-69 shows the index advice for the SQL statement without RCAC enabled. The index being advised is for the ORDER BY clause.

Figure 4-68   Visual Explain with RCAC enabled

<!-- image -->

Figure 4-69   Index advice with no RCAC

<!-- image -->

```
THEN C . CUSTOMER_TAX_ID WHEN QSYS2 . VERIFY_GROUP_FOR_USER ( SESSION_USER , 'TELLER' ) = 1 THEN ( 'XXX-XX-' CONCAT QSYS2 . SUBSTR ( C . CUSTOMER_TAX_ID , 8 , 4 ) ) WHEN QSYS2 . VERIFY_GROUP_FOR_USER ( SESSION_USER , 'CUSTOMER' ) = 1 THEN C . CUSTOMER_TAX_ID ELSE 'XXX-XX-XXXX' END ENABLE  ; CREATE MASK BANK_SCHEMA.MASK_DRIVERS_LICENSE_ON_CUSTOMERS ON BANK_SCHEMA.CUSTOMERS AS C FOR COLUMN CUSTOMER_DRIVERS_LICENSE_NUMBER RETURN  CASE WHEN QSYS2 . VERIFY_GROUP_FOR_USER ( SESSION_USER , 'ADMIN' ) = 1 THEN C . CUSTOMER_DRIVERS_LICENSE_NUMBER WHEN QSYS2 . VERIFY_GROUP_FOR_USER ( SESSION_USER , 'TELLER' ) = 1 THEN C . CUSTOMER_DRIVERS_LICENSE_NUMBER WHEN QSYS2 . VERIFY_GROUP_FOR_USER ( SESSION_USER , 'CUSTOMER' ) = 1 THEN C . CUSTOMER_DRIVERS_LICENSE_NUMBER ELSE '*************' END ENABLE  ; CREATE MASK BANK_SCHEMA.MASK_LOGIN_ID_ON_CUSTOMERS ON BANK_SCHEMA.CUSTOMERS AS C FOR COLUMN CUSTOMER_LOGIN_ID RETURN  CASE WHEN QSYS2 . VERIFY_GROUP_FOR_USER ( SESSION_USER , 'ADMIN' ) = 1 THEN C . CUSTOMER_LOGIN_ID WHEN QSYS2 . VERIFY_GROUP_FOR_USER ( SESSION_USER , 'CUSTOMER' ) = 1 THEN C . CUSTOMER_LOGIN_ID ELSE '*****' END ENABLE  ; CREATE MASK BANK_SCHEMA.MASK_SECURITY_QUESTION_ON_CUSTOMERS ON BANK_SCHEMA.CUSTOMERS AS C FOR COLUMN CUSTOMER_SECURITY_QUESTION RETURN  CASE WHEN QSYS2 . VERIFY_GROUP_FOR_USER ( SESSION_USER , 'ADMIN' ) = 1 THEN C . CUSTOMER_SECURITY_QUESTION WHEN QSYS2 . VERIFY_GROUP_FOR_USER ( SESSION_USER , 'CUSTOMER' ) = 1 THEN C . CUSTOMER_SECURITY_QUESTION ELSE '*****' END ENABLE  ; CREATE MASK BANK_SCHEMA.MASK_SECURITY_QUESTION_ANSWER_ON_CUSTOMERS ON BANK_SCHEMA.CUSTOMERS AS C FOR COLUMN CUSTOMER_SECURITY_QUESTION_ANSWER RETURN  CASE WHEN QSYS2 . VERIFY_GROUP_FOR_USER ( SESSION_USER , 'ADMIN' ) = 1 THEN C . CUSTOMER_SECURITY_QUESTION_ANSWER WHEN QSYS2 . VERIFY_GROUP_FOR_USER ( SESSION_USER , 'CUSTOMER' ) = 1 THEN C . CUSTOMER_SECURITY_QUESTION_ANSWER ELSE '*****' END ENABLE  ; ALTER TABLE BANK_SCHEMA.CUSTOMERS ACTIVATE ROW ACCESS CONTROL ACTIVATE COLUMN ACCESS CONTROL ;
```

Back cover

## Row and Column Access Control Support in IBM DB2 for i

Implement roles and separation of duties

Leverage row permissions on the database

This IBM Redpaper publication provides information about the IBM i 7.2 feature of IBM DB2 for i Row and Column Access Control (RCAC). It offers a broad description of the function and advantages of controlling access to data in a comprehensive and transparent way. This publication helps you understand the capabilities of RCAC and provides examples of defining, creating, and implementing the row permissions and column masks in a relational database environment.

Protect columns by defining column masks

This paper is intended for database engineers, data-centric application developers, and security officers who want to design and implement RCAC as a part of their data control and governance policy. A solid background in IBM i object level security, DB2 for i relational database concepts, and SQL is assumed.

<!-- image -->

<!-- image -->

INTERNATIONAL TECHNICAL SUPPORT ORGANIZATION

BUILDING TECHNICAL INFORMATION BASED ON PRACTICAL EXPERIENCE

IBM Redbooks are developed by the IBM International Technical Support Organization. Experts from IBM, Customers and Partners from around the world create timely technical information based on realistic scenarios. Specific recommendations are provided to help you implement IT solutions more effectively in your environment.

For more information: ibm.com /redbooks<|MERGE_RESOLUTION|>--- conflicted
+++ resolved
@@ -2,7 +2,7 @@
 
 <!-- image -->
 
-## Row and Column Access Control Support in IBM DB2 for i
+## RowandColumnAccessControl Support in IBM DB2 for i
 
 <!-- image -->
 
@@ -10,94 +10,49 @@
 
 ## Contents
 
-<<<<<<< HEAD
-| Notices  . . . . . . . . . . . . . . . . . . . . . . . . . . . . . . . . . . . . . . . . . . . . . . . . . . . . . . . . . . . . . . . . . vii   |
-|--------------------------------------------------------------------------------------------------------------------------------------------------|
-| Trademarks . . . . . . . . . . . . . . . . . . . . . . . . . . . . . . . . . . . . . . . . . . . . . . . . . . . . . . . . . . . . .  viii       |
-| DB2 for i Center of Excellence  . . . . . . . . . . . . . . . . . . . . . . . . . . . . . . . . . . . . . . . . . . . . . .  ix                  |
-| Preface  . . . . . . . . . . . . . . . . . . . . . . . . . . . . . . . . . . . . . . . . . . . . . . . . . . . . . . . . . . . . . . . . .  xi   |
-| Authors. . . . . . . . . . . . . . . . . . . . . . . . . . . . . . . . . . . . . . . . . . . . . . . . . . . . . . . . . . . . . . . . . . xi    |
-| Now you can become a published author, too!  . . . . . . . . . . . . . . . . . . . . . . . . . . . . . . . . . .  xiii                           |
-| Comments welcome. . . . . . . . . . . . . . . . . . . . . . . . . . . . . . . . . . . . . . . . . . . . . . . . . . . . . . .  xiii              |
-| Stay connected to IBM Redbooks . . . . . . . . . . . . . . . . . . . . . . . . . . . . . . . . . . . . . . . . . . . .  xiv                      |
-| Chapter 1.  Securing and protecting IBM DB2 data  . . . . . . . . . . . . . . . . . . . . . . . . . . . . .  1                                   |
-| 1.1  Security fundamentals. . . . . . . . . . . . . . . . . . . . . . . . . . . . . . . . . . . . . . . . . . . . . . . . . . .  2               |
-| 1.2  Current state of IBM i security. . . . . . . . . . . . . . . . . . . . . . . . . . . . . . . . . . . . . . . . . . . . .  2                 |
-| 1.3  DB2 for i security controls . . . . . . . . . . . . . . . . . . . . . . . . . . . . . . . . . . . . . . . . . . . . . . . .  3              |
-| 1.3.1  Existing row and column control . . . . . . . . . . . . . . . . . . . . . . . . . . . . . . . . . . . . . . .  4                          |
-| 1.3.2  New controls: Row and Column Access Control. . . . . . . . . . . . . . . . . . . . . . . . . . .  5                                       |
-| Chapter 2.  Roles and separation of duties . . . . . . . . . . . . . . . . . . . . . . . . . . . . . . . . . . . .  7                            |
-| 2.1  Roles . . . . . . . . . . . . . . . . . . . . . . . . . . . . . . . . . . . . . . . . . . . . . . . . . . . . . . . . . . . . . . . .  8    |
-| 2.1.1  DDM and DRDA application server access: QIBM_DB_DDMDRDA . . . . . . . . . . .  8                                                          |
-| 2.1.2  Toolbox application server access: QIBM_DB_ZDA. . . . . . . . . . . . . . . . . . . . . . . .  8                                          |
-| 2.1.3  Database Administrator function: QIBM_DB_SQLADM . . . . . . . . . . . . . . . . . . . . .  9                                              |
-| 2.1.4  Database Information function: QIBM_DB_SYSMON  . . . . . . . . . . . . . . . . . . . . . .  9                                             |
-| 2.1.5  Security Administrator function: QIBM_DB_SECADM . . . . . . . . . . . . . . . . . . . . . .  9                                            |
-| 2.1.6  Change Function Usage CL command. . . . . . . . . . . . . . . . . . . . . . . . . . . . . . . . .  10                                     |
-| 2.1.7  Verifying function usage IDs for RCAC with the FUNCTION_USAGE view . . . . .  10                                                          |
-| 2.2  Separation of duties  . . . . . . . . . . . . . . . . . . . . . . . . . . . . . . . . . . . . . . . . . . . . . . . . . . .  10             |
-| Chapter 3.  Row and Column Access Control . . . . . . . . . . . . . . . . . . . . . . . . . . . . . . . . .  13                                  |
-| 3.1  Explanation of RCAC and the concept of access control . . . . . . . . . . . . . . . . . . . . . . .  14                                     |
-| 3.1.1  Row permission and column mask definitions  . . . . . . . . . . . . . . . . . . . . . . . . . . .  14                                     |
-| 3.1.2  Enabling and activating RCAC . . . . . . . . . . . . . . . . . . . . . . . . . . . . . . . . . . . . . . .  16                            |
-| 3.2  Special registers and built-in global variables . . . . . . . . . . . . . . . . . . . . . . . . . . . . . . . .  18                         |
-| 3.2.1  Special registers . . . . . . . . . . . . . . . . . . . . . . . . . . . . . . . . . . . . . . . . . . . . . . . . . .  18                 |
-| 3.2.2  Built-in global variables . . . . . . . . . . . . . . . . . . . . . . . . . . . . . . . . . . . . . . . . . . . . .  19                   |
-| 3.3  VERIFY_GROUP_FOR_USER function. . . . . . . . . . . . . . . . . . . . . . . . . . . . . . . . . . . .  20                                   |
-| 3.4  Establishing and controlling accessibility by using the RCAC rule text. . . . . . . . . . . . .  21                                         |
-| 3.6  Human resources example . . . . . . . . . . . . . . . . . . . . . . . . . . . . . . . . . . . . . . . . . . . . . .  22                     |
-| 3.6.1  Assigning the QIBM_DB_SECADM function ID to the consultants. . . . . . . . . . . .  23                                                    |
-| 3.6.2  Creating group profiles for the users and their roles. . . . . . . . . . . . . . . . . . . . . . .  23                                    |
-| 3.6.3  Demonstrating data access without RCAC. . . . . . . . . . . . . . . . . . . . . . . . . . . . . .  24                                     |
-| 3.6.4  Defining and creating row permissions . . . . . . . . . . . . . . . . . . . . . . . . . . . . . . . . .  25                               |
-| 3.6.5  Defining and creating column masks  . . . . . . . . . . . . . . . . . . . . . . . . . . . . . . . . . .  26                               |
-| 3.6.6  Activating RCAC . . . . . . . . . . . . . . . . . . . . . . . . . . . . . . . . . . . . . . . . . . . . . . . . . .  28                   |
-| 3.6.8  Demonstrating data access with a view and RCAC . . . . . . . . . . . . . . . . . . . . . . .  32                                          |
-=======
-| Notices                                                                                                                                                       | . . . . . . . . . . . . . . . . . . . . . . . . . . . . . . . . . . . . . . . . . . . . . . . . . . . . . . . . . . . . . . . . . vii   |
-|---------------------------------------------------------------------------------------------------------------------------------------------------------------|-----------------------------------------------------------------------------------------------------------------------------------------|
-| Trademarks                                                                                                                                                    | . . . . . . . . . . . . . . . . . . . . . . . . . . . . . . . . . . . . . . . . . . . . . . . . . . . . . . . . . . . . . viii          |
-| DB2 for i Center of Excellence                                                                                                                                | . . . . . . . . . . . . . . . . . . . . . . . . . . . . . . . . . . . . . . . . . . . . . . ix                                          |
-| Preface                                                                                                                                                       | . . . . . . . . . . . . . . . . . . . . . . . . . . . . . . . . . . . . . . . . . . . . . . . . . . . . . . . . . . . . . . . . . xi    |
-| Authors . . . . . . . . . . . . . . . . . . . . . . . . . . . . . . . . . . . . . . . . . . . . . . . . . . . . . . . . . . . . . . . . . . xi                |                                                                                                                                         |
-| Now you can become a published author, too! . . . . . . . . . . . . . . . . . . . . . . . . . . . . . . . . . .                                               | xiii                                                                                                                                    |
-| Comments welcome. . . . . . . . . . . . . . . . . . . . . . . . . . . . . . . . . . . . . . . . . . . . . . . . . . . . . . .                                 | xiii                                                                                                                                    |
-| Stay connected to IBM Redbooks                                                                                                                                | . . . . . . . . . . . . . . . . . . . . . . . . . . . . . . . . . . . . . . . . . . . . xiv                                             |
-| Chapter 1. Securing and protecting IBM DB2 data                                                                                                               | . . . . . . . . . . . . . . . . . . . . . . . . . . . . . 1                                                                             |
-| 1.1 Security fundamentals. . . . . . . . . . . . . . . . . . . . . . . . . . . . . . . . . . . . . . . . . . . . . . . . . . . 2                              |                                                                                                                                         |
-| 1.2 Current state of IBM i security . . . . . . . . . . . . . . . . . . . . . . . . . . . . . . . . . . . . . . . . . . . . .                                 | 2                                                                                                                                       |
-| 1.3 DB2 for i security controls . . . . . . . . . . . . . . . . . . . . . . . . . . . . . . . . . . . . . . . . . . . . . . . . 3                             |                                                                                                                                         |
-| 1.3.1 Existing row and column control . . . . . . . . . . . . . . . . . . . . . . . . . . . . . . . . . . . . . . .                                           | 4                                                                                                                                       |
-| 1.3.2 New controls: Row and Column Access Control. . . . . . . . . . . . . . . . . . . . . . . . . . .                                                        | 5                                                                                                                                       |
-| Chapter 2. Roles and separation of duties . . . . . . . . . . . . . . . . . . . . . . . . . . . . . . . . . . . .                                             | 7                                                                                                                                       |
-| 2.1 Roles . . . . . . . . . . . . . . . . . . . . . . . . . . . . . . . . . . . . . . . . . . . . . . . . . . . . . . . . . . . . . . . .                     | 8                                                                                                                                       |
-| 2.1.1 DDM and DRDA application server access: QIBM_DB_DDMDRDA . . . . . . . . . . .                                                                           | 8                                                                                                                                       |
-| 2.1.2 Toolbox application server access: QIBM_DB_ZDA. . . . . . . . . . . . . . . . . . . . . . . .                                                           | 8                                                                                                                                       |
-| 2.1.3 Database Administrator function: QIBM_DB_SQLADM . . . . . . . . . . . . . . . . . . . . .                                                               | 9                                                                                                                                       |
-| 2.1.4 Database Information function: QIBM_DB_SYSMON                                                                                                           | . . . . . . . . . . . . . . . . . . . . . . 9                                                                                           |
-| 2.1.5 Security Administrator function: QIBM_DB_SECADM . . . . . . . . . . . . . . . . . . . . . .                                                             | 9                                                                                                                                       |
-| 2.1.6 Change Function Usage CL command . . . . . . . . . . . . . . . . . . . . . . . . . . . . . . . . .                                                      | 10                                                                                                                                      |
-| 2.1.7 Verifying function usage IDs for RCAC with the FUNCTION_USAGE view . . . . .                                                                            | 10                                                                                                                                      |
-| 2.2 Separation of duties . . . . . . . . . . . . . . . . . . . . . . . . . . . . . . . . . . . . . . . . . . . . . . . . . . . 10                             |                                                                                                                                         |
-| Chapter 3. Row and Column Access Control                                                                                                                      | . . . . . . . . . . . . . . . . . . . . . . . . . . . . . . . . . 13                                                                    |
-| 3.1 Explanation of RCAC and the concept of access control . . . . . . . . . . . . . . . . . . . . . . . . . . . . . . . . . . . . . . . . . . . . . . . . . . | 14                                                                                                                                      |
-| 3.1.1 Row permission and column mask definitions                                                                                                              | 14                                                                                                                                      |
-| 3.1.2 Enabling and activating RCAC . . . . . . . . . . . . . . . . . . . . . . . . . . . . . . . . . . . . . . .                                              | 16                                                                                                                                      |
-| 3.2 Special registers and built-in global variables . . . . . . . . . . . . . . . . . . . . . . . . . . . . . . . .                                           | 18                                                                                                                                      |
-| 3.2.1 Special registers . . . . . . . . . . . . . . . . . . . . . . . . . . . . . . . . . . . . . . . . . . . . . . . . . .                                   | 18                                                                                                                                      |
-| 3.2.2 Built-in global variables . . . . . . . . . . . . . . . . . . . . . . . . . . . . . . . . . . . . . . . . . . . . .                                     | 19                                                                                                                                      |
-| 3.3 VERIFY_GROUP_FOR_USER function . . . . . . . . . . . . . . . . . . . . . . . . . . . . . . . . . . . .                                                    | 20                                                                                                                                      |
-| 3.4 Establishing and controlling accessibility by using the RCAC rule text . . . . . . . . . . . . .                                                          | 21                                                                                                                                      |
-| Human resources example . . . . . . . . . . . . . . . . . . . . . . . . . . . . . . . . . . . . . . . . . . . . . .                                           |                                                                                                                                         |
-| 3.6                                                                                                                                                           | 22                                                                                                                                      |
-| 3.6.1 Assigning the QIBM_DB_SECADM function ID to the consultants. . . . . . . . . . . .                                                                      | 23 23                                                                                                                                   |
-| 3.6.2 Creating group profiles for the users and their roles . . . . . . . . . . . . . . . . . . . . . . .                                                     |                                                                                                                                         |
-| 3.6.3 Demonstrating data access without RCAC . . . . . . . . . . . . . . . . . . . . . . . . . . . . . .                                                      | 24                                                                                                                                      |
-| 3.6.4 Defining and creating row permissions . . . . . . . . . . . . . . . . . . . . . . . . . . . . . . . . .                                                 | 25                                                                                                                                      |
-| 3.6.5 Defining and creating column masks                                                                                                                      | . . . . . . . . . . . . . . . . . . . . . . . . . . . . . . . . . . 26                                                                  |
-| 3.6.6 Activating RCAC . . . . . . . . . . . . . . . . . . . . . . . . . . . . . . . . . . . . . . . . . . . . . . . . . .                                     | 28                                                                                                                                      |
-| 3.6.8 Demonstrating data access with a view and RCAC . . . . . . . . . . . . . . . . . . . . . . .                                                            | 32                                                                                                                                      |
->>>>>>> 825b226f
+| Notices . . . . . . . . . . . . . . . . . . . . . . . . . . . . . . . . . . . . . . . . . . . . . . . . . . . . . . . . . .                | . . vii   |
+|--------------------------------------------------------------------------------------------------------------------------------------------|-----------|
+| Trademarks . . . . . . . . . . . . . . . . . . . . . . . . . . . . . . . . . . . . . . . . . . . . . . . . . . . . . . . . . . . . .       | viii      |
+| DB2 for i Center of Excellence . . . . . . . . . . . . . . . . . . . . . . . . . . . . . . . . . . . . . . .                               | . . ix    |
+| Preface . . . . . . . . . . . . . . . . . . . . . . . . . . . . . . . . . . . . . . . . . . . . . . . . . . . . . . . . . .                | . . xi    |
+| Authors. . . . . . . . . . . . . . . . . . . . . . . . . . . . . . . . . . . . . . . . . . . . . . . . . . . . . . . . . . . . . . . . . . | xi        |
+| Now you can become a published author, too! . . . . . . . . . . . . . . . . . . . . . . . . . . . . . . . . . .                            | xiii      |
+| Comments welcome. . . . . . . . . . . . . . . . . . . . . . . . . . . . . . . . . . . . . . . . . . . . . . . . . . . . . . .              | xiii      |
+| Stay connected to IBM Redbooks . . . . . . . . . . . . . . . . . . . . . . . . . . . . . . . . . . . . . . . . . . . .                     | xiv       |
+| Chapter 1. Securing and protecting IBM DB2 data . . . . . . . . . . . . . . . . . . . . . .                                                | . . 1     |
+| 1.1 Security fundamentals. . . . . . . . . . . . . . . . . . . . . . . . . . . . . . . . . . . . . . . . . . . . . . . . . . .             | 2         |
+| 1.2 Current state of IBM i security. . . . . . . . . . . . . . . . . . . . . . . . . . . . . . . . . . . . . . . . . . . . .               | 2         |
+| 1.3 DB2 for i security controls . . . . . . . . . . . . . . . . . . . . . . . . . . . . . . . . . . . . . . . . . . . . . . . .            | 3         |
+| 1.3.1 Existing row and column control . . . . . . . . . . . . . . . . . . . . . . . . . . . . . . . . . . . . . . .                        | 4         |
+| 1.3.2 New controls: Row and Column Access Control. . . . . . . . . . . . . . . . . . . . . . . . . . .                                     | 5         |
+| Chapter 2. Roles and separation of duties . . . . . . . . . . . . . . . . . . . . . . . . . . . . .                                        | . . 7     |
+| 2.1 Roles. . . . . . . . . . . . . . . . . . . . . . . . . . . . . . . . . . . . . . . . . . . . . . . . . . . . . . . . . . . . . . . .   | 8         |
+| 2.1.1 DDM and DRDA application server access: QIBM_DB_DDMDRDA . . . . . . . . . . .                                                        | 8         |
+| 2.1.2 Toolbox application server access: QIBM_DB_ZDA. . . . . . . . . . . . . . . . . . . . . . . .                                        | 8         |
+| 2.1.3 Database Administrator function: QIBM_DB_SQLADM . . . . . . . . . . . . . . . . . . . . .                                            | 9         |
+| 2.1.4 Database Information function: QIBM_DB_SYSMON . . . . . . . . . . . . . . . . . . . . . .                                            | 9         |
+| 2.1.5 Security Administrator function: QIBM_DB_SECADM . . . . . . . . . . . . . . . . . . . . . .                                          | 9         |
+| 2.1.6 Change Function Usage CL command. . . . . . . . . . . . . . . . . . . . . . . . . . . . . . . . .                                    | 10        |
+| 2.1.7 Verifying function usage IDs for RCAC with the FUNCTION_USAGE view . . . . .                                                         | 10        |
+| 2.2 Separation of duties . . . . . . . . . . . . . . . . . . . . . . . . . . . . . . . . . . . . . . . . . . . . .                         | 10        |
+| Chapter 3. Row and Column Access Control . . . . . . . . . . . . . . . . . . . . . . . . . . .                                             | 13        |
+| 3.1 Explanation of RCAC and the concept of access control . . . . . . . . . . . . . . . . . . . . . . .                                    | 14        |
+| 3.1.1 Row permission and column mask definitions . . . . . . . . . . . . . . . . . . . . . . . . . . .                                     | 14        |
+| 3.1.2 Enabling and activating RCAC . . . . . . . . . . . . . . . . . . . . . . . . . . . . . . . . . . . . . . .                           | 16        |
+| 3.2 Special registers and built-in global variables . . . . . . . . . . . . . . . . . . . . . . . . . . . . . . . .                        | 18        |
+| 3.2.1 Special registers . . . . . . . . . . . . . . . . . . . . . . . . . . . . . . . . . . . . . . . . . . . . . . . . . .                | 18        |
+| 3.2.2 Built-in global variables . . . . . . . . . . . . . . . . . . . . . . . . . . . . . . . . . . . . . . . . . . . . .                  | 19        |
+| 3.3 VERIFY_GROUP_FOR_USER function. . . . . . . . . . . . . . . . . . . . . . . . . . . . . . . . . . . .                                  | 20        |
+| 3.4 Establishing and controlling accessibility by using the RCAC rule text. . . . . . . . . . . . .                                        | 21        |
+| Human resources example . . . . . . . . . . . . . . . . . . . . . . . . . . . . . . . . . . . . . . . . . . . . . .                        |           |
+| 3.6                                                                                                                                        | 22        |
+| 3.6.1 Assigning the QIBM_DB_SECADM function ID to the consultants. . . . . . . . . . . .                                                   | 23 23     |
+| 3.6.2 Creating group profiles for the users and their roles. . . . . . . . . . . . . . . . . . . . . . .                                   |           |
+| 3.6.3 Demonstrating data access without RCAC. . . . . . . . . . . . . . . . . . . . . . . . . . . . . .                                    | 24        |
+| 3.6.4 Defining and creating row permissions . . . . . . . . . . . . . . . . . . . . . . . . . . . . . . . . .                              | 25        |
+| 3.6.5 Defining and creating column masks . . . . . . . . . . . . . . . . . . . . . . . . . . . . . . . . . .                               | 26        |
+| 3.6.6 Activating RCAC. . . . . . . . . . . . . . . . . . . . . . . . . . . . . . . . . . . . . . . . . . . . . . . . . .                   | 28        |
+| 3.6.8 Demonstrating data access with a view and RCAC . . . . . . . . . . . . . . . . . . . . . . .                                         | 32        |
 
 DB2 for i Center of Excellence
 
@@ -108,7 +63,7 @@
 ## Highlights
 
 - /g115/g3 /g40/g81/g75/g68/g81/g70/g72/g3 /g87/g75/g72/g3 /g83/g72/g85/g73/g82/g85/g80/g68/g81/g70/g72/g3 /g82/g73/g3 /g92/g82/g88/g85/g3 /g71/g68/g87/g68/g69/g68/g86/g72/g3 /g82/g83/g72/g85/g68/g87/g76/g82/g81/g86
-- /g115/g3 /g40/g68/g85/g81/g3 /g74/g85/g72/g68/g87/g72/g85/g3 /g85 /g72/g87/g88/g85/g81/g3 /g82/g81/g3 /g44/g55/g3 /g83/g85 /g82/g77/g72/g70/g87/g86/g3 /g87/g75/g85 /g82/g88/g74/g75/g3 /g80/g82/g71/g72/g85/g81/g76/g93/g68/g87/g76/g82/g81/g3 /g82/g73/g3 /g71/g68/g87/g68/g69/g68/g86/g72/g3 /g68/g81/g71/g3 /g68/g83/g83/g79/g76/g70/g68/g87/g76/g82/g81/g86
+- /g115/g3 /g40/g68/g85/g81/g3 /g74/g85/g72/g68/g87/g72/g85/g3 /g85 /g72/g87/g88/g85/g81/g3 /g82/g81/g3 /g44/g55/g3 /g83/g85/g82/g77/g72/g70/g87/g86/g3 /g87/g75/g85 /g82/g88/g74/g75/g3 /g80/g82/g71/g72/g85/g81/g76/g93/g68/g87/g76/g82/g81/g3 /g82/g73/g3 /g71/g68/g87/g68/g69/g68/g86/g72/g3 /g68/g81/g71/g3 /g68/g83/g83/g79/g76/g70/g68/g87/g76/g82/g81/g86
 - /g115/g3 /g53/g72/g79/g92/g3 /g82/g81/g3 /g44/g37/g48/g3 /g72/g91/g83/g72/g85/g87/g3 /g70/g82/g81/g86/g88/g79/g87/g76/g81/g74/g15/g3 /g86/g78/g76/g79/g79/g86/g3 /g86/g75/g68/g85/g76/g81/g74/g3 /g68/g81/g71/g3 /g85/g72/g81/g82/g90/g81/g3 /g86/g72/g85/g89/g76/g70/g72/g86
 - /g115/g3 /g55 /g68/g78/g72/g3 /g68/g71/g89/g68/g81/g87/g68/g74/g72/g3 /g82/g73/g3 /g68/g70/g70/g72/g86/g86/g3 /g87/g82/g3 /g68/g3 /g90/g82/g85/g79/g71/g90/g76/g71/g72/g3 /g86/g82/g88/g85/g70/g72/g3 /g82/g73/g3 /g72/g91/g83/g72/g85/g87/g76/g86/g72
 
@@ -135,7 +90,7 @@
 - rglyph&lt;c=1,font=/NKDKKL+JansonTextLTStd-Roman&gt; Database performance and scalability
 - rglyph&lt;c=1,font=/NKDKKL+JansonTextLTStd-Roman&gt; Advanced SQL knowledge and skills transfer
 - rglyph&lt;c=1,font=/NKDKKL+JansonTextLTStd-Roman&gt; Business intelligence and analytics
-- rglyph&lt;c=1,font=/NKDKKL+JansonTextLTStd-Roman&gt; DB2 Web Query
+- rglyph&lt;c=1,font=/NKDKKL+JansonTextLTStd-Roman&gt; DB2Web Query
 - rglyph&lt;c=1,font=/NKDKKL+JansonTextLTStd-Roman&gt; Query/400 modernization for better reporting and analysis capabilities
 - rglyph&lt;c=1,font=/NKDKKL+JansonTextLTStd-Roman&gt; Database modernization and re-engineering
 - rglyph&lt;c=1,font=/NKDKKL+JansonTextLTStd-Roman&gt; Data-centric architecture and design
@@ -168,7 +123,7 @@
 
 ## Securing and protecting IBM DB2 data
 
-Recent news headlines are filled with reports of data breaches and cyber-attacks impacting global businesses of all sizes. The Identity Theft Resource Center 1  reports that almost 5000 data breaches have occurred since 2005, exposing over 600 million records of data. The financial cost of these data breaches is skyrocketing. Studies from the Ponemon Institute 2 revealed that the average cost of a data breach increased in 2013 by 15% globally and resulted in a brand equity loss of $9.4 million per attack. The average cost that is incurred for each lost record containing sensitive information increased more than 9% to $145 per record.
+Recent news headlines are filled with reports of data breaches and cyber-attacks impacting global businesses of all sizes. The Identity Theft Resource Center 1 reports that almost 5000 data breaches have occurred since 2005, exposing over 600 million records of data. The financial cost of these data breaches is skyrocketing. Studies from the Ponemon Institute 2 revealed that the average cost of a data breach increased in 2013 by 15% globally and resulted in a brand equity loss of $9.4 million per attack. The average cost that is incurred for each lost record containing sensitive information increased more than 9% to $145 per record.
 
 Businesses must make a serious effort to secure their data and recognize that securing information assets is a cost of doing business. In many parts of the world and in many industries, securing the data is required by law and subject to audits. Data security is no longer an option; it is a requirement.
 
@@ -178,7 +133,7 @@
 - /SM590000 Current state of IBM i security
 - /SM590000 DB2 for i security controls
 
-## 1.1  Security fundamentals
+## 1.1 Security fundamentals
 
 Before reviewing database security techniques, there are two fundamental steps in securing information assets that must be described:
 
@@ -191,7 +146,7 @@
 
 With your eyes now open to the importance of securing information assets, the rest of this chapter reviews the methods that are available for securing database resources on IBM i.
 
-## 1.2  Current state of IBM i security
+## 1.2 Current state of IBM i security
 
 Because of the inherently secure nature of IBM i, many clients rely on the default system settings to protect their business data that is stored in DB2 for i. In most cases, this means no data protection because the default setting for the Create default public authority (QCRTAUT) system value is *CHANGE.
 
@@ -201,7 +156,7 @@
 
 Many businesses are trying to limit data access to a need-to-know basis. This security goal means that users should be given access only to the minimum set of data that is required to perform their job. Often, users with object-level access are given access to row and column values that are beyond what their business task requires because that object-level security provides an all-or-nothing solution. For example, object-level controls allow a manager to access data about all employees. Most security policies limit a manager to accessing data only for the employees that they manage.
 
-## 1.3.1  Existing row and column control
+## 1.3.1 Existing row and column control
 
 Some IBM i clients have tried augmenting the all-or-nothing object-level security with SQL views (or logical files) and application logic, as shown in Figure 1-2. However, application-based logic is easy to bypass with all of the different data access interfaces that are provided by the IBM i operating system, such as Open Database Connectivity (ODBC) and System i Navigator.
 
@@ -209,11 +164,11 @@
 
 Even if you are willing to live with these performance and management issues, a user with *ALLOBJ access still can directly access all of the data in the underlying DB2 table and easily bypass the security controls that are built into an SQL view.
 
-Figure 1-2   Existing row and column controls
-
-<!-- image -->
-
-## 2.1.6  Change Function Usage CL command
+Figure 1-2 Existing row and column controls
+
+<!-- image -->
+
+## 2.1.6 Change Function Usage CL command
 
 The following CL commands can be used to work with, display, or change function usage IDs:
 
@@ -225,31 +180,24 @@
 
 CHGFCNUSG FCNID(QIBM\_DB\_SECADM) USER(HBEDOYA) USAGE(*ALLOWED)
 
-## 2.1.7  Verifying function usage IDs for RCAC with the FUNCTION\_USAGE view
+## 2.1.7 Verifying function usage IDs for RCAC with the FUNCTION\_USAGE view
 
 The FUNCTION\_USAGE view contains function usage configuration details. Table 2-1 describes the columns in the FUNCTION\_USAGE view.
 
-Table 2-1   FUNCTION\_USAGE view
-
-<<<<<<< HEAD
+Table 2-1 FUNCTION\_USAGE view
+
 | Column name   | Data type   | Description                                                                                                                                               |
 |---------------|-------------|-----------------------------------------------------------------------------------------------------------------------------------------------------------|
 | FUNCTION_ID   | VARCHAR(30) | ID of the function.                                                                                                                                       |
-| USER_NAME     | VARCHAR(10) | Name of the user profile that has a usage setting for this  function.                                                                                     |
+| USER_NAME     | VARCHAR(10) | Name of the user profile that has a usage setting for this function.                                                                                      |
 | USAGE         | VARCHAR(7)  | Usage setting: /SM590000 ALLOWED: The user profile is allowed to use the function. /SM590000 DENIED: The user profile is not allowed to use the function. |
 | USER_TYPE     | VARCHAR(5)  | Type of user profile: /SM590000 USER: The user profile is a user. /SM590000 GROUP: The user profile is a group.                                           |
-=======
-| Column name   | Data type   | Description                                                                                                                                                           |
-|---------------|-------------|-----------------------------------------------------------------------------------------------------------------------------------------------------------------------|
-| FUNCTION_ID   | VARCHAR(30) | ID of the function.                                                                                                                                                   |
-| USER_NAME     | VARCHAR(10) | Name of the user profile that has a usage setting for this  function.                                                                                                 |
-| USAGE         | VARCHAR(7)  | Usage setting: GLYPH<SM590000> ALLOWED: The user profile is allowed to use the function. GLYPH<SM590000> DENIED: The user profile is not allowed to use the function. |
-| USER_TYPE     | VARCHAR(5)  | Type of user profile: GLYPH<SM590000> USER: The user profile is a user. GLYPH<SM590000> GROUP: The user profile is a group.                                           |
->>>>>>> 825b226f
 
 To discover who has authorization to define and manage RCAC, you can use the query that is shown in Example 2-1.
 
-SELECT     function\_id,
+SELECT
+
+function\_id,
 
 user\_name,
 
@@ -257,13 +205,19 @@
 
 user\_type
 
-FROM       function\_usage
-
-WHERE      function\_id='QIBM\_DB\_SECADM'
-
-ORDER BY   user\_name;
-
-## 2.2  Separation of duties
+FROM
+
+function\_usage
+
+WHERE
+
+function\_id='QIBM\_DB\_SECADM'
+
+ORDER BY
+
+user\_name;
+
+## 2.2 Separation of duties
 
 Separation of duties helps businesses comply with industry regulations or organizational requirements and simplifies the management of authorities. Separation of duties is commonly used to prevent fraudulent activities or errors by a single person. It provides the ability for administrative functions to be divided across individuals without overlapping responsibilities, so that one user does not possess unlimited authority, such as with the *ALLOBJ authority.
 
@@ -279,24 +233,24 @@
 
 Table 2-2 shows a comparison of the different function usage IDs and *JOBCTL authority to the different CL commands and DB2 for i tools.
 
-Table 2-2    Comparison of the different function usage IDs and *JOBCTL authority
-
-| User action                                                                    | *JOBCTL   | QIBM_DB_SECADM   | QIBM_DB_SQLADM   | QIBM_DB_SYSMON   | No Authority   |
-|--------------------------------------------------------------------------------|-----------|------------------|------------------|------------------|----------------|
-| SET CURRENT DEGREE  (SQL statement)                                            | X         |                  | X                |                  |                |
-| CHGQRYA  command targeting a different user's job                              | X         |                  | X                |                  |                |
-| STRDBMON  or  ENDDBMON  commands targeting a different user's job              | X         |                  | X                |                  |                |
-| STRDBMON  or  ENDDBMON  commands targeting a job that matches the current user | X         |                  | X                | X                | X              |
-| QUSRJOBI() API format 900 or System i Navigator's SQL Details for Job          | X         |                  | X                | X                |                |
-| Visual Explain within Run SQL scripts                                          | X         |                  | X                | X                | X              |
-| Visual Explain outside of Run SQL scripts                                      | X         |                  | X                |                  |                |
-| ANALYZE PLAN CACHE procedure                                                   | X         |                  | X                |                  |                |
-| DUMP PLAN CACHE procedure                                                      | X         |                  | X                |                  |                |
-| MODIFY PLAN CACHE procedure                                                    | X         |                  | X                |                  |                |
-| MODIFY PLAN CACHE PROPERTIES procedure (currently does not check authority)    | X         |                  | X                |                  |                |
-| CHANGE PLAN CACHE SIZE procedure (currently does not check authority)          | X         |                  | X                |                  |                |
-
-Figure 3-1   CREATE PERMISSION SQL statement
+Table 2-2 Comparison of the different function usage IDs and *JOBCTL authority
+
+| User action                                                                 | *JOBCTL   | QIBM_DB_SECADM   | QIBM_DB_SQLADM   | QIBM_DB_SYSMON   | No Authority   |
+|-----------------------------------------------------------------------------|-----------|------------------|------------------|------------------|----------------|
+| SET CURRENT DEGREE (SQL statement)                                          | X         |                  | X                |                  |                |
+| CHGQRYA command targeting a different user's job                            | X         |                  | X                |                  |                |
+| STRDBMON or ENDDBMON commands targeting a different user's job              | X         |                  | X                |                  |                |
+| STRDBMON or ENDDBMON commands targeting a job that matches the current user | X         |                  | X                | X                | X              |
+| QUSRJOBI() API format 900 or System i Navigator's SQL Details for Job       | X         |                  | X                | X                |                |
+| Visual Explain within Run SQL scripts                                       | X         |                  | X                | X                | X              |
+| Visual Explain outside of Run SQL scripts                                   | X         |                  | X                |                  |                |
+| ANALYZE PLAN CACHE procedure                                                | X         |                  | X                |                  |                |
+| DUMP PLAN CACHE procedure                                                   | X         |                  | X                |                  |                |
+| MODIFY PLAN CACHE procedure                                                 | X         |                  | X                |                  |                |
+| MODIFY PLAN CACHE PROPERTIES procedure (currently does not check authority) | X         |                  | X                |                  |                |
+| CHANGE PLAN CACHE SIZE procedure (currently does not check authority)       | X         |                  | X                |                  |                |
+
+Figure 3-1 CREATE PERMISSION SQL statement
 
 <!-- image -->
 
@@ -304,13 +258,13 @@
 
 A column mask is a database object that manifests a column value access control rule for a specific column in a specific table. It uses a CASE expression that describes what you see when you access the column. For example, a teller can see only the last four digits of a tax identification number.
 
-Table 3-1   Special registers and their corresponding values
-
-| Special register     | Corresponding value                                                                                                                   |
-|----------------------|---------------------------------------------------------------------------------------------------------------------------------------|
-| USER or SESSION_USER | The effective user of the thread excluding adopted authority.                                                                         |
-| CURRENT_USER         | The effective user of the thread including adopted authority. When no adopted  authority is present, this has the same value as USER. |
-| SYSTEM_USER          | The authorization ID that initiated the connection.                                                                                   |
+Table 3-1 Special registers and their corresponding values
+
+| Special register     | Corresponding value                                                                                                                  |
+|----------------------|--------------------------------------------------------------------------------------------------------------------------------------|
+| USER or SESSION_USER | The effective user of the thread excluding adopted authority.                                                                        |
+| CURRENT_USER         | The effective user of the thread including adopted authority. When no adopted authority is present, this has the same value as USER. |
+| SYSTEM_USER          | The authorization ID that initiated the connection.                                                                                  |
 
 Figure 3-5 shows the difference in the special register values when an adopted authority is used:
 
@@ -320,11 +274,11 @@
 - /SM590000 While the procedure is running, the special register USER still contains the value of ALICE because it excludes any adopted authority. The special register CURRENT USER contains the value of JOE because it includes any adopted authority.
 - /SM590000 When proc1 ends, the session reverts to its original state with both USER and CURRENT USER having the value of ALICE.
 
-Figure 3-5   Special registers and adopted authority
-
-<!-- image -->
-
-## 3.2.2  Built-in global variables
+Figure 3-5 Special registers and adopted authority
+
+<!-- image -->
+
+## 3.2.2 Built-in global variables
 
 Built-in global variables are provided with the database manager and are used in SQL statements to retrieve scalar values that are associated with the variables.
 
@@ -332,7 +286,7 @@
 
 Table 3-2 lists the nine built-in global variables.
 
-Table 3-2   Built-in global variables
+Table 3-2 Built-in global variables
 
 | Global variable       | Type         | Description                                                    |
 |-----------------------|--------------|----------------------------------------------------------------|
@@ -346,11 +300,7 @@
 | ROUTINE_SPECIFIC_NAME | VARCHAR(128) | Name of the currently running routine                          |
 | ROUTINE_TYPE          | CHAR(1)      | Type of the currently running routine                          |
 
-<<<<<<< HEAD
-## 3.3  VERIFY\_GROUP\_FOR\_USER function
-=======
 ## 3.3 VERIFY\_GROUP\_FOR\_USER function
->>>>>>> 825b226f
 
 The VERIFY\_GROUP\_FOR\_USER function was added in IBM i 7.2. Although it is primarily intended for use with RCAC permissions and masks, it can be used in other SQL statements. The first parameter must be one of these three special registers: SESSION\_USER, USER, or CURRENT\_USER. The second and subsequent parameters are a list of user or group profiles. Each of these values must be 1 - 10 characters in length. These values are not validated for their existence, which means that you can specify the names of user profiles that do not exist without receiving any kind of error.
 
@@ -363,7 +313,11 @@
 - 3. If a user is connected to the server using user profile JANE, all of the following function invocations return a value of 1:
 
 ```
-VERIFY_GROUP_FOR_USER (CURRENT_USER, 'MGR') VERIFY_GROUP_FOR_USER (CURRENT_USER, 'JANE', 'MGR') VERIFY_GROUP_FOR_USER (CURRENT_USER, 'JANE', 'MGR', 'STEVE') The following function invocation returns a value of 0: VERIFY_GROUP_FOR_USER (CURRENT_USER, 'JUDY', 'TONY')
+VERIFY_GROUP_FOR_USER (CURRENT_USER, 'MGR') VERIFY_GROUP_FOR_USER (CURRENT_USER, 'JANE', 'MGR') VERIFY_GROUP_FOR_USER (CURRENT_USER, 'JANE', 'MGR', The following function invocation returns a value of 0: VERIFY_GROUP_FOR_USER (CURRENT_USER, 'JUDY', 'TONY')
+```
+
+```
+'STEVE')
 ```
 
 RETURN
@@ -371,7 +325,7 @@
 CASE
 
 ```
-WHEN VERIFY_GROUP_FOR_USER ( SESSION_USER , 'HR', 'EMP' ) = 1 THEN EMPLOYEES . DATE_OF_BIRTH WHEN VERIFY_GROUP_FOR_USER ( SESSION_USER , 'MGR' ) = 1 AND SESSION_USER = EMPLOYEES . USER_ID THEN EMPLOYEES . DATE_OF_BIRTH WHEN VERIFY_GROUP_FOR_USER ( SESSION_USER , 'MGR' ) = 1 AND SESSION_USER <> EMPLOYEES . USER_ID THEN ( 9999 || '-' ||  MONTH ( EMPLOYEES . DATE_OF_BIRTH ) || '-'     || DAY (EMPLOYEES.DATE_OF_BIRTH )) ELSE NULL END ENABLE  ;
+WHEN VERIFY_GROUP_FOR_USER ( SESSION_USER , 'HR', 'EMP' ) = 1 THEN EMPLOYEES . DATE_OF_BIRTH WHEN VERIFY_GROUP_FOR_USER ( SESSION_USER , 'MGR' ) = 1 AND SESSION_USER = EMPLOYEES . USER_ID THEN EMPLOYEES . DATE_OF_BIRTH WHEN VERIFY_GROUP_FOR_USER ( SESSION_USER , 'MGR' ) = 1 AND SESSION_USER <> EMPLOYEES . USER_ID THEN ( 9999 || '-' || MONTH ( EMPLOYEES . DATE_OF_BIRTH ) || '-' || DAY (EMPLOYEES.DATE_OF_BIRTH )) ELSE NULL END ENABLE ;
 ```
 
 - 2. The other column to mask in this example is the TAX\_ID information. In this example, the rules to enforce include the following ones:
@@ -382,56 +336,71 @@
 - To implement this column mask, run the SQL statement that is shown in Example 3-9.
 
 ```
-CREATE MASK   HR_SCHEMA.MASK_TAX_ID_ON_EMPLOYEES ON            HR_SCHEMA.EMPLOYEES AS EMPLOYEES FOR COLUMN    TAX_ID RETURN CASE WHEN VERIFY_GROUP_FOR_USER ( SESSION_USER , 'HR' ) = 1 THEN EMPLOYEES . TAX_ID WHEN VERIFY_GROUP_FOR_USER ( SESSION_USER , 'MGR' ) = 1 AND SESSION_USER = EMPLOYEES . USER_ID THEN EMPLOYEES . TAX_ID WHEN VERIFY_GROUP_FOR_USER ( SESSION_USER , 'MGR' ) = 1 AND SESSION_USER <> EMPLOYEES . USER_ID THEN ( 'XXX-XX-' CONCAT QSYS2 . SUBSTR ( EMPLOYEES . TAX_ID , 8 , 4 ) ) WHEN VERIFY_GROUP_FOR_USER ( SESSION_USER , 'EMP' ) = 1 THEN EMPLOYEES . TAX_ID ELSE 'XXX-XX-XXXX' END ENABLE  ;
+CREATE MASK HR_SCHEMA.MASK_TAX_ID_ON_EMPLOYEES ON HR_SCHEMA.EMPLOYEES AS EMPLOYEES FOR COLUMN TAX_ID RETURN CASE WHEN VERIFY_GROUP_FOR_USER ( SESSION_USER , 'HR' ) = 1 THEN EMPLOYEES . TAX_ID WHEN VERIFY_GROUP_FOR_USER ( SESSION_USER , 'MGR' ) = 1 AND SESSION_USER = EMPLOYEES . USER_ID THEN EMPLOYEES . TAX_ID WHEN VERIFY_GROUP_FOR_USER ( SESSION_USER , 'MGR' ) = 1 AND SESSION_USER <> EMPLOYEES . USER_ID THEN ( 'XXX-XX-' CONCAT QSYS2 . SUBSTR ( EMPLOYEES . TAX_ID , 8 , 4 ) ) WHEN VERIFY_GROUP_FOR_USER ( SESSION_USER , 'EMP' ) = 1 THEN EMPLOYEES . TAX_ID ELSE 'XXX-XX-XXXX' END ENABLE ;
 ```
 
 - 3. Figure 3-10 shows the masks that are created in the HR\_SCHEMA.
 
-Figure 3-10   Column masks shown in System i Navigator
-
-<!-- image -->
-
-## 3.6.6  Activating RCAC
+Figure 3-10 Column masks shown in System i Navigator
+
+<!-- image -->
+
+## 3.6.6 Activating RCAC
 
 Now that you have created the row permission and the two column masks, RCAC must be activated. The row permission and the two column masks are enabled (last clause in the scripts), but now you must activate RCAC on the table. To do so, complete the following steps:
 
 - 1. Run the SQL statements that are shown in Example 3-10.
 
-## Example 3-10   Activating RCAC on the EMPLOYEES table
-
-- /*   Active Row Access Control (permissions)  */
-- /*   Active Column Access Control (masks)     */
-
-ALTER TABLE HR\_SCHEMA.EMPLOYEES
-
-ACTIVATE ROW ACCESS CONTROL
+## Example 3-10 Activating RCAC on the EMPLOYEES table
+
+- /* Active Row Access Control (permissions)
+
+*/
+
+- /* Active Column Access Control (masks)
+
+ALTER
+
+TABLE HR\_SCHEMA.EMPLOYEES
+
+ACTIVATE ROW
+
+ACCESS
+
+CONTROL
 
 ACTIVATE COLUMN ACCESS CONTROL;
 
 - 2. Look at the definition of the EMPLOYEE table, as shown in Figure 3-11. To do this, from the main navigation pane of System i Navigator, click Schemas  HR\_SCHEMA  Tables , right-click the EMPLOYEES table, and click Definition .
 
-Figure 3-11   Selecting the EMPLOYEES table from System i Navigator
-
-<!-- image -->
+Figure 3-11 Selecting the EMPLOYEES table from System i Navigator
+
+<!-- image -->
+
+*/
 
 - 2. Figure 4-68 shows the Visual Explain of the same SQL statement, but with RCAC enabled. It is clear that the implementation of the SQL statement is more complex because the row permission rule becomes part of the WHERE clause.
 - 3. Compare the advised indexes that are provided by the Optimizer without RCAC and with RCAC enabled. Figure 4-69 shows the index advice for the SQL statement without RCAC enabled. The index being advised is for the ORDER BY clause.
 
-Figure 4-68   Visual Explain with RCAC enabled
-
-<!-- image -->
-
-Figure 4-69   Index advice with no RCAC
-
-<!-- image -->
-
-```
-THEN C . CUSTOMER_TAX_ID WHEN QSYS2 . VERIFY_GROUP_FOR_USER ( SESSION_USER , 'TELLER' ) = 1 THEN ( 'XXX-XX-' CONCAT QSYS2 . SUBSTR ( C . CUSTOMER_TAX_ID , 8 , 4 ) ) WHEN QSYS2 . VERIFY_GROUP_FOR_USER ( SESSION_USER , 'CUSTOMER' ) = 1 THEN C . CUSTOMER_TAX_ID ELSE 'XXX-XX-XXXX' END ENABLE  ; CREATE MASK BANK_SCHEMA.MASK_DRIVERS_LICENSE_ON_CUSTOMERS ON BANK_SCHEMA.CUSTOMERS AS C FOR COLUMN CUSTOMER_DRIVERS_LICENSE_NUMBER RETURN  CASE WHEN QSYS2 . VERIFY_GROUP_FOR_USER ( SESSION_USER , 'ADMIN' ) = 1 THEN C . CUSTOMER_DRIVERS_LICENSE_NUMBER WHEN QSYS2 . VERIFY_GROUP_FOR_USER ( SESSION_USER , 'TELLER' ) = 1 THEN C . CUSTOMER_DRIVERS_LICENSE_NUMBER WHEN QSYS2 . VERIFY_GROUP_FOR_USER ( SESSION_USER , 'CUSTOMER' ) = 1 THEN C . CUSTOMER_DRIVERS_LICENSE_NUMBER ELSE '*************' END ENABLE  ; CREATE MASK BANK_SCHEMA.MASK_LOGIN_ID_ON_CUSTOMERS ON BANK_SCHEMA.CUSTOMERS AS C FOR COLUMN CUSTOMER_LOGIN_ID RETURN  CASE WHEN QSYS2 . VERIFY_GROUP_FOR_USER ( SESSION_USER , 'ADMIN' ) = 1 THEN C . CUSTOMER_LOGIN_ID WHEN QSYS2 . VERIFY_GROUP_FOR_USER ( SESSION_USER , 'CUSTOMER' ) = 1 THEN C . CUSTOMER_LOGIN_ID ELSE '*****' END ENABLE  ; CREATE MASK BANK_SCHEMA.MASK_SECURITY_QUESTION_ON_CUSTOMERS ON BANK_SCHEMA.CUSTOMERS AS C FOR COLUMN CUSTOMER_SECURITY_QUESTION RETURN  CASE WHEN QSYS2 . VERIFY_GROUP_FOR_USER ( SESSION_USER , 'ADMIN' ) = 1 THEN C . CUSTOMER_SECURITY_QUESTION WHEN QSYS2 . VERIFY_GROUP_FOR_USER ( SESSION_USER , 'CUSTOMER' ) = 1 THEN C . CUSTOMER_SECURITY_QUESTION ELSE '*****' END ENABLE  ; CREATE MASK BANK_SCHEMA.MASK_SECURITY_QUESTION_ANSWER_ON_CUSTOMERS ON BANK_SCHEMA.CUSTOMERS AS C FOR COLUMN CUSTOMER_SECURITY_QUESTION_ANSWER RETURN  CASE WHEN QSYS2 . VERIFY_GROUP_FOR_USER ( SESSION_USER , 'ADMIN' ) = 1 THEN C . CUSTOMER_SECURITY_QUESTION_ANSWER WHEN QSYS2 . VERIFY_GROUP_FOR_USER ( SESSION_USER , 'CUSTOMER' ) = 1 THEN C . CUSTOMER_SECURITY_QUESTION_ANSWER ELSE '*****' END ENABLE  ; ALTER TABLE BANK_SCHEMA.CUSTOMERS ACTIVATE ROW ACCESS CONTROL ACTIVATE COLUMN ACCESS CONTROL ;
+Figure 4-68 Visual Explain with RCAC enabled
+
+<!-- image -->
+
+Figure 4-69 Index advice with no RCAC
+
+<!-- image -->
+
+```
+THEN C . CUSTOMER_TAX_ID WHEN QSYS2 . VERIFY_GROUP_FOR_USER ( SESSION_USER , 'TELLER' ) = 1 THEN ( 'XXX-XX-' CONCAT QSYS2 . SUBSTR ( C . CUSTOMER_TAX_ID , 8 , 4 ) ) WHEN QSYS2 . VERIFY_GROUP_FOR_USER ( SESSION_USER , 'CUSTOMER' ) = 1 THEN C . CUSTOMER_TAX_ID ELSE 'XXX-XX-XXXX' END ENABLE ; CREATE MASK BANK_SCHEMA.MASK_DRIVERS_LICENSE_ON_CUSTOMERS ON BANK_SCHEMA.CUSTOMERS AS C FOR COLUMN CUSTOMER_DRIVERS_LICENSE_NUMBER RETURN CASE WHEN QSYS2 . VERIFY_GROUP_FOR_USER ( SESSION_USER , 'ADMIN' ) = 1 THEN C . CUSTOMER_DRIVERS_LICENSE_NUMBER WHEN QSYS2 . VERIFY_GROUP_FOR_USER ( SESSION_USER , 'TELLER' ) = 1 THEN C . CUSTOMER_DRIVERS_LICENSE_NUMBER WHEN QSYS2 . VERIFY_GROUP_FOR_USER ( SESSION_USER , 'CUSTOMER' ) = 1 THEN C . CUSTOMER_DRIVERS_LICENSE_NUMBER ELSE '*************' END ENABLE ; CREATE MASK BANK_SCHEMA.MASK_LOGIN_ID_ON_CUSTOMERS ON BANK_SCHEMA.CUSTOMERS AS C FOR COLUMN CUSTOMER_LOGIN_ID RETURN CASE WHEN QSYS2 . VERIFY_GROUP_FOR_USER ( SESSION_USER , 'ADMIN' ) = 1 THEN C . CUSTOMER_LOGIN_ID WHEN QSYS2 . VERIFY_GROUP_FOR_USER ( SESSION_USER , 'CUSTOMER' ) = 1 THEN C . CUSTOMER_LOGIN_ID ELSE '*****' END ENABLE ; CREATE MASK BANK_SCHEMA.MASK_SECURITY_QUESTION_ON_CUSTOMERS ON BANK_SCHEMA.CUSTOMERS AS C FOR COLUMN CUSTOMER_SECURITY_QUESTION RETURN CASE WHEN QSYS2 . VERIFY_GROUP_FOR_USER ( SESSION_USER , 'ADMIN' ) = 1 THEN C . CUSTOMER_SECURITY_QUESTION WHEN QSYS2 . VERIFY_GROUP_FOR_USER ( SESSION_USER , 'CUSTOMER' ) = 1 THEN C . CUSTOMER_SECURITY_QUESTION ELSE '*****' END ENABLE ; CREATE MASK BANK_SCHEMA.MASK_SECURITY_QUESTION_ANSWER_ON_CUSTOMERS ON BANK_SCHEMA.CUSTOMERS AS FOR COLUMN CUSTOMER_SECURITY_QUESTION_ANSWER RETURN CASE WHEN QSYS2 . VERIFY_GROUP_FOR_USER ( SESSION_USER , 'ADMIN' ) = 1 THEN C . CUSTOMER_SECURITY_QUESTION_ANSWER WHEN QSYS2 . VERIFY_GROUP_FOR_USER ( SESSION_USER , 'CUSTOMER' ) = 1 THEN C . CUSTOMER_SECURITY_QUESTION_ANSWER ELSE '*****' END ENABLE ; ALTER TABLE BANK_SCHEMA.CUSTOMERS ACTIVATE ROW ACCESS CONTROL ACTIVATE COLUMN ACCESS CONTROL ;
+```
+
+```
+C
 ```
 
 Back cover
 
-## Row and Column Access Control Support in IBM DB2 for i
+## RowandColumnAccessControl Support in IBM DB2 for i
 
 Implement roles and separation of duties
 
