Front cover

<!-- image -->

## Row and Column Access Control Support in IBM DB2 for i

<!-- image -->

## Contents

<<<<<<< HEAD
| Notices . . . . . . . . . . . . . . . . . . . . . . . . . . . . . . . . . . . . . . . . . . . . . . . . . . . . . . . . . . .                                                                                  | . vii   |
|----------------------------------------------------------------------------------------------------------------------------------------------------------------------------------------------------------------|---------|
| Trademarks . . . . . . . . . . . . . . . . . . . . . . . . . . . . . . . . . . . . . . . . . . . . . . . . . . . . . . . .                                                                                     | viii    |
| DB2 for i Center of Excellence . . . . . . . . . . . . . . . . . . . . . . . . . . . . . . . . . . . . . . . .                                                                                                 | . ix    |
| Preface . . . . . . . . . . . . . . . . . . . . . . . . . . . . . . . . . . . . . . . . . . . . . . . . . . . . . . . . . . .                                                                                  | . xi    |
| Authors. . . . . . . . . . . . . . . . . . . . . . . . . . . . . . . . . . . . . . . . . . . . . . . . . . . . . . . . . . . .                                                                                 | . xi    |
| Now you can become a published author, too! . . . . . . . . . . . . . . . . . . . . . . . . . . . . .                                                                                                          | xiii    |
| Comments welcome. . . . . . . . . . . . . . . . . . . . . . . . . . . . . . . . . . . . . . . . . . . . . . . . . .                                                                                            | xiii    |
| Stay connected to IBM Redbooks . . . . . . . . . . . . . . . . . . . . . . . . . . . . . . . . . . . . . . .                                                                                                   | xiv     |
| Chapter 1. Securing and protecting IBM DB2 data . . . . . . . . . . . . . . . . . . . . . . .                                                                                                                  | . 1     |
| 1.1 Security fundamentals. . . . . . . . . . . . . . . . . . . . . . . . . . . . . . . . . . . . . . . . . . . . .                                                                                             | . 2     |
| 1.2 Current state of IBM i security. . . . . . . . . . . . . . . . . . . . . . . . . . . . . . . . . . . . . . .                                                                                               | . 2     |
| 1.3 DB2 for i security controls . . . . . . . . . . . . . . . . . . . . . . . . . . . . . . . . . . . . . . . . . .                                                                                            | . 3     |
| 1.3.1 Existing row and column control . . . . . . . . . . . . . . . . . . . . . . . . . . . . . . . . .                                                                                                        | . 4     |
| 1.3.2 New controls: Row and Column Access Control. . . . . . . . . . . . . . . . . . . . .                                                                                                                     | . 5     |
| Chapter 2. Roles and separation of duties . . . . . . . . . . . . . . . . . . . . . . . . . . . . . .                                                                                                          | . 7     |
| 2.1 Roles. . . . . . . . . . . . . . . . . . . . . . . . . . . . . . . . . . . . . . . . . . . . . . . . . . . . . . . . . .                                                                                   | . 8     |
| 2.1.1 DDM and DRDA application server access: QIBM_DB_DDMDRDA . . . . .                                                                                                                                        | . 8     |
| 2.1.2 Toolbox application server access: QIBM_DB_ZDA. . . . . . . . . . . . . . . . . .                                                                                                                        | . 8     |
| 2.1.3 Database Administrator function: QIBM_DB_SQLADM . . . . . . . . . . . . . . .                                                                                                                            | . 9     |
| 2.1.4 Database Information function: QIBM_DB_SYSMON . . . . . . . . . . . . . . . .                                                                                                                            | . 9     |
| 2.1.5 Security Administrator function: QIBM_DB_SECADM . . . . . . . . . . . . . . . .                                                                                                                          | . 9     |
| 2.1.6 Change Function Usage CL command. . . . . . . . . . . . . . . . . . . . . . . . . . . .                                                                                                                  | 10      |
| 2.1.7 Verifying function usage IDs for RCAC with the FUNCTION_USAGE view                                                                                                                                       | 10      |
| 2.2 Separation of duties . . . . . . . . . . . . . . . . . . . . . . . . . . . . . . . . . . . . . . . . . . . . . .                                                                                           | 10      |
| Chapter 3. Row and Column Access Control . . . . . . . . . . . . . . . . . . . . . . . . . . . .                                                                                                               | 13      |
| 3.1 Explanation of RCAC and the concept of access control . . . . . . . . . . . . . . . . . .                                                                                                                  | 14      |
| 3.1.1 Row permission and column mask definitions . . . . . . . . . . . . . . . . . . . . . . 3.1.2 Enabling and activating RCAC . . . . . . . . . . . . . . . . . . . . . . . . . . . . . . . . . .            | 14      |
| 3.2 Special registers and built-in global variables . . . . . . . . . . . . . . . . . . . . . . . . . . .                                                                                                      | 16 18   |
| 3.2.1 Special registers . . . . . . . . . . . . . . . . . . . . . . . . . . . . . . . . . . . . . . . . . . . . .                                                                                              | 18      |
| 3.2.2 Built-in global variables . . . . . . . . . . . . . . . . . . . . . . . . . . . . . . . . . . . . . . . .                                                                                                | 19      |
| 3.3 VERIFY_GROUP_FOR_USER function. . . . . . . . . . . . . . . . . . . . . . . . . . . . . . .                                                                                                                | 20      |
| 3.4 Establishing and controlling accessibility by using the RCAC rule text. . . . . . . .                                                                                                                      | 21      |
| 3.5 SELECT, INSERT, and UPDATE behavior with RCAC . . . . . . . . . . . . . . . . . . .                                                                                                                        | 22      |
| Human resources example . . . . . . . . . . . . . . . . . . . . . . . . . . . . . . . . . . . . . . . . .                                                                                                      | 22      |
| 3.6 3.6.1 Assigning the QIBM_DB_SECADM function ID to the consultants. . . . . . .                                                                                                                             | 23      |
| 3.6.2 Creating group profiles for the users and their roles. . . . . . . . . . . . . . . . . .                                                                                                                 | 23      |
| 3.6.3 Demonstrating data access without RCAC. . . . . . . . . . . . . . . . . . . . . . . . .                                                                                                                  | 24      |
| 3.6.4 Defining and creating row permissions . . . . . . . . . . . . . . . . . . . . . . . . . . . .                                                                                                            | 25      |
| masks . . . . . . . . . . . . . . . . . . . . . . . . . . . . .                                                                                                                                                | 26      |
| 3.6.5 Defining and creating column                                                                                                                                                                             | 28      |
| 3.6.6 Activating RCAC. . . . . . . . . . . . . . . . . . . . . . . . . . . . . . . . . . . . . . . . . . . . . 3.6.7 Demonstrating data access with RCAC . . . . . . . . . . . . . . . . . . . . . . . . . . . | 29      |
| 3.6.8 Demonstrating data access with a view and RCAC . . . . . . . . . . . . . . . . . .                                                                                                                       | 32      |
=======
| Notices . . . . . . . . . . . . . . . . . . . . . . . . . . . . . . . . . . . . . . . . . . . . . . . . . . . . . . . . . .   | . vii   |
|-------------------------------------------------------------------------------------------------------------------------------|---------|
| Trademarks . . . . . . . . . . . . . . . . . . . . . . . . . . . . . . . . . . . . . . . . . . . . . . . . . . . . . . .      | viii    |
| DB2 for i Center of Excellence . . . . . . . . . . . . . . . . . . . . . . . . . . . . . . . . . . . . . . .                  | . ix    |
| Preface . . . . . . . . . . . . . . . . . . . . . . . . . . . . . . . . . . . . . . . . . . . . . . . . . . . . . . . . . .   | . xi    |
| Authors. . . . . . . . . . . . . . . . . . . . . . . . . . . . . . . . . . . . . . . . . . . . . . . . . . . . . . . . . . .  | . xi    |
| Now you can become a published author, too! . . . . . . . . . . . . . . . . . . . . . . . . . . . .                           | xiii    |
| Comments welcome. . . . . . . . . . . . . . . . . . . . . . . . . . . . . . . . . . . . . . . . . . . . . . . . .             | xiii    |
| Stay connected to IBM Redbooks . . . . . . . . . . . . . . . . . . . . . . . . . . . . . . . . . . . . . .                    | xiv     |
| Chapter 1. Securing and protecting IBM DB2 data . . . . . . . . . . . . . . . . . . . . . .                                   | . 1     |
| 1.1 Security fundamentals. . . . . . . . . . . . . . . . . . . . . . . . . . . . . . . . . . . . . . . . . . . .              | . 2     |
| 1.2 Current state of IBM i security. . . . . . . . . . . . . . . . . . . . . . . . . . . . . . . . . . . . . .                | . 2     |
| 1.3 DB2 for i security controls . . . . . . . . . . . . . . . . . . . . . . . . . . . . . . . . . . . . . . . . .             | . 3     |
| 1.3.1 Existing row and column control . . . . . . . . . . . . . . . . . . . . . . . . . . . . . . . .                         | . 4     |
| 1.3.2 New controls: Row and Column Access Control. . . . . . . . . . . . . . . . . . . .                                      | . 5     |
| Chapter 2. Roles and separation of duties . . . . . . . . . . . . . . . . . . . . . . . . . . . . .                           | . 7     |
| 2.1 Roles. . . . . . . . . . . . . . . . . . . . . . . . . . . . . . . . . . . . . . . . . . . . . . . . . . . . . . . . .    | . 8     |
| 2.1.1 DDM and DRDA application server access: QIBM_DB_DDMDRDA . . . .                                                         | . 8     |
| 2.1.2 Toolbox application server access: QIBM_DB_ZDA. . . . . . . . . . . . . . . . .                                         | . 8     |
| 2.1.3 Database Administrator function: QIBM_DB_SQLADM . . . . . . . . . . . . . .                                             | . 9     |
| 2.1.4 Database Information function: QIBM_DB_SYSMON . . . . . . . . . . . . . . .                                             | . 9     |
| 2.1.5 Security Administrator function: QIBM_DB_SECADM . . . . . . . . . . . . . . .                                           | . 9     |
| 2.1.6 Change Function Usage CL command. . . . . . . . . . . . . . . . . . . . . . . . . . .                                   | 10      |
| 2.1.7 Verifying function usage IDs for RCAC with the FUNCTION_USAGE view                                                      | 10      |
| 2.2 Separation of duties . . . . . . . . . . . . . . . . . . . . . . . . . . . . . . . . . . . . . . . . . . . . .            | 10      |
| Chapter 3. Row and Column Access Control . . . . . . . . . . . . . . . . . . . . . . . . . . .                                | 13      |
| 3.1 Explanation of RCAC and the concept of access control . . . . . . . . . . . . . . . . . . .                               | 14      |
| 3.1.1 Row permission and column mask definitions . . . . . . . . . . . . . . . . . . .                                        | 14      |
| 3.1.2 Enabling and activating RCAC . . . . . . . . . . . . . . . . . . . . . . . . . . . . . . . . .                          | 16      |
| 3.2 Special registers and built-in global variables . . . . . . . . . . . . . . . . . . . . . . . . . .                       | 18      |
| 3.2.1 Special registers . . . . . . . . . . . . . . . . . . . . . . . . . . . . . . . . . . . . . . . . . . . .               | 18      |
| 3.2.2 Built-in global variables . . . . . . . . . . . . . . . . . . . . . . . . . . . . . . . . . . . . . . .                 | 19      |
| 3.3 VERIFY_GROUP_FOR_USER function. . . . . . . . . . . . . . . . . . . . . . . . . . . . . .                                 | 20      |
| 3.4 Establishing and controlling accessibility by using the RCAC rule text. . . . . . .                                       | 21      |
| . . . . . . . . . . . . . .                                                                                                   |         |
| 3.6 Human resources example . . . . . . . . . . . . . . . . . . . . . . . . . .                                               | 22      |
| 3.6.1 Assigning the QIBM_DB_SECADM function ID to the consultants. . . . . . . . . . .                                        | 23      |
| 3.6.2 Creating group profiles for the users and their roles. . . . . . . . . . . .                                            | 23      |
| 3.6.3 Demonstrating data access without RCAC. . . . . . . . . . . . . . . . . . . . . . . .                                   | 24      |
| 3.6.4 Defining and creating row permissions . . . . . . . . . . . . . . . . . . . . . . . . . . .                             | 25      |
| 3.6.5 Defining and creating column masks . . . . . . . . . . . . . . . . . . . . . . . . . . . .                              | 26      |
| 3.6.6 Activating RCAC. . . . . . . . . . . . . . . . . . . . . . . . . . . . . . . . . . . . . . . . . . . .                  | 28      |
| Demonstrating data access with a view and                                                                                     |         |
| 3.6.8 RCAC . . . . . . . . . . . . . . . . .                                                                                  | 32      |
>>>>>>> a283ccff

DB2 for i Center of Excellence

Solution Brief IBM Systems Lab Services and Training

<!-- image -->

## Highlights

- /g115/g3 /g40/g81/g75/g68/g81/g70/g72/g3 /g87/g75/g72/g3 /g83/g72/g85/g73/g82/g85/g80/g68/g81/g70/g72/g3 /g82/g73/g3 /g92/g82/g88/g85/g3 /g71/g68/g87/g68/g69/g68/g86/g72/g3 /g82/g83/g72/g85/g68/g87/g76/g82/g81/g86
- /g115/g3 /g40/g68/g85/g81/g3 /g74/g85/g72/g68/g87/g72/g85/g3 /g85 /g72/g87/g88/g85/g81/g3 /g82/g81/g3 /g44/g55/g3 /g83/g85 /g82/g77/g72/g70/g87/g86/g3 /g87/g75/g85 /g82/g88/g74/g75/g3 /g80/g82/g71/g72/g85/g81/g76/g93/g68/g87/g76/g82/g81/g3 /g82/g73/g3 /g71/g68/g87/g68/g69/g68/g86/g72/g3 /g68/g81/g71/g3 /g68/g83/g83/g79/g76/g70/g68/g87/g76/g82/g81/g86
- /g115/g3 /g53/g72/g79/g92/g3 /g82/g81/g3 /g44/g37/g48/g3 /g72/g91/g83/g72/g85/g87/g3 /g70/g82/g81/g86/g88/g79/g87/g76/g81/g74/g15/g3 /g86/g78/g76/g79/g79/g86/g3 /g86/g75/g68/g85/g76/g81/g74/g3 /g68/g81/g71/g3 /g85/g72/g81/g82/g90/g81/g3 /g86/g72/g85/g89/g76/g70/g72/g86
- /g115/g3 /g55 /g68/g78/g72/g3 /g68/g71/g89/g68/g81/g87/g68/g74/g72/g3 /g82/g73/g3 /g68/g70/g70/g72/g86/g86/g3 /g87/g82/g3 /g68/g3 /g90/g82/g85/g79/g71/g90/g76/g71/g72/g3 /g86/g82/g88/g85/g70/g72/g3 /g82/g73/g3 /g72/g91/g83/g72/g85/g87/g76/g86/g72

<!-- image -->

Power Services

## DB2 for i Center of Excellence

Expert help to achieve your business requirements

## We build confident, satisfied clients

No one else has the vast consulting experiences, skills sharing and renown service offerings to do what we can do for you.

Because no one else is IBM.

With combined experiences and direct access to development groups, we're the experts in IBM DB2® for i. The DB2 for i Center of Excellence (CoE) can help you achieve-perhaps reexamine and exceed-your business requirements and gain more confidence and satisfaction in IBM product data management products and solutions.

## Who we are, some of what we do

Global CoE engagements cover topics including:

- rGLYPH&lt;c=1,font=/NKDKKL+JansonTextLTStd-Roman&gt; Database performance and scalability
- rGLYPH&lt;c=1,font=/NKDKKL+JansonTextLTStd-Roman&gt; Advanced SQL knowledge and skills transfer
- rGLYPH&lt;c=1,font=/NKDKKL+JansonTextLTStd-Roman&gt; Business intelligence and analytics
- rGLYPH&lt;c=1,font=/NKDKKL+JansonTextLTStd-Roman&gt; DB2 Web Query
- rGLYPH&lt;c=1,font=/NKDKKL+JansonTextLTStd-Roman&gt; Query/400 modernization for better reporting and analysis capabilities
- rGLYPH&lt;c=1,font=/NKDKKL+JansonTextLTStd-Roman&gt; Database modernization and re-engineering
- rGLYPH&lt;c=1,font=/NKDKKL+JansonTextLTStd-Roman&gt; Data-centric architecture and design
- rGLYPH&lt;c=1,font=/NKDKKL+JansonTextLTStd-Roman&gt; Extremely large database and overcoming limits to growth
- rGLYPH&lt;c=1,font=/NKDKKL+JansonTextLTStd-Roman&gt; ISV education and enablement

## Preface

This IBMfi Redpaper™ publication provides information about the IBM i 7.2 feature of IBM DB2fi for i Row and Column Access Control (RCAC). It offers a broad description of the function and advantages of controlling access to data in a comprehensive and transparent way. This publication helps you understand the capabilities of RCAC and provides examples of defining, creating, and implementing the row permissions and column masks in a relational database environment.

This paper is intended for database engineers, data-centric application developers, and security officers who want to design and implement RCAC as a part of their data control and governance policy. A solid background in IBM i object level security, DB2 for i relational database concepts, and SQL is assumed.

This paper was produced by the IBM DB2 for i Center of Excellence team in partnership with the International Technical Support Organization (ITSO), Rochester, Minnesota US.

<!-- image -->

Jim Bainbridge is a senior DB2 consultant on the DB2 for i Center of Excellence team in the IBM Lab Services and Training organization. His primary role is training and implementation services for IBM DB2 Web Query for i and business analytics. Jim began his career with IBM 30 years ago in the IBM Rochester Development Lab, where he developed cooperative processing products that paired IBM PCs with IBM S/36 and AS/.400 systems. In the years since, Jim has held numerous technical roles, including independent software vendors technical support on a broad range of IBM technologies and products, and supporting customers in the IBM Executive Briefing Center and IBM Project Office.

<!-- image -->

Hernando Bedoya is a Senior IT Specialist at STG Lab Services and Training in Rochester, Minnesota. He writes extensively and teaches IBM classes worldwide in all areas of DB2 for i. Before joining STG Lab Services, he worked in the ITSO for nine years writing multiple IBM Redbooksfi publications. He also worked for IBM Colombia as an IBM AS/400fi IT Specialist doing presales support for the Andean countries. He has 28 years of experience in the computing field and has taught database classes in Colombian universities. He holds a Master's degree in Computer Science from EAFIT, Colombia. His areas of expertise are database technology, performance, and data warehousing. Hernando can be contacted at hbedoya@us.ibm.com .

## Authors

<!-- image -->

## 1

Chapter 1.

## Securing and protecting IBM DB2 data

Recent news headlines are filled with reports of data breaches and cyber-attacks impacting global businesses of all sizes. The Identity Theft Resource Center 1  reports that almost 5000 data breaches have occurred since 2005, exposing over 600 million records of data. The financial cost of these data breaches is skyrocketing. Studies from the Ponemon Institute 2 revealed that the average cost of a data breach increased in 2013 by 15% globally and resulted in a brand equity loss of $9.4 million per attack. The average cost that is incurred for each lost record containing sensitive information increased more than 9% to $145 per record.

Businesses must make a serious effort to secure their data and recognize that securing information assets is a cost of doing business. In many parts of the world and in many industries, securing the data is required by law and subject to audits. Data security is no longer an option; it is a requirement.

This chapter describes how you can secure and protect data in DB2 for i. The following topics are covered in this chapter:

- /SM590000 Security fundamentals
- /SM590000 Current state of IBM i security
- /SM590000 DB2 for i security controls

1   http://www.idtheftcenter.org

2 http://www.ponemon.org /

## 1.1  Security fundamentals

Before reviewing database security techniques, there are two fundamental steps in securing information assets that must be described:

- /SM590000 First, and most important, is the definition of a company's security policy . Without a security policy, there is no definition of what are acceptable practices for using, accessing, and storing information by who, what, when, where, and how. A security policy should minimally address three things: confidentiality, integrity, and availability.

The monitoring and assessment of adherence to the security policy determines whether your security strategy is working. Often, IBM security consultants are asked to perform security assessments for companies without regard to the security policy. Although these assessments can be useful for observing how the system is defined and how data is being accessed, they cannot determine the level of security without a security policy. Without a security policy, it really is not an assessment as much as it is a baseline for monitoring the changes in the security settings that are captured.

A security policy is what defines whether the system and its settings are secure (or not).

- /SM590000 The second fundamental in securing data assets is the use of resource security . If implemented properly, resource security prevents data breaches from both internal and external intrusions. Resource security controls are closely tied to the part of the security policy that defines who should have access to what information resources. A hacker might be good enough to get through your company firewalls and sift his way through to your system, but if they do not have explicit access to your database, the hacker cannot compromise your information assets.

With your eyes now open to the importance of securing information assets, the rest of this chapter reviews the methods that are available for securing database resources on IBM i.

## 1.2  Current state of IBM i security

Because of the inherently secure nature of IBM i, many clients rely on the default system settings to protect their business data that is stored in DB2 for i. In most cases, this means no data protection because the default setting for the Create default public authority (QCRTAUT) system value is *CHANGE.

Even more disturbing is that many IBM i clients remain in this state, despite the news headlines and the significant costs that are involved with databases being compromised. This default security configuration makes it quite challenging to implement basic security policies. A tighter implementation is required if you really want to protect one of your company's most valuable assets, which is the data.

Traditionally, IBM i applications have employed menu-based security to counteract this default configuration that gives all users access to the data. The theory is that data is protected by the menu options controlling what database operations that the user can perform. This approach is ineffective, even if the user profile is restricted from running interactive commands. The reason is that in today's connected world there are a multitude of interfaces into the system, from web browsers to PC clients, that bypass application menus. If there are no object-level controls, users of these newer interfaces have an open door to your data.

Many businesses are trying to limit data access to a need-to-know basis. This security goal means that users should be given access only to the minimum set of data that is required to perform their job. Often, users with object-level access are given access to row and column values that are beyond what their business task requires because that object-level security provides an all-or-nothing solution. For example, object-level controls allow a manager to access data about all employees. Most security policies limit a manager to accessing data only for the employees that they manage.

## 1.3.1  Existing row and column control

Some IBM i clients have tried augmenting the all-or-nothing object-level security with SQL views (or logical files) and application logic, as shown in Figure 1-2. However, application-based logic is easy to bypass with all of the different data access interfaces that are provided by the IBM i operating system, such as Open Database Connectivity (ODBC) and System i Navigator.

Using SQL views to limit access to a subset of the data in a table also has its own set of challenges. First, there is the complexity of managing all of the SQL view objects that are used for securing data access. Second, scaling a view-based security solution can be difficult as the amount of data grows and the number of users increases.

Even if you are willing to live with these performance and management issues, a user with *ALLOBJ access still can directly access all of the data in the underlying DB2 table and easily bypass the security controls that are built into an SQL view.

Figure 1-2   Existing row and column controls

<!-- image -->

## 2.1.6  Change Function Usage CL command

The following CL commands can be used to work with, display, or change function usage IDs:

- /SM590000 Work Function Usage ( WRKFCNUSG )
- /SM590000 Change Function Usage ( CHGFCNUSG )
- /SM590000 Display Function Usage ( DSPFCNUSG )

For example, the following CHGFCNUSG command shows granting authorization to user HBEDOYA to administer and manage RCAC rules:

CHGFCNUSG FCNID(QIBM\_DB\_SECADM) USER(HBEDOYA) USAGE(*ALLOWED)

## 2.1.7  Verifying function usage IDs for RCAC with the FUNCTION\_USAGE view

The FUNCTION\_USAGE view contains function usage configuration details. Table 2-1 describes the columns in the FUNCTION\_USAGE view.

Table 2-1   FUNCTION\_USAGE view

| Column name   | Data type   | Description                                                                                                                                               |
|---------------|-------------|-----------------------------------------------------------------------------------------------------------------------------------------------------------|
| FUNCTION_ID   | VARCHAR(30) | ID of the function.                                                                                                                                       |
| USER_NAME     | VARCHAR(10) | Name of the user profile that has a usage setting for this function.                                                                                      |
| USAGE         | VARCHAR(7)  | Usage setting: /SM590000 ALLOWED: The user profile is allowed to use the function. /SM590000 DENIED: The user profile is not allowed to use the function. |
| USER_TYPE     | VARCHAR(5)  | Type of user profile: /SM590000 USER: The user profile is a user. /SM590000 GROUP: The user profile is a group.                                           |

To discover who has authorization to define and manage RCAC, you can use the query that is shown in Example 2-1.

Example 2-1   Query to determine who has authority to define and manage RCAC

| SELECT   | function_id, user_name, usage, user_type               |
|----------|--------------------------------------------------------|
| FROM     | function_usage function_id='QIBM_DB_SECADM' user_name; |
| WHERE    |                                                        |

## 2.2  Separation of duties

Separation of duties helps businesses comply with industry regulations or organizational requirements and simplifies the management of authorities. Separation of duties is commonly used to prevent fraudulent activities or errors by a single person. It provides the ability for administrative functions to be divided across individuals without overlapping responsibilities, so that one user does not possess unlimited authority, such as with the *ALLOBJ authority.

For example, assume that a business has assigned the duty to manage security on IBM i to Theresa. Before release IBM i 7.2, to grant privileges, Theresa had to have the same privileges Theresa was granting to others. Therefore, to grant *USE privileges to the PAYROLL table, Theresa had to have *OBJMGT and *USE authority (or a higher level of authority, such as *ALLOBJ). This requirement allowed Theresa to access the data in the PAYROLL table even though Theresa's job description was only to manage its security.

In IBM i 7.2, the QIBM\_DB\_SECADM function usage grants authorities, revokes authorities, changes ownership, or changes the primary group without giving access to the object or, in the case of a database table, to the data that is in the table or allowing other operations on the table.

QIBM\_DB\_SECADM function usage can be granted only by a user with *SECADM special authority and can be given to a user or a group.

QIBM\_DB\_SECADM also is responsible for administering RCAC, which restricts which rows a user is allowed to access in a table and whether a user is allowed to see information in certain columns of a table.

A preferred practice is that the RCAC administrator has the QIBM\_DB\_SECADM function usage ID, but absolutely no other data privileges. The result is that the RCAC administrator can deploy and maintain the RCAC constructs, but cannot grant themselves unauthorized access to data itself.

Table 2-2 shows a comparison of the different function usage IDs and *JOBCTL authority to the different CL commands and DB2 for i tools.

Table 2-2    Comparison of the different function usage IDs and *JOBCTL authority

| User action                                                                 | *JOBCTL   | QIBM_DB_SECADM   | QIBM_DB_SQLADM   | QIBM_DB_SYSMON   | No Authority   |
|-----------------------------------------------------------------------------|-----------|------------------|------------------|------------------|----------------|
| SET CURRENT DEGREE (SQL statement)                                          | X         |                  | X                |                  |                |
| CHGQRYA command targeting a different user's job                            | X         |                  | X                |                  |                |
| STRDBMON or ENDDBMON commands targeting a different user's job              | X         |                  | X                |                  |                |
| STRDBMON or ENDDBMON commands targeting a job that matches the current user | X         |                  | X                | X                | X              |
| QUSRJOBI() API format 900 or System i Navigator's SQL Details for Job       | X         |                  | X                | X                |                |
| Visual Explain within Run SQL scripts                                       | X         |                  | X                | X                | X              |
| Visual Explain outside of Run SQL scripts                                   | X         |                  | X                |                  |                |
| ANALYZE PLAN CACHE procedure                                                | X         |                  | X                |                  |                |
| DUMP PLAN CACHE procedure                                                   | X         |                  | X                |                  |                |
| MODIFY PLAN CACHE procedure                                                 | X         |                  | X                |                  |                |
| MODIFY PLAN CACHE PROPERTIES procedure (currently does not check authority) | X         |                  | X                |                  |                |
| CHANGE PLAN CACHE SIZE procedure (currently does not check authority)       | X         |                  | X                |                  |                |

The SQL CREATE PERMISSION statement that is shown in Figure 3-1 is used to define and initially enable or disable the row access rules.

Figure 3-1   CREATE PERMISSION SQL statement

<!-- image -->

## Column mask

A column mask is a database object that manifests a column value access control rule for a specific column in a specific table. It uses a CASE expression that describes what you see when you access the column. For example, a teller can see only the last four digits of a tax identification number.

Table 3-1 summarizes these special registers and their values.

Table 3-1   Special registers and their corresponding values

| Special register     | Corresponding value                                                                                                                  |
|----------------------|--------------------------------------------------------------------------------------------------------------------------------------|
| USER or SESSION_USER | The effective user of the thread excluding adopted authority.                                                                        |
| CURRENT_USER         | The effective user of the thread including adopted authority. When no adopted authority is present, this has the same value as USER. |
| SYSTEM_USER          | The authorization ID that initiated the connection.                                                                                  |

Figure 3-5 shows the difference in the special register values when an adopted authority is used:

- /SM590000 A user connects to the server using the user profile ALICE.
- /SM590000 USER and CURRENT USER initially have the same value of ALICE.
- /SM590000 ALICE calls an SQL procedure that is named proc1, which is owned by user profile JOE and was created to adopt JOE's authority when it is called.
- /SM590000 While the procedure is running, the special register USER still contains the value of ALICE because it excludes any adopted authority. The special register CURRENT USER contains the value of JOE because it includes any adopted authority.
- /SM590000 When proc1 ends, the session reverts to its original state with both USER and CURRENT USER having the value of ALICE.

Figure 3-5   Special registers and adopted authority

<!-- image -->

## 3.2.2  Built-in global variables

Built-in global variables are provided with the database manager and are used in SQL statements to retrieve scalar values that are associated with the variables.

IBM DB2 for i supports nine different built-in global variables that are read only and maintained by the system. These global variables can be used to identify attributes of the database connection and used as part of the RCAC logic.

Table 3-2 lists the nine built-in global variables.

Table 3-2   Built-in global variables

| Global variable       | Type         | Description                                                    |
|-----------------------|--------------|----------------------------------------------------------------|
| CLIENT_HOST           | VARCHAR(255) | Host name of the current client as returned by the system      |
| CLIENT_IPADDR         | VARCHAR(128) | IP address of the current client as returned by the system     |
| CLIENT_PORT           | INTEGER      | Port used by the current client to communicate with the server |
| PACKAGE_NAME          | VARCHAR(128) | Name of the currently running package                          |
| PACKAGE_SCHEMA        | VARCHAR(128) | Schema name of the currently running package                   |
| PACKAGE_VERSION       | VARCHAR(64)  | Version identifier of the currently running package            |
| ROUTINE_SCHEMA        | VARCHAR(128) | Schema name of the currently running routine                   |
| ROUTINE_SPECIFIC_NAME | VARCHAR(128) | Name of the currently running routine                          |
| ROUTINE_TYPE          | CHAR(1)      | Type of the currently running routine                          |

## 3.3  VERIFY\_GROUP\_FOR\_USER function

The VERIFY\_GROUP\_FOR\_USER function was added in IBM i 7.2. Although it is primarily intended for use with RCAC permissions and masks, it can be used in other SQL statements. The first parameter must be one of these three special registers: SESSION\_USER, USER, or CURRENT\_USER. The second and subsequent parameters are a list of user or group profiles. Each of these values must be 1 - 10 characters in length. These values are not validated for their existence, which means that you can specify the names of user profiles that do not exist without receiving any kind of error.

If a special register value is in the list of user profiles or it is a member of a group profile included in the list, the function returns a long integer value of 1. Otherwise, it returns a value of 0. It never returns the null value.

Here is an example of using the VERIFY\_GROUP\_FOR\_USER function:

1. There are user profiles for MGR, JANE, JUDY, and TONY.
2. The user profile JANE specifies a group profile of MGR.
3. If a user is connected to the server using user profile JANE, all of the following function invocations return a value of 1:

VERIFY\_GROUP\_FOR\_USER (CURRENT\_USER, 'MGR') VERIFY\_GROUP\_FOR\_USER (CURRENT\_USER, 'JANE', 'MGR') VERIFY\_GROUP\_FOR\_USER (CURRENT\_USER, 'JANE', 'MGR', 'STEVE')

The following function invocation returns a value of 0:

VERIFY\_GROUP\_FOR\_USER (CURRENT\_USER, 'JUDY', 'TONY')

```
RETURN CASE WHEN VERIFY_GROUP_FOR_USER ( SESSION_USER , 'HR', 'EMP' ) = 1 THEN EMPLOYEES . DATE_OF_BIRTH WHEN VERIFY_GROUP_FOR_USER ( SESSION_USER , 'MGR' ) = 1 AND SESSION_USER = EMPLOYEES . USER_ID THEN EMPLOYEES . DATE_OF_BIRTH WHEN VERIFY_GROUP_FOR_USER ( SESSION_USER , 'MGR' ) = 1 AND SESSION_USER <> EMPLOYEES . USER_ID THEN ( 9999 || '-' ||  MONTH ( EMPLOYEES . DATE_OF_BIRTH ) || '-'     || DAY (EMPLOYEES.DATE_OF_BIRTH )) ELSE NULL END ENABLE  ;
```

2. The other column to mask in this example is the TAX\_ID information. In this example, the rules to enforce include the following ones:
2. -Human Resources can see the unmasked TAX\_ID of the employees.
3. -Employees can see only their own unmasked TAX\_ID.
4. -Managers see a masked version of TAX\_ID with the first five characters replaced with the X character (for example, XXX-XX-1234).
5. -Any other person sees the entire TAX\_ID as masked, for example, XXX-XX-XXXX.

To implement this column mask, run the SQL statement that is shown in Example 3-9.

```
CREATE MASK   HR_SCHEMA.MASK_TAX_ID_ON_EMPLOYEES ON            HR_SCHEMA.EMPLOYEES AS EMPLOYEES FOR COLUMN    TAX_ID RETURN CASE WHEN VERIFY_GROUP_FOR_USER ( SESSION_USER , 'HR' ) = 1 THEN EMPLOYEES . TAX_ID WHEN VERIFY_GROUP_FOR_USER ( SESSION_USER , 'MGR' ) = 1 AND SESSION_USER = EMPLOYEES . USER_ID THEN EMPLOYEES . TAX_ID WHEN VERIFY_GROUP_FOR_USER ( SESSION_USER , 'MGR' ) = 1 AND SESSION_USER <> EMPLOYEES . USER_ID THEN ( 'XXX-XX-' CONCAT QSYS2 . SUBSTR ( EMPLOYEES . TAX_ID , 8 , 4 ) ) WHEN VERIFY_GROUP_FOR_USER ( SESSION_USER , 'EMP' ) = 1 THEN EMPLOYEES . TAX_ID ELSE 'XXX-XX-XXXX' END ENABLE  ;
```

Example 3-9   Creating a mask on the TAX\_ID column

3. Figure 3-10 shows the masks that are created in the HR\_SCHEMA.

Figure 3-10   Column masks shown in System i Navigator

<!-- image -->

## 3.6.6  Activating RCAC

Now that you have created the row permission and the two column masks, RCAC must be activated. The row permission and the two column masks are enabled (last clause in the scripts), but now you must activate RCAC on the table. To do so, complete the following steps:

1. Run the SQL statements that are shown in Example 3-10.
2. Look at the definition of the EMPLOYEE table, as shown in Figure 3-11. To do this, from the main navigation pane of System i Navigator, click Schemas  HR\_SCHEMA  Tables , right-click the EMPLOYEES table, and click Definition .

Example 3-10   Activating RCAC on the EMPLOYEES table

<!-- image -->

Figure 3-11   Selecting the EMPLOYEES table from System i Navigator

<!-- image -->

2. Figure 4-68 shows the Visual Explain of the same SQL statement, but with RCAC enabled. It is clear that the implementation of the SQL statement is more complex because the row permission rule becomes part of the WHERE clause.
3. Compare the advised indexes that are provided by the Optimizer without RCAC and with RCAC enabled. Figure 4-69 shows the index advice for the SQL statement without RCAC enabled. The index being advised is for the ORDER BY clause.

Figure 4-68   Visual Explain with RCAC enabled

<!-- image -->

Figure 4-69   Index advice with no RCAC

<!-- image -->

```
THEN C . CUSTOMER_TAX_ID WHEN QSYS2 . VERIFY_GROUP_FOR_USER ( SESSION_USER , 'TELLER' ) = 1 THEN ( 'XXX-XX-' CONCAT QSYS2 . SUBSTR ( C . CUSTOMER_TAX_ID , 8 , 4 ) ) WHEN QSYS2 . VERIFY_GROUP_FOR_USER ( SESSION_USER , 'CUSTOMER' ) = 1 THEN C . CUSTOMER_TAX_ID ELSE 'XXX-XX-XXXX' END ENABLE  ; CREATE MASK BANK_SCHEMA.MASK_DRIVERS_LICENSE_ON_CUSTOMERS ON BANK_SCHEMA.CUSTOMERS AS C FOR COLUMN CUSTOMER_DRIVERS_LICENSE_NUMBER RETURN  CASE WHEN QSYS2 . VERIFY_GROUP_FOR_USER ( SESSION_USER , 'ADMIN' ) = 1 THEN C . CUSTOMER_DRIVERS_LICENSE_NUMBER WHEN QSYS2 . VERIFY_GROUP_FOR_USER ( SESSION_USER , 'TELLER' ) = 1 THEN C . CUSTOMER_DRIVERS_LICENSE_NUMBER WHEN QSYS2 . VERIFY_GROUP_FOR_USER ( SESSION_USER , 'CUSTOMER' ) = 1 THEN C . CUSTOMER_DRIVERS_LICENSE_NUMBER ELSE '*************' END ENABLE  ; CREATE MASK BANK_SCHEMA.MASK_LOGIN_ID_ON_CUSTOMERS ON BANK_SCHEMA.CUSTOMERS AS C FOR COLUMN CUSTOMER_LOGIN_ID RETURN  CASE WHEN QSYS2 . VERIFY_GROUP_FOR_USER ( SESSION_USER , 'ADMIN' ) = 1 THEN C . CUSTOMER_LOGIN_ID WHEN QSYS2 . VERIFY_GROUP_FOR_USER ( SESSION_USER , 'CUSTOMER' ) = 1 THEN C . CUSTOMER_LOGIN_ID ELSE '*****' END ENABLE  ; CREATE MASK BANK_SCHEMA.MASK_SECURITY_QUESTION_ON_CUSTOMERS ON BANK_SCHEMA.CUSTOMERS AS C FOR COLUMN CUSTOMER_SECURITY_QUESTION RETURN  CASE WHEN QSYS2 . VERIFY_GROUP_FOR_USER ( SESSION_USER , 'ADMIN' ) = 1 THEN C . CUSTOMER_SECURITY_QUESTION WHEN QSYS2 . VERIFY_GROUP_FOR_USER ( SESSION_USER , 'CUSTOMER' ) = 1 THEN C . CUSTOMER_SECURITY_QUESTION ELSE '*****' END ENABLE  ; CREATE MASK BANK_SCHEMA.MASK_SECURITY_QUESTION_ANSWER_ON_CUSTOMERS ON BANK_SCHEMA.CUSTOMERS AS C FOR COLUMN CUSTOMER_SECURITY_QUESTION_ANSWER RETURN  CASE WHEN QSYS2 . VERIFY_GROUP_FOR_USER ( SESSION_USER , 'ADMIN' ) = 1 THEN C . CUSTOMER_SECURITY_QUESTION_ANSWER WHEN QSYS2 . VERIFY_GROUP_FOR_USER ( SESSION_USER , 'CUSTOMER' ) = 1 THEN C . CUSTOMER_SECURITY_QUESTION_ANSWER ELSE '*****' END ENABLE  ; ALTER TABLE BANK_SCHEMA.CUSTOMERS ACTIVATE ROW ACCESS CONTROL ACTIVATE COLUMN ACCESS CONTROL ;
```

Back cover

## Row and Column Access Control Support in IBM DB2 for i

Implement roles and separation of duties

Leverage row permissions on the database

This IBM Redpaper publication provides information about the IBM i 7.2 feature of IBM DB2 for i Row and Column Access Control (RCAC). It offers a broad description of the function and advantages of controlling access to data in a comprehensive and transparent way. This publication helps you understand the capabilities of RCAC and provides examples of defining, creating, and implementing the row permissions and column masks in a relational database environment.

Protect columns by defining column masks

This paper is intended for database engineers, data-centric application developers, and security officers who want to design and implement RCAC as a part of their data control and governance policy. A solid background in IBM i object level security, DB2 for i relational database concepts, and SQL is assumed.

<!-- image -->

<!-- image -->

INTERNATIONAL TECHNICAL SUPPORT ORGANIZATION

## BUILDING TECHNICAL INFORMATION BASED ON PRACTICAL EXPERIENCE

IBM Redbooks are developed by the IBM International Technical Support Organization. Experts from IBM, Customers and Partners from around the world create timely technical information based on realistic scenarios. Specific recommendations are provided to help you implement IT solutions more effectively in your environment.

For more information: ibm.com /redbooks<|MERGE_RESOLUTION|>--- conflicted
+++ resolved
@@ -6,53 +6,10 @@
 
 <!-- image -->
 
+<!-- image -->
+
 ## Contents
 
-<<<<<<< HEAD
-| Notices . . . . . . . . . . . . . . . . . . . . . . . . . . . . . . . . . . . . . . . . . . . . . . . . . . . . . . . . . . .                                                                                  | . vii   |
-|----------------------------------------------------------------------------------------------------------------------------------------------------------------------------------------------------------------|---------|
-| Trademarks . . . . . . . . . . . . . . . . . . . . . . . . . . . . . . . . . . . . . . . . . . . . . . . . . . . . . . . .                                                                                     | viii    |
-| DB2 for i Center of Excellence . . . . . . . . . . . . . . . . . . . . . . . . . . . . . . . . . . . . . . . .                                                                                                 | . ix    |
-| Preface . . . . . . . . . . . . . . . . . . . . . . . . . . . . . . . . . . . . . . . . . . . . . . . . . . . . . . . . . . .                                                                                  | . xi    |
-| Authors. . . . . . . . . . . . . . . . . . . . . . . . . . . . . . . . . . . . . . . . . . . . . . . . . . . . . . . . . . . .                                                                                 | . xi    |
-| Now you can become a published author, too! . . . . . . . . . . . . . . . . . . . . . . . . . . . . .                                                                                                          | xiii    |
-| Comments welcome. . . . . . . . . . . . . . . . . . . . . . . . . . . . . . . . . . . . . . . . . . . . . . . . . .                                                                                            | xiii    |
-| Stay connected to IBM Redbooks . . . . . . . . . . . . . . . . . . . . . . . . . . . . . . . . . . . . . . .                                                                                                   | xiv     |
-| Chapter 1. Securing and protecting IBM DB2 data . . . . . . . . . . . . . . . . . . . . . . .                                                                                                                  | . 1     |
-| 1.1 Security fundamentals. . . . . . . . . . . . . . . . . . . . . . . . . . . . . . . . . . . . . . . . . . . . .                                                                                             | . 2     |
-| 1.2 Current state of IBM i security. . . . . . . . . . . . . . . . . . . . . . . . . . . . . . . . . . . . . . .                                                                                               | . 2     |
-| 1.3 DB2 for i security controls . . . . . . . . . . . . . . . . . . . . . . . . . . . . . . . . . . . . . . . . . .                                                                                            | . 3     |
-| 1.3.1 Existing row and column control . . . . . . . . . . . . . . . . . . . . . . . . . . . . . . . . .                                                                                                        | . 4     |
-| 1.3.2 New controls: Row and Column Access Control. . . . . . . . . . . . . . . . . . . . .                                                                                                                     | . 5     |
-| Chapter 2. Roles and separation of duties . . . . . . . . . . . . . . . . . . . . . . . . . . . . . .                                                                                                          | . 7     |
-| 2.1 Roles. . . . . . . . . . . . . . . . . . . . . . . . . . . . . . . . . . . . . . . . . . . . . . . . . . . . . . . . . .                                                                                   | . 8     |
-| 2.1.1 DDM and DRDA application server access: QIBM_DB_DDMDRDA . . . . .                                                                                                                                        | . 8     |
-| 2.1.2 Toolbox application server access: QIBM_DB_ZDA. . . . . . . . . . . . . . . . . .                                                                                                                        | . 8     |
-| 2.1.3 Database Administrator function: QIBM_DB_SQLADM . . . . . . . . . . . . . . .                                                                                                                            | . 9     |
-| 2.1.4 Database Information function: QIBM_DB_SYSMON . . . . . . . . . . . . . . . .                                                                                                                            | . 9     |
-| 2.1.5 Security Administrator function: QIBM_DB_SECADM . . . . . . . . . . . . . . . .                                                                                                                          | . 9     |
-| 2.1.6 Change Function Usage CL command. . . . . . . . . . . . . . . . . . . . . . . . . . . .                                                                                                                  | 10      |
-| 2.1.7 Verifying function usage IDs for RCAC with the FUNCTION_USAGE view                                                                                                                                       | 10      |
-| 2.2 Separation of duties . . . . . . . . . . . . . . . . . . . . . . . . . . . . . . . . . . . . . . . . . . . . . .                                                                                           | 10      |
-| Chapter 3. Row and Column Access Control . . . . . . . . . . . . . . . . . . . . . . . . . . . .                                                                                                               | 13      |
-| 3.1 Explanation of RCAC and the concept of access control . . . . . . . . . . . . . . . . . .                                                                                                                  | 14      |
-| 3.1.1 Row permission and column mask definitions . . . . . . . . . . . . . . . . . . . . . . 3.1.2 Enabling and activating RCAC . . . . . . . . . . . . . . . . . . . . . . . . . . . . . . . . . .            | 14      |
-| 3.2 Special registers and built-in global variables . . . . . . . . . . . . . . . . . . . . . . . . . . .                                                                                                      | 16 18   |
-| 3.2.1 Special registers . . . . . . . . . . . . . . . . . . . . . . . . . . . . . . . . . . . . . . . . . . . . .                                                                                              | 18      |
-| 3.2.2 Built-in global variables . . . . . . . . . . . . . . . . . . . . . . . . . . . . . . . . . . . . . . . .                                                                                                | 19      |
-| 3.3 VERIFY_GROUP_FOR_USER function. . . . . . . . . . . . . . . . . . . . . . . . . . . . . . .                                                                                                                | 20      |
-| 3.4 Establishing and controlling accessibility by using the RCAC rule text. . . . . . . .                                                                                                                      | 21      |
-| 3.5 SELECT, INSERT, and UPDATE behavior with RCAC . . . . . . . . . . . . . . . . . . .                                                                                                                        | 22      |
-| Human resources example . . . . . . . . . . . . . . . . . . . . . . . . . . . . . . . . . . . . . . . . .                                                                                                      | 22      |
-| 3.6 3.6.1 Assigning the QIBM_DB_SECADM function ID to the consultants. . . . . . .                                                                                                                             | 23      |
-| 3.6.2 Creating group profiles for the users and their roles. . . . . . . . . . . . . . . . . .                                                                                                                 | 23      |
-| 3.6.3 Demonstrating data access without RCAC. . . . . . . . . . . . . . . . . . . . . . . . .                                                                                                                  | 24      |
-| 3.6.4 Defining and creating row permissions . . . . . . . . . . . . . . . . . . . . . . . . . . . .                                                                                                            | 25      |
-| masks . . . . . . . . . . . . . . . . . . . . . . . . . . . . .                                                                                                                                                | 26      |
-| 3.6.5 Defining and creating column                                                                                                                                                                             | 28      |
-| 3.6.6 Activating RCAC. . . . . . . . . . . . . . . . . . . . . . . . . . . . . . . . . . . . . . . . . . . . . 3.6.7 Demonstrating data access with RCAC . . . . . . . . . . . . . . . . . . . . . . . . . . . | 29      |
-| 3.6.8 Demonstrating data access with a view and RCAC . . . . . . . . . . . . . . . . . .                                                                                                                       | 32      |
-=======
 | Notices . . . . . . . . . . . . . . . . . . . . . . . . . . . . . . . . . . . . . . . . . . . . . . . . . . . . . . . . . .   | . vii   |
 |-------------------------------------------------------------------------------------------------------------------------------|---------|
 | Trademarks . . . . . . . . . . . . . . . . . . . . . . . . . . . . . . . . . . . . . . . . . . . . . . . . . . . . . . .      | viii    |
@@ -97,7 +54,6 @@
 | 3.6.6 Activating RCAC. . . . . . . . . . . . . . . . . . . . . . . . . . . . . . . . . . . . . . . . . . . .                  | 28      |
 | Demonstrating data access with a view and                                                                                     |         |
 | 3.6.8 RCAC . . . . . . . . . . . . . . . . .                                                                                  | 32      |
->>>>>>> a283ccff
 
 DB2 for i Center of Excellence
 
@@ -162,7 +118,7 @@
 
 <!-- image -->
 
-## 1
+1
 
 Chapter 1.
 
@@ -187,8 +143,7 @@
 Before reviewing database security techniques, there are two fundamental steps in securing information assets that must be described:
 
 - /SM590000 First, and most important, is the definition of a company's security policy . Without a security policy, there is no definition of what are acceptable practices for using, accessing, and storing information by who, what, when, where, and how. A security policy should minimally address three things: confidentiality, integrity, and availability.
-
-The monitoring and assessment of adherence to the security policy determines whether your security strategy is working. Often, IBM security consultants are asked to perform security assessments for companies without regard to the security policy. Although these assessments can be useful for observing how the system is defined and how data is being accessed, they cannot determine the level of security without a security policy. Without a security policy, it really is not an assessment as much as it is a baseline for monitoring the changes in the security settings that are captured.
+- The monitoring and assessment of adherence to the security policy determines whether your security strategy is working. Often, IBM security consultants are asked to perform security assessments for companies without regard to the security policy. Although these assessments can be useful for observing how the system is defined and how data is being accessed, they cannot determine the level of security without a security policy. Without a security policy, it really is not an assessment as much as it is a baseline for monitoring the changes in the security settings that are captured.
 
 A security policy is what defines whether the system and its settings are secure (or not).
 
@@ -247,10 +202,19 @@
 
 Example 2-1   Query to determine who has authority to define and manage RCAC
 
-| SELECT   | function_id, user_name, usage, user_type               |
-|----------|--------------------------------------------------------|
-| FROM     | function_usage function_id='QIBM_DB_SECADM' user_name; |
-| WHERE    |                                                        |
+SELECT     function\_id,
+
+user\_name,
+
+usage,
+
+user\_type
+
+FROM       function\_usage
+
+WHERE      function\_id='QIBM\_DB\_SECADM'
+
+ORDER BY   user\_name;
 
 ## 2.2  Separation of duties
 
@@ -351,14 +315,16 @@
 2. The user profile JANE specifies a group profile of MGR.
 3. If a user is connected to the server using user profile JANE, all of the following function invocations return a value of 1:
 
-VERIFY\_GROUP\_FOR\_USER (CURRENT\_USER, 'MGR') VERIFY\_GROUP\_FOR\_USER (CURRENT\_USER, 'JANE', 'MGR') VERIFY\_GROUP\_FOR\_USER (CURRENT\_USER, 'JANE', 'MGR', 'STEVE')
-
-The following function invocation returns a value of 0:
-
-VERIFY\_GROUP\_FOR\_USER (CURRENT\_USER, 'JUDY', 'TONY')
-
-```
-RETURN CASE WHEN VERIFY_GROUP_FOR_USER ( SESSION_USER , 'HR', 'EMP' ) = 1 THEN EMPLOYEES . DATE_OF_BIRTH WHEN VERIFY_GROUP_FOR_USER ( SESSION_USER , 'MGR' ) = 1 AND SESSION_USER = EMPLOYEES . USER_ID THEN EMPLOYEES . DATE_OF_BIRTH WHEN VERIFY_GROUP_FOR_USER ( SESSION_USER , 'MGR' ) = 1 AND SESSION_USER <> EMPLOYEES . USER_ID THEN ( 9999 || '-' ||  MONTH ( EMPLOYEES . DATE_OF_BIRTH ) || '-'     || DAY (EMPLOYEES.DATE_OF_BIRTH )) ELSE NULL END ENABLE  ;
+```
+VERIFY_GROUP_FOR_USER (CURRENT_USER, 'MGR') VERIFY_GROUP_FOR_USER (CURRENT_USER, 'JANE', 'MGR') VERIFY_GROUP_FOR_USER (CURRENT_USER, 'JANE', 'MGR', 'STEVE') The following function invocation returns a value of 0: VERIFY_GROUP_FOR_USER (CURRENT_USER, 'JUDY', 'TONY')
+```
+
+RETURN
+
+CASE
+
+```
+WHEN VERIFY_GROUP_FOR_USER ( SESSION_USER , 'HR', 'EMP' ) = 1 THEN EMPLOYEES . DATE_OF_BIRTH WHEN VERIFY_GROUP_FOR_USER ( SESSION_USER , 'MGR' ) = 1 AND SESSION_USER = EMPLOYEES . USER_ID THEN EMPLOYEES . DATE_OF_BIRTH WHEN VERIFY_GROUP_FOR_USER ( SESSION_USER , 'MGR' ) = 1 AND SESSION_USER <> EMPLOYEES . USER_ID THEN ( 9999 || '-' ||  MONTH ( EMPLOYEES . DATE_OF_BIRTH ) || '-'     || DAY (EMPLOYEES.DATE_OF_BIRTH )) ELSE NULL END ENABLE  ;
 ```
 
 2. The other column to mask in this example is the TAX\_ID information. In this example, the rules to enforce include the following ones:
@@ -366,8 +332,7 @@
 3. -Employees can see only their own unmasked TAX\_ID.
 4. -Managers see a masked version of TAX\_ID with the first five characters replaced with the X character (for example, XXX-XX-1234).
 5. -Any other person sees the entire TAX\_ID as masked, for example, XXX-XX-XXXX.
-
-To implement this column mask, run the SQL statement that is shown in Example 3-9.
+6. To implement this column mask, run the SQL statement that is shown in Example 3-9.
 
 ```
 CREATE MASK   HR_SCHEMA.MASK_TAX_ID_ON_EMPLOYEES ON            HR_SCHEMA.EMPLOYEES AS EMPLOYEES FOR COLUMN    TAX_ID RETURN CASE WHEN VERIFY_GROUP_FOR_USER ( SESSION_USER , 'HR' ) = 1 THEN EMPLOYEES . TAX_ID WHEN VERIFY_GROUP_FOR_USER ( SESSION_USER , 'MGR' ) = 1 AND SESSION_USER = EMPLOYEES . USER_ID THEN EMPLOYEES . TAX_ID WHEN VERIFY_GROUP_FOR_USER ( SESSION_USER , 'MGR' ) = 1 AND SESSION_USER <> EMPLOYEES . USER_ID THEN ( 'XXX-XX-' CONCAT QSYS2 . SUBSTR ( EMPLOYEES . TAX_ID , 8 , 4 ) ) WHEN VERIFY_GROUP_FOR_USER ( SESSION_USER , 'EMP' ) = 1 THEN EMPLOYEES . TAX_ID ELSE 'XXX-XX-XXXX' END ENABLE  ;
@@ -386,11 +351,19 @@
 Now that you have created the row permission and the two column masks, RCAC must be activated. The row permission and the two column masks are enabled (last clause in the scripts), but now you must activate RCAC on the table. To do so, complete the following steps:
 
 1. Run the SQL statements that are shown in Example 3-10.
+
+## Example 3-10   Activating RCAC on the EMPLOYEES table
+
+- /*   Active Row Access Control (permissions)  */
+- /*   Active Column Access Control (masks)     */
+
+ALTER TABLE HR\_SCHEMA.EMPLOYEES
+
+ACTIVATE ROW ACCESS CONTROL
+
+ACTIVATE COLUMN ACCESS CONTROL;
+
 2. Look at the definition of the EMPLOYEE table, as shown in Figure 3-11. To do this, from the main navigation pane of System i Navigator, click Schemas  HR\_SCHEMA  Tables , right-click the EMPLOYEES table, and click Definition .
-
-Example 3-10   Activating RCAC on the EMPLOYEES table
-
-<!-- image -->
 
 Figure 3-11   Selecting the EMPLOYEES table from System i Navigator
 
@@ -431,7 +404,7 @@
 
 INTERNATIONAL TECHNICAL SUPPORT ORGANIZATION
 
-## BUILDING TECHNICAL INFORMATION BASED ON PRACTICAL EXPERIENCE
+BUILDING TECHNICAL INFORMATION BASED ON PRACTICAL EXPERIENCE
 
 IBM Redbooks are developed by the IBM International Technical Support Organization. Experts from IBM, Customers and Partners from around the world create timely technical information based on realistic scenarios. Specific recommendations are provided to help you implement IT solutions more effectively in your environment.
 
