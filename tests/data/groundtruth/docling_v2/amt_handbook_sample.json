{
  "schema_name": "DoclingDocument",
  "version": "1.6.0",
  "name": "amt_handbook_sample",
  "origin": {
    "mimetype": "application/pdf",
    "binary_hash": 10189692113572347872,
    "filename": "amt_handbook_sample.pdf"
  },
  "furniture": {
    "self_ref": "#/furniture",
    "children": [],
    "content_layer": "furniture",
    "name": "_root_",
    "label": "unspecified"
  },
  "body": {
    "self_ref": "#/body",
    "children": [
      {
        "$ref": "#/texts/0"
      },
      {
        "$ref": "#/texts/1"
      },
      {
        "$ref": "#/texts/2"
      },
      {
        "$ref": "#/texts/3"
      },
      {
        "$ref": "#/texts/4"
      },
      {
        "$ref": "#/texts/5"
      },
      {
        "$ref": "#/texts/6"
      },
      {
        "$ref": "#/pictures/0"
      },
      {
        "$ref": "#/texts/13"
      },
      {
        "$ref": "#/texts/14"
      },
      {
        "$ref": "#/texts/15"
      },
      {
        "$ref": "#/texts/16"
      },
      {
        "$ref": "#/texts/17"
      },
      {
        "$ref": "#/texts/18"
      },
      {
        "$ref": "#/pictures/1"
      },
      {
        "$ref": "#/texts/26"
      }
    ],
    "content_layer": "body",
    "name": "_root_",
    "label": "unspecified"
  },
  "groups": [],
  "texts": [
    {
      "self_ref": "#/texts/0",
      "parent": {
        "$ref": "#/body"
      },
      "children": [],
      "content_layer": "body",
      "label": "text",
      "prov": [
        {
          "page_no": 1,
          "bbox": {
            "l": 71.99,
            "t": 727.97,
            "r": 311.41,
            "b": 682.0,
            "coord_origin": "BOTTOMLEFT"
          },
          "charspan": [
            0,
            244
          ]
        }
      ],
      "orig": "pulleys, provided the inner race of the bearing is clamped to the supporting structure by the nut and bolt. Plates must be attached to the structure in a positive manner to eliminate rotation or misalignment when tightening the bolts or screws.",
      "text": "pulleys, provided the inner race of the bearing is clamped to the supporting structure by the nut and bolt. Plates must be attached to the structure in a positive manner to eliminate rotation or misalignment when tightening the bolts or screws."
    },
    {
      "self_ref": "#/texts/1",
      "parent": {
        "$ref": "#/body"
      },
      "children": [],
      "content_layer": "body",
      "label": "text",
      "prov": [
        {
          "page_no": 1,
          "bbox": {
            "l": 71.99,
            "t": 665.47,
            "r": 311.44,
            "b": 594.5,
            "coord_origin": "BOTTOMLEFT"
          },
          "charspan": [
            0,
            382
          ]
        }
      ],
      "orig": "The two general types of self-locking nuts currently in use are the all-metal type and the fiber lock type. For the sake of simplicity, only three typical kinds of self-locking nuts are considered in this handbook: the Boots self-locking and the stainless  steel  self-locking  nuts,  representing  the  all-metal types; and the elastic stop nut, representing the fiber insert type.",
      "text": "The two general types of self-locking nuts currently in use are the all-metal type and the fiber lock type. For the sake of simplicity, only three typical kinds of self-locking nuts are considered in this handbook: the Boots self-locking and the stainless  steel  self-locking  nuts,  representing  the  all-metal types; and the elastic stop nut, representing the fiber insert type."
    },
    {
      "self_ref": "#/texts/2",
      "parent": {
        "$ref": "#/body"
      },
      "children": [],
      "content_layer": "body",
      "label": "section_header",
      "prov": [
        {
          "page_no": 1,
          "bbox": {
            "l": 71.99,
            "t": 577.88,
            "r": 167.27,
            "b": 569.5,
            "coord_origin": "BOTTOMLEFT"
          },
          "charspan": [
            0,
            22
          ]
        }
      ],
      "orig": "Boots Self-Locking Nut",
      "text": "Boots Self-Locking Nut",
      "level": 1
    },
    {
      "self_ref": "#/texts/3",
      "parent": {
        "$ref": "#/body"
      },
      "children": [],
      "content_layer": "body",
      "label": "text",
      "prov": [
        {
          "page_no": 1,
          "bbox": {
            "l": 71.99,
            "t": 563.47,
            "r": 311.52,
            "b": 492.5,
            "coord_origin": "BOTTOMLEFT"
          },
          "charspan": [
            0,
            324
          ]
        }
      ],
      "orig": "The  Boots  self-locking nut is  of  one  piece, all-metal construction designed to hold tight despite severe vibration. Note in Figure 7-26 that it has two sections and is essentially two nuts in one: a locking nut and a load-carrying nut. The two sections are connected with a spring, which is an integral part of the nut.",
      "text": "The  Boots  self-locking nut is  of  one  piece, all-metal construction designed to hold tight despite severe vibration. Note in Figure 7-26 that it has two sections and is essentially two nuts in one: a locking nut and a load-carrying nut. The two sections are connected with a spring, which is an integral part of the nut."
    },
    {
      "self_ref": "#/texts/4",
      "parent": {
        "$ref": "#/body"
      },
      "children": [],
      "content_layer": "body",
      "label": "text",
      "prov": [
        {
          "page_no": 1,
          "bbox": {
            "l": 71.99,
            "t": 475.97,
            "r": 311.52,
            "b": 405.0,
            "coord_origin": "BOTTOMLEFT"
          },
          "charspan": [
            0,
            332
          ]
        }
      ],
      "orig": "The spring keeps the locking and load-carrying sections such a distance apart that the two sets of threads are out of phase or spaced so that a bolt, which has been screwed through the load-carrying section, must push the locking section outward against the force of the spring to engage the threads of the locking section properly.",
      "text": "The spring keeps the locking and load-carrying sections such a distance apart that the two sets of threads are out of phase or spaced so that a bolt, which has been screwed through the load-carrying section, must push the locking section outward against the force of the spring to engage the threads of the locking section properly."
    },
    {
      "self_ref": "#/texts/5",
      "parent": {
        "$ref": "#/body"
      },
      "children": [],
      "content_layer": "body",
      "label": "text",
      "prov": [
        {
          "page_no": 1,
          "bbox": {
            "l": 71.99,
            "t": 388.47,
            "r": 311.49,
            "b": 292.5,
            "coord_origin": "BOTTOMLEFT"
          },
          "charspan": [
            0,
            477
          ]
        }
      ],
      "orig": "The spring, through the medium of the locking section, exerts a constant locking force on the bolt in the same direction as a force that would tighten the nut. In this nut, the load-carrying section has the thread strength of a standard nut of comparable size, while the locking section presses against the threads of the bolt and locks the nut firmly in position. Only a wrench applied to the nut loosens it. The nut can be removed and reused without impairing its efficiency.",
      "text": "The spring, through the medium of the locking section, exerts a constant locking force on the bolt in the same direction as a force that would tighten the nut. In this nut, the load-carrying section has the thread strength of a standard nut of comparable size, while the locking section presses against the threads of the bolt and locks the nut firmly in position. Only a wrench applied to the nut loosens it. The nut can be removed and reused without impairing its efficiency."
    },
    {
      "self_ref": "#/texts/6",
      "parent": {
        "$ref": "#/body"
      },
      "children": [],
      "content_layer": "body",
      "label": "text",
      "prov": [
        {
          "page_no": 1,
          "bbox": {
            "l": 71.99,
            "t": 275.97,
            "r": 311.5,
            "b": 255.0,
            "coord_origin": "BOTTOMLEFT"
          },
          "charspan": [
            0,
            122
          ]
        }
      ],
      "orig": "Boots self-locking nuts are made with three different spring styles and in various shapes and sizes. The wing type that is",
      "text": "Boots self-locking nuts are made with three different spring styles and in various shapes and sizes. The wing type that is"
    },
    {
      "self_ref": "#/texts/7",
      "parent": {
        "$ref": "#/pictures/0"
      },
      "children": [],
      "content_layer": "body",
      "label": "caption",
      "prov": [
        {
          "page_no": 1,
          "bbox": {
            "l": 72.0,
            "t": 69.72,
            "r": 184.15,
            "b": 61.72,
            "coord_origin": "BOTTOMLEFT"
          },
          "charspan": [
            0,
            31
          ]
        }
      ],
      "orig": "Figure 7-26. Self-locking nuts.",
      "text": "Figure 7-26. Self-locking nuts."
    },
    {
      "self_ref": "#/texts/8",
      "parent": {
        "$ref": "#/pictures/0"
      },
      "children": [],
      "content_layer": "body",
      "label": "text",
      "prov": [
        {
          "page_no": 1,
          "bbox": {
            "l": 102.42,
            "t": 184.01,
            "r": 161.32,
            "b": 177.2,
            "coord_origin": "BOTTOMLEFT"
          },
          "charspan": [
            0,
            18
          ]
        }
      ],
      "orig": "Boots aircraft nut",
      "text": "Boots aircraft nut"
    },
    {
      "self_ref": "#/texts/9",
      "parent": {
        "$ref": "#/pictures/0"
      },
      "children": [],
      "content_layer": "body",
      "label": "text",
      "prov": [
        {
          "page_no": 1,
          "bbox": {
            "l": 91.69,
            "t": 92.47,
            "r": 129.77,
            "b": 85.66,
            "coord_origin": "BOTTOMLEFT"
          },
          "charspan": [
            0,
            11
          ]
        }
      ],
      "orig": "Flexloc nut",
      "text": "Flexloc nut"
    },
    {
      "self_ref": "#/texts/10",
      "parent": {
        "$ref": "#/pictures/0"
      },
      "children": [],
      "content_layer": "body",
      "label": "text",
      "prov": [
        {
          "page_no": 1,
          "bbox": {
            "l": 162.48,
            "t": 92.47,
            "r": 207.86,
            "b": 85.66,
            "coord_origin": "BOTTOMLEFT"
          },
          "charspan": [
            0,
            13
          ]
        }
      ],
      "orig": "Fiber locknut",
      "text": "Fiber locknut"
    },
    {
      "self_ref": "#/texts/11",
      "parent": {
        "$ref": "#/pictures/0"
      },
      "children": [],
      "content_layer": "body",
      "label": "text",
      "prov": [
        {
          "page_no": 1,
          "bbox": {
            "l": 237.31,
            "t": 92.47,
            "r": 289.56,
            "b": 85.66,
            "coord_origin": "BOTTOMLEFT"
          },
          "charspan": [
            0,
            16
          ]
        }
      ],
      "orig": "Elastic stop nut",
      "text": "Elastic stop nut"
    },
    {
      "self_ref": "#/texts/12",
      "parent": {
        "$ref": "#/pictures/0"
      },
      "children": [],
      "content_layer": "body",
      "label": "text",
      "prov": [
        {
          "page_no": 1,
          "bbox": {
            "l": 216.93,
            "t": 184.01,
            "r": 277.8,
            "b": 177.2,
            "coord_origin": "BOTTOMLEFT"
          },
          "charspan": [
            0,
            18
          ]
        }
      ],
      "orig": "Elastic anchor nut",
      "text": "Elastic anchor nut"
    },
    {
      "self_ref": "#/texts/13",
      "parent": {
        "$ref": "#/body"
      },
      "children": [],
      "content_layer": "body",
      "label": "text",
      "prov": [
        {
          "page_no": 1,
          "bbox": {
            "l": 320.99,
            "t": 728.19,
            "r": 560.52,
            "b": 657.0,
            "coord_origin": "BOTTOMLEFT"
          },
          "charspan": [
            0,
            370
          ]
        }
      ],
      "orig": "the most common ranges in size for No. 6 up to  1 / 4 inch, the Rol-top ranges from  1 / 4 inch to 1 / 6 inch, and the bellows type ranges in size from No. 8 up to 3 / 8 inch. Wing-type nuts are made of anodized aluminum alloy, cadmium-plated carbon steel, or stainless steel. The Rol-top nut is cadmium-plated steel, and the bellows type is made of aluminum alloy only.",
      "text": "the most common ranges in size for No. 6 up to  1 / 4 inch, the Rol-top ranges from  1 / 4 inch to 1 / 6 inch, and the bellows type ranges in size from No. 8 up to 3 / 8 inch. Wing-type nuts are made of anodized aluminum alloy, cadmium-plated carbon steel, or stainless steel. The Rol-top nut is cadmium-plated steel, and the bellows type is made of aluminum alloy only."
    },
    {
      "self_ref": "#/texts/14",
      "parent": {
        "$ref": "#/body"
      },
      "children": [],
      "content_layer": "body",
      "label": "text",
      "prov": [
        {
          "page_no": 1,
          "bbox": {
            "l": 321.0,
            "t": 652.97,
            "r": 326.0,
            "b": 644.5,
            "coord_origin": "BOTTOMLEFT"
          },
          "charspan": [
            0,
            1
          ]
        }
      ],
      "orig": ".",
      "text": "."
    },
    {
      "self_ref": "#/texts/15",
      "parent": {
        "$ref": "#/body"
      },
      "children": [],
      "content_layer": "body",
      "label": "section_header",
      "prov": [
        {
          "page_no": 1,
          "bbox": {
            "l": 321.0,
            "t": 640.38,
            "r": 451.0,
            "b": 632.0,
            "coord_origin": "BOTTOMLEFT"
          },
          "charspan": [
            0,
            32
          ]
        }
      ],
      "orig": "Stainless Steel Self-Locking Nut",
      "text": "Stainless Steel Self-Locking Nut",
      "level": 1
    },
    {
      "self_ref": "#/texts/16",
      "parent": {
        "$ref": "#/body"
      },
      "children": [],
      "content_layer": "body",
      "label": "text",
      "prov": [
        {
          "page_no": 1,
          "bbox": {
            "l": 321.0,
            "t": 625.97,
            "r": 560.51,
            "b": 417.5,
            "coord_origin": "BOTTOMLEFT"
          },
          "charspan": [
            0,
            1024
          ]
        }
      ],
      "orig": "The stainless steel self-locking nut may be spun on and off by hand as its locking action takes places only when the nut is seated against a solid surface and tightened. The nut consists of two parts: a case with a beveled locking shoulder and key and a thread insert with a locking shoulder and slotted keyway. Until the nut is tightened, it spins on the bolt  easily,  because  the  threaded  insert  is  the  proper  size for the bolt. However, when the nut is seated against a solid surface and tightened, the locking shoulder of the insert is pulled downward and wedged against the locking shoulder of the case. This action compresses the threaded insert and causes it to clench the bolt tightly. The cross-sectional view in Figure 7-27 shows how the key of the case fits into the slotted keyway of the insert so that when the case is turned, the threaded insert is turned with it. Note that the slot is wider than the key. This permits the slot to be narrowed and the insert to be compressed when the nut is tightened.",
      "text": "The stainless steel self-locking nut may be spun on and off by hand as its locking action takes places only when the nut is seated against a solid surface and tightened. The nut consists of two parts: a case with a beveled locking shoulder and key and a thread insert with a locking shoulder and slotted keyway. Until the nut is tightened, it spins on the bolt  easily,  because  the  threaded  insert  is  the  proper  size for the bolt. However, when the nut is seated against a solid surface and tightened, the locking shoulder of the insert is pulled downward and wedged against the locking shoulder of the case. This action compresses the threaded insert and causes it to clench the bolt tightly. The cross-sectional view in Figure 7-27 shows how the key of the case fits into the slotted keyway of the insert so that when the case is turned, the threaded insert is turned with it. Note that the slot is wider than the key. This permits the slot to be narrowed and the insert to be compressed when the nut is tightened."
    },
    {
      "self_ref": "#/texts/17",
      "parent": {
        "$ref": "#/body"
      },
      "children": [],
      "content_layer": "body",
      "label": "section_header",
      "prov": [
        {
          "page_no": 1,
          "bbox": {
            "l": 321.0,
            "t": 400.88,
            "r": 388.5,
            "b": 392.5,
            "coord_origin": "BOTTOMLEFT"
          },
          "charspan": [
            0,
            16
          ]
        }
      ],
      "orig": "Elastic Stop Nut",
      "text": "Elastic Stop Nut",
      "level": 1
    },
    {
      "self_ref": "#/texts/18",
      "parent": {
        "$ref": "#/body"
      },
      "children": [],
      "content_layer": "body",
      "label": "text",
      "prov": [
        {
          "page_no": 1,
          "bbox": {
            "l": 321.0,
            "t": 386.47,
            "r": 558.1,
            "b": 365.5,
            "coord_origin": "BOTTOMLEFT"
          },
          "charspan": [
            0,
            124
          ]
        }
      ],
      "orig": "The elastic  stop  nut  is  a  standard  nut  with  the  height increased  to  accommodate  a  fiber  locking  collar.  This",
      "text": "The elastic  stop  nut  is  a  standard  nut  with  the  height increased  to  accommodate  a  fiber  locking  collar.  This"
    },
    {
      "self_ref": "#/texts/19",
      "parent": {
        "$ref": "#/pictures/1"
      },
      "children": [],
      "content_layer": "body",
      "label": "caption",
      "prov": [
        {
          "page_no": 1,
          "bbox": {
            "l": 321.0,
            "t": 71.74,
            "r": 481.65,
            "b": 63.74,
            "coord_origin": "BOTTOMLEFT"
          },
          "charspan": [
            0,
            46
          ]
        }
      ],
      "orig": "Figure 7-27. Stainless steel self-locking nut.",
      "text": "Figure 7-27. Stainless steel self-locking nut."
    },
    {
      "self_ref": "#/texts/20",
      "parent": {
        "$ref": "#/pictures/1"
      },
      "children": [],
      "content_layer": "body",
      "label": "text",
      "prov": [
        {
          "page_no": 1,
          "bbox": {
            "l": 479.14,
            "t": 98.75,
            "r": 531.17,
            "b": 91.99,
            "coord_origin": "BOTTOMLEFT"
          },
          "charspan": [
            0,
            13
          ]
        }
      ],
      "orig": "Tightened nut",
      "text": "Tightened nut"
    },
    {
      "self_ref": "#/texts/21",
      "parent": {
        "$ref": "#/pictures/1"
      },
      "children": [],
      "content_layer": "body",
      "label": "text",
      "prov": [
        {
          "page_no": 1,
          "bbox": {
            "l": 474.37,
            "t": 239.59,
            "r": 535.23,
            "b": 232.83,
            "coord_origin": "BOTTOMLEFT"
          },
          "charspan": [
            0,
            15
          ]
        }
      ],
      "orig": "Untightened nut",
      "text": "Untightened nut"
    },
    {
      "self_ref": "#/texts/22",
      "parent": {
        "$ref": "#/pictures/1"
      },
      "children": [],
      "content_layer": "body",
      "label": "text",
      "prov": [
        {
          "page_no": 1,
          "bbox": {
            "l": 456.76,
            "t": 339.78,
            "r": 487.08,
            "b": 332.97,
            "coord_origin": "BOTTOMLEFT"
          },
          "charspan": [
            0,
            8
          ]
        }
      ],
      "orig": "Nut case",
      "text": "Nut case"
    },
    {
      "self_ref": "#/texts/23",
      "parent": {
        "$ref": "#/pictures/1"
      },
      "children": [],
      "content_layer": "body",
      "label": "text",
      "prov": [
        {
          "page_no": 1,
          "bbox": {
            "l": 434.62,
            "t": 193.95,
            "r": 497.47,
            "b": 187.14,
            "coord_origin": "BOTTOMLEFT"
          },
          "charspan": [
            0,
            17
          ]
        }
      ],
      "orig": "Threaded nut core",
      "text": "Threaded nut core"
    },
    {
      "self_ref": "#/texts/24",
      "parent": {
        "$ref": "#/pictures/1"
      },
      "children": [],
      "content_layer": "body",
      "label": "text",
      "prov": [
        {
          "page_no": 1,
          "bbox": {
            "l": 448.55,
            "t": 218.46,
            "r": 507.69,
            "b": 211.65,
            "coord_origin": "BOTTOMLEFT"
          },
          "charspan": [
            0,
            16
          ]
        }
      ],
      "orig": "Locking shoulder",
      "text": "Locking shoulder"
    },
    {
      "self_ref": "#/texts/25",
      "parent": {
        "$ref": "#/pictures/1"
      },
      "children": [],
      "content_layer": "body",
      "label": "text",
      "prov": [
        {
          "page_no": 1,
          "bbox": {
            "l": 424.78,
            "t": 107.66,
            "r": 452.1,
            "b": 100.86,
            "coord_origin": "BOTTOMLEFT"
          },
          "charspan": [
            0,
            6
          ]
        }
      ],
      "orig": "Keyway",
      "text": "Keyway"
    },
    {
      "self_ref": "#/texts/26",
      "parent": {
        "$ref": "#/body"
      },
      "children": [],
      "content_layer": "furniture",
      "label": "page_footer",
      "prov": [
        {
          "page_no": 1,
          "bbox": {
            "l": 537.99,
            "t": 43.9,
            "r": 560.77,
            "b": 34.4,
            "coord_origin": "BOTTOMLEFT"
          },
          "charspan": [
            0,
            4
          ]
        }
      ],
      "orig": "7-45",
      "text": "7-45"
    }
  ],
  "pictures": [
    {
      "self_ref": "#/pictures/0",
      "parent": {
        "$ref": "#/body"
      },
      "children": [
        {
          "$ref": "#/texts/7"
        },
        {
          "$ref": "#/texts/8"
        },
        {
          "$ref": "#/texts/9"
        },
        {
          "$ref": "#/texts/10"
        },
        {
          "$ref": "#/texts/11"
        },
        {
          "$ref": "#/texts/12"
        }
      ],
      "content_layer": "body",
      "label": "picture",
      "prov": [
        {
          "page_no": 1,
          "bbox": {
<<<<<<< HEAD
            "l": 70.53,
            "t": 243.17,
            "r": 310.09,
            "b": 79.25,
=======
            "l": 70.59,
            "t": 242.77,
            "r": 309.86,
            "b": 79.62,
>>>>>>> a283ccff
            "coord_origin": "BOTTOMLEFT"
          },
          "charspan": [
            0,
            0
          ]
        }
      ],
      "captions": [
        {
          "$ref": "#/texts/7"
        }
      ],
      "references": [],
      "footnotes": [],
      "annotations": []
    },
    {
      "self_ref": "#/pictures/1",
      "parent": {
        "$ref": "#/body"
      },
      "children": [
        {
          "$ref": "#/texts/19"
        },
        {
          "$ref": "#/texts/20"
        },
        {
          "$ref": "#/texts/21"
        },
        {
          "$ref": "#/texts/22"
        },
        {
          "$ref": "#/texts/23"
        },
        {
          "$ref": "#/texts/24"
        },
        {
          "$ref": "#/texts/25"
        }
      ],
      "content_layer": "body",
      "label": "picture",
      "prov": [
        {
          "page_no": 1,
          "bbox": {
<<<<<<< HEAD
            "l": 320.57,
            "t": 352.11,
            "r": 559.38,
            "b": 80.7,
=======
            "l": 320.46,
            "t": 352.38,
            "r": 558.84,
            "b": 81.64,
>>>>>>> a283ccff
            "coord_origin": "BOTTOMLEFT"
          },
          "charspan": [
            0,
            0
          ]
        }
      ],
      "captions": [
        {
          "$ref": "#/texts/19"
        }
      ],
      "references": [],
      "footnotes": [],
      "annotations": []
    }
  ],
  "tables": [],
  "key_value_items": [],
  "form_items": [],
  "pages": {
    "1": {
      "size": {
        "width": 594.0,
        "height": 774.0
      },
      "page_no": 1
    }
  }
}<|MERGE_RESOLUTION|>--- conflicted
+++ resolved
@@ -837,17 +837,10 @@
         {
           "page_no": 1,
           "bbox": {
-<<<<<<< HEAD
-            "l": 70.53,
-            "t": 243.17,
-            "r": 310.09,
-            "b": 79.25,
-=======
             "l": 70.59,
             "t": 242.77,
             "r": 309.86,
             "b": 79.62,
->>>>>>> a283ccff
             "coord_origin": "BOTTOMLEFT"
           },
           "charspan": [
@@ -899,17 +892,10 @@
         {
           "page_no": 1,
           "bbox": {
-<<<<<<< HEAD
-            "l": 320.57,
-            "t": 352.11,
-            "r": 559.38,
-            "b": 80.7,
-=======
             "l": 320.46,
             "t": 352.38,
             "r": 558.84,
             "b": 81.64,
->>>>>>> a283ccff
             "coord_origin": "BOTTOMLEFT"
           },
           "charspan": [
