--- conflicted
+++ resolved
@@ -6,15 +6,6 @@
 
 Table 1. HPO performed in OTSL and HTML representation on the same transformer-based TableFormer [9] architecture, trained only on PubTabNet [22]. Effects of reducing the # of layers in encoder and decoder stages of the model show that smaller models trained on OTSL perform better, especially in recognizing complex table structures, and maintain a much higher mAP score than the HTML counterpart.
 
-<<<<<<< HEAD
-| # enc-la y ers   | # dec-la y ers   | Language   | TEDs        | TEDs        | TEDs        | mAP         | Inference   |
-|------------------|------------------|------------|-------------|-------------|-------------|-------------|-------------|
-| # enc-la y ers   | # dec-la y ers   | Language   | simple      | complex     | all         | (0.75)      | time (secs) |
-| 6                | 6                | OTSL HTML  | 0.965 0.969 | 0.934 0.927 | 0.955 0.955 | 0.88 0.857  | 2.73 5.39   |
-| 4                | 4                | OTSL HTML  | 0.938 0.952 | 0.904 0.909 | 0.927 0.938 | 0.853 0.843 | 1.97 3.77   |
-| 2                | 4                | OTSL HTML  | 0.923 0.945 | 0.897 0.901 | 0.915 0.931 | 0.859 0.834 | 1.91 3.81   |
-| 4                | 2                | OTSL HTML  | 0.952 0.944 | 0.92 0.903  | 0.942 0.931 | 0.857 0.824 | 1.22 2      |
-=======
 | # enc-layers   | # dec-layers   | Language   | TEDs        | TEDs        | TEDs        | mAP (0.75)   | Inference time (secs)   |
 |----------------|----------------|------------|-------------|-------------|-------------|--------------|-------------------------|
 | # enc-layers   | # dec-layers   | Language   | simple      | complex     | all         | mAP (0.75)   | Inference time (secs)   |
@@ -22,7 +13,6 @@
 | 4              | 4              | OTSL HTML  | 0.938 0.952 | 0.904 0.909 | 0.927 0.938 | 0.853 0.843  | 1.97 3.77               |
 | 2              | 4              | OTSL HTML  | 0.923 0.945 | 0.897 0.901 | 0.915 0.931 | 0.859 0.834  | 1.91 3.81               |
 | 4              | 2              | OTSL HTML  | 0.952 0.944 | 0.92 0.903  | 0.942 0.931 | 0.857 0.824  | 1.22 2                  |
->>>>>>> 3419c42f
 
 ## 5.2 Quantitative Results
 
