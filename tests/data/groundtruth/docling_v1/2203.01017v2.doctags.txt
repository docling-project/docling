<document>
<subtitle-level-1><location><page_1><loc_16><loc_85><loc_82><loc_86></location>TableFormer: Table Structure Understanding with Transformers.</subtitle-level-1>
<subtitle-level-1><location><page_1><loc_23><loc_78><loc_74><loc_81></location>Ahmed Nassar, Nikolaos Livathinos, Maksym Lysak, Peter Staar IBM Research</subtitle-level-1>
<paragraph><location><page_1><loc_34><loc_77><loc_62><loc_78></location>{ ahn,nli,mly,taa } @zurich.ibm.com</paragraph>
<subtitle-level-1><location><page_1><loc_24><loc_71><loc_31><loc_73></location>Abstract</subtitle-level-1>
<subtitle-level-1><location><page_1><loc_52><loc_71><loc_67><loc_72></location>a. Picture of a table:</subtitle-level-1>
<paragraph><location><page_1><loc_8><loc_35><loc_47><loc_70></location>Tables organize valuable content in a concise and compact representation. This content is extremely valuable for systems such as search engines, Knowledge Graph's, etc, since they enhance their predictive capabilities. Unfortunately, tables come in a large variety of shapes and sizes. Furthermore, they can have complex column/row-header configurations, multiline rows, different variety of separation lines, missing entries, etc. As such, the correct identification of the table-structure from an image is a nontrivial task. In this paper, we present a new table-structure identification model. The latter improves the latest end-toend deep learning model (i.e. encoder-dual-decoder from PubTabNet) in two significant ways. First, we introduce a new object detection decoder for table-cells. In this way, we can obtain the content of the table-cells from programmatic PDF's directly from the PDF source and avoid the training of the custom OCR decoders. This architectural change leads to more accurate table-content extraction and allows us to tackle non-english tables. Second, we replace the LSTM decoders with transformer based decoders. This upgrade improves significantly the previous state-of-the-art tree-editing-distance-score (TEDS) from 91% to 98.5% on simple tables and from 88.7% to 95% on complex tables.</paragraph>
<subtitle-level-1><location><page_1><loc_8><loc_30><loc_21><loc_32></location>1. Introduction</subtitle-level-1>
<paragraph><location><page_1><loc_8><loc_10><loc_47><loc_29></location>The occurrence of tables in documents is ubiquitous. They often summarise quantitative or factual data, which is cumbersome to describe in verbose text but nevertheless extremely valuable. Unfortunately, this compact representation is often not easy to parse by machines. There are many implicit conventions used to obtain a compact table representation. For example, tables often have complex columnand row-headers in order to reduce duplicated cell content. Lines of different shapes and sizes are leveraged to separate content or indicate a tree structure. Additionally, tables can also have empty/missing table-entries or multi-row textual table-entries. Fig. 1 shows a table which presents all these issues.</paragraph>
<figure>
<location><page_1><loc_52><loc_62><loc_88><loc_71></location>
</figure>
<table>
<location><page_1><loc_52><loc_62><loc_88><loc_71></location>
<row_0><col_0><col_header>1</col_0></row_0>
</table>
<paragraph><location><page_1><loc_52><loc_58><loc_79><loc_60></location>b. Red-annotation of bounding boxes, Blue-predictions by TableFormer</paragraph>
<paragraph><location><page_1><loc_52><loc_46><loc_80><loc_47></location>c. Structure predicted by TableFormer:</paragraph>
<figure>
<location><page_1><loc_51><loc_48><loc_88><loc_57></location>
</figure>
<figure>
<location><page_1><loc_52><loc_37><loc_88><loc_45></location>
<caption>Figure 1: Picture of a table with subtle, complex features such as (1) multi-column headers, (2) cell with multi-row text and (3) cells with no content. Image from PubTabNet evaluation set, filename: 'PMC2944238 004 02'.</caption>
</figure>
<caption><location><page_1><loc_50><loc_29><loc_89><loc_35></location>Figure 1: Picture of a table with subtle, complex features such as (1) multi-column headers, (2) cell with multi-row text and (3) cells with no content. Image from PubTabNet evaluation set, filename: 'PMC2944238 004 02'.</caption>
<table>
<location><page_1><loc_52><loc_37><loc_88><loc_45></location>
<row_0><col_0><body>0</col_0><col_1><body>1 2 1</col_1><col_2><body>1 2 1</col_2><col_3><body>1 2 1</col_3><col_4><body>1 2 1</col_4></row_0>
<row_1><col_0><body>3</col_0><col_1><body>4 3</col_1><col_2><body>5</col_2><col_3><body>6</col_3><col_4><body>7</col_4></row_1>
<row_2><col_0><body>8 2</col_0><col_1><body>9</col_1><col_2><body>10</col_2><col_3><body>11</col_3><col_4><body>12</col_4></row_2>
<row_3><col_0><body>13</col_0><col_1><body></col_1><col_2><body>14</col_2><col_3><body>15</col_3><col_4><body>16</col_4></row_3>
<row_4><col_0><body>17</col_0><col_1><body>18</col_1><col_2><body></col_2><col_3><body>19</col_3><col_4><body>20</col_4></row_4>
</table>
<paragraph><location><page_1><loc_50><loc_16><loc_89><loc_26></location>Recently, significant progress has been made with vision based approaches to extract tables in documents. For the sake of completeness, the issue of table extraction from documents is typically decomposed into two separate challenges, i.e. (1) finding the location of the table(s) on a document-page and (2) finding the structure of a given table in the document.</paragraph>
<paragraph><location><page_1><loc_50><loc_10><loc_89><loc_16></location>The first problem is called table-location and has been previously addressed [30, 38, 19, 21, 23, 26, 8] with stateof-the-art object-detection networks (e.g. YOLO and later on Mask-RCNN [9]). For all practical purposes, it can be</paragraph>
<paragraph><location><page_2><loc_8><loc_88><loc_47><loc_91></location>considered as a solved problem, given enough ground-truth data to train on.</paragraph>
<paragraph><location><page_2><loc_8><loc_71><loc_47><loc_87></location>The second problem is called table-structure decomposition. The latter is a long standing problem in the community of document understanding [6, 4, 14]. Contrary to the table-location problem, there are no commonly used approaches that can easily be re-purposed to solve this problem. Lately, a set of new model-architectures has been proposed by the community to address table-structure decomposition [37, 36, 18, 20]. All these models have some weaknesses (see Sec. 2). The common denominator here is the reliance on textual features and/or the inability to provide the bounding box of each table-cell in the original image.</paragraph>
<paragraph><location><page_2><loc_8><loc_53><loc_47><loc_71></location>In this paper, we want to address these weaknesses and present a robust table-structure decomposition algorithm. The design criteria for our model are the following. First, we want our algorithm to be language agnostic. In this way, we can obtain the structure of any table, irregardless of the language. Second, we want our algorithm to leverage as much data as possible from the original PDF document. For programmatic PDF documents, the text-cells can often be extracted much faster and with higher accuracy compared to OCR methods. Last but not least, we want to have a direct link between the table-cell and its bounding box in the image.</paragraph>
<paragraph><location><page_2><loc_8><loc_45><loc_47><loc_53></location>To meet the design criteria listed above, we developed a new model called TableFormer and a synthetically generated table structure dataset called SynthTabNet $^{1}$. In particular, our contributions in this work can be summarised as follows:</paragraph>
<paragraph><location><page_2><loc_10><loc_38><loc_47><loc_44></location>· We propose TableFormer , a transformer based model that predicts tables structure and bounding boxes for the table content simultaneously in an end-to-end approach.</paragraph>
<paragraph><location><page_2><loc_10><loc_31><loc_47><loc_37></location>· Across all benchmark datasets TableFormer significantly outperforms existing state-of-the-art metrics, while being much more efficient in training and inference to existing works.</paragraph>
<paragraph><location><page_2><loc_10><loc_25><loc_47><loc_29></location>· We present SynthTabNet a synthetically generated dataset, with various appearance styles and complexity.</paragraph>
<paragraph><location><page_2><loc_10><loc_19><loc_47><loc_24></location>· An augmented dataset based on PubTabNet [37], FinTabNet [36], and TableBank [17] with generated ground-truth for reproducibility.</paragraph>
<paragraph><location><page_2><loc_8><loc_12><loc_47><loc_18></location>The paper is structured as follows. In Sec. 2, we give a brief overview of the current state-of-the-art. In Sec. 3, we describe the datasets on which we train. In Sec. 4, we introduce the TableFormer model-architecture and describe</paragraph>
<paragraph><location><page_2><loc_50><loc_86><loc_89><loc_91></location>its results & performance in Sec. 5. As a conclusion, we describe how this new model-architecture can be re-purposed for other tasks in the computer-vision community.</paragraph>
<subtitle-level-1><location><page_2><loc_50><loc_83><loc_81><loc_85></location>2. Previous work and State of the Art</subtitle-level-1>
<paragraph><location><page_2><loc_50><loc_58><loc_89><loc_82></location>Identifying the structure of a table has been an outstanding problem in the document-parsing community, that motivates many organised public challenges [6, 4, 14]. The difficulty of the problem can be attributed to a number of factors. First, there is a large variety in the shapes and sizes of tables. Such large variety requires a flexible method. This is especially true for complex column- and row headers, which can be extremely intricate and demanding. A second factor of complexity is the lack of data with regard to table-structure. Until the publication of PubTabNet [37], there were no large datasets (i.e. > 100 K tables) that provided structure information. This happens primarily due to the fact that tables are notoriously time-consuming to annotate by hand. However, this has definitely changed in recent years with the deliverance of PubTabNet [37], FinTabNet [36], TableBank [17] etc.</paragraph>
<paragraph><location><page_2><loc_50><loc_43><loc_89><loc_58></location>Before the rising popularity of deep neural networks, the community relied heavily on heuristic and/or statistical methods to do table structure identification [3, 7, 11, 5, 13, 28]. Although such methods work well on constrained tables [12], a more data-driven approach can be applied due to the advent of convolutional neural networks (CNNs) and the availability of large datasets. To the best-of-our knowledge, there are currently two different types of network architecture that are being pursued for state-of-the-art tablestructure identification.</paragraph>
<paragraph><location><page_2><loc_50><loc_10><loc_89><loc_43></location>Image-to-Text networks : In this type of network, one predicts a sequence of tokens starting from an encoded image. Such sequences of tokens can be HTML table tags [37, 17] or LaTeX symbols[10]. The choice of symbols is ultimately not very important, since one can be transformed into the other. There are however subtle variations in the Image-to-Text networks. The easiest network architectures are "image-encoder → text-decoder" (IETD), similar to network architectures that try to provide captions to images [32]. In these IETD networks, one expects as output the LaTeX/HTML string of the entire table, i.e. the symbols necessary for creating the table with the content of the table. Another approach is the "image-encoder → dual decoder" (IEDD) networks. In these type of networks, one has two consecutive decoders with different purposes. The first decoder is the tag-decoder , i.e. it only produces the HTML/LaTeX tags which construct an empty table. The second content-decoder uses the encoding of the image in combination with the output encoding of each cell-tag (from the tag-decoder ) to generate the textual content of each table cell. The network architecture of IEDD is certainly more elaborate, but it has the advantage that one can pre-train the</paragraph>
<paragraph><location><page_3><loc_8><loc_89><loc_41><loc_91></location>tag-decoder which is constrained to the table-tags.</paragraph>
<paragraph><location><page_3><loc_8><loc_65><loc_47><loc_89></location>In practice, both network architectures (IETD and IEDD) require an implicit, custom trained object-characterrecognition (OCR) to obtain the content of the table-cells. In the case of IETD, this OCR engine is implicit in the decoder similar to [24]. For the IEDD, the OCR is solely embedded in the content-decoder. This reliance on a custom, implicit OCR decoder is of course problematic. OCR is a well known and extremely tough problem, that often needs custom training for each individual language. However, the limited availability for non-english content in the current datasets, makes it impractical to apply the IETD and IEDD methods on tables with other languages. Additionally, OCR can be completely omitted if the tables originate from programmatic PDF documents with known positions of each cell. The latter was the inspiration for the work of this paper.</paragraph>
<paragraph><location><page_3><loc_8><loc_38><loc_47><loc_65></location>Graph Neural networks : Graph Neural networks (GNN's) take a radically different approach to tablestructure extraction. Note that one table cell can constitute out of multiple text-cells. To obtain the table-structure, one creates an initial graph, where each of the text-cells becomes a node in the graph similar to [33, 34, 2]. Each node is then associated with en embedding vector coming from the encoded image, its coordinates and the encoded text. Furthermore, nodes that represent adjacent text-cells are linked. Graph Convolutional Networks (GCN's) based methods take the image as an input, but also the position of the text-cells and their content [18]. The purpose of a GCN is to transform the input graph into a new graph, which replaces the old links with new ones. The new links then represent the table-structure. With this approach, one can avoid the need to build custom OCR decoders. However, the quality of the reconstructed structure is not comparable to the current state-of-the-art [18].</paragraph>
<paragraph><location><page_3><loc_8><loc_21><loc_47><loc_38></location>Hybrid Deep Learning-Rule-Based approach : A popular current model for table-structure identification is the use of a hybrid Deep Learning-Rule-Based approach similar to [27, 29]. In this approach, one first detects the position of the table-cells with object detection (e.g. YoloVx or MaskRCNN), then classifies the table into different types (from its images) and finally uses different rule-sets to obtain its table-structure. Currently, this approach achieves stateof-the-art results, but is not an end-to-end deep-learning method. As such, new rules need to be written if different types of tables are encountered.</paragraph>
<subtitle-level-1><location><page_3><loc_8><loc_18><loc_17><loc_20></location>3. Datasets</subtitle-level-1>
<paragraph><location><page_3><loc_8><loc_10><loc_47><loc_17></location>We rely on large-scale datasets such as PubTabNet [37], FinTabNet [36], and TableBank [17] datasets to train and evaluate our models. These datasets span over various appearance styles and content. We also introduce our own synthetically generated SynthTabNet dataset to fix an im-</paragraph>
<figure>
<location><page_3><loc_51><loc_68><loc_90><loc_90></location>
<caption>Figure 2: Distribution of the tables across different table dimensions in PubTabNet + FinTabNet datasets</caption>
</figure>
<caption><location><page_3><loc_50><loc_64><loc_89><loc_66></location>Figure 2: Distribution of the tables across different table dimensions in PubTabNet + FinTabNet datasets</caption>
<paragraph><location><page_3><loc_50><loc_59><loc_71><loc_60></location>balance in the previous datasets.</paragraph>
<paragraph><location><page_3><loc_50><loc_21><loc_89><loc_58></location>The PubTabNet dataset contains 509k tables delivered as annotated PNG images. The annotations consist of the table structure represented in HTML format, the tokenized text and its bounding boxes per table cell. Fig. 1 shows the appearance style of PubTabNet. Depending on its complexity, a table is characterized as "simple" when it does not contain row spans or column spans, otherwise it is "complex". The dataset is divided into Train and Val splits (roughly 98% and 2%). The Train split consists of 54% simple and 46% complex tables and the Val split of 51% and 49% respectively. The FinTabNet dataset contains 112k tables delivered as single-page PDF documents with mixed table structures and text content. Similarly to the PubTabNet, the annotations of FinTabNet include the table structure in HTML, the tokenized text and the bounding boxes on a table cell basis. The dataset is divided into Train, Test and Val splits (81%, 9.5%, 9.5%), and each one is almost equally divided into simple and complex tables (Train: 48% simple, 52% complex, Test: 48% simple, 52% complex, Test: 53% simple, 47% complex). Finally the TableBank dataset consists of 145k tables provided as JPEG images. The latter has annotations for the table structure, but only few with bounding boxes of the table cells. The entire dataset consists of simple tables and it is divided into 90% Train, 3% Test and 7% Val splits.</paragraph>
<paragraph><location><page_3><loc_50><loc_10><loc_89><loc_20></location>Due to the heterogeneity across the dataset formats, it was necessary to combine all available data into one homogenized dataset before we could train our models for practical purposes. Given the size of PubTabNet, we adopted its annotation format and we extracted and converted all tables as PNG images with a resolution of 72 dpi. Additionally, we have filtered out tables with extreme sizes due to small</paragraph>
<paragraph><location><page_4><loc_8><loc_88><loc_47><loc_91></location>amount of such tables, and kept only those ones ranging between 1*1 and 20*10 (rows/columns).</paragraph>
<paragraph><location><page_4><loc_8><loc_60><loc_47><loc_87></location>The availability of the bounding boxes for all table cells is essential to train our models. In order to distinguish between empty and non-empty bounding boxes, we have introduced a binary class in the annotation. Unfortunately, the original datasets either omit the bounding boxes for whole tables (e.g. TableBank) or they narrow their scope only to non-empty cells. Therefore, it was imperative to introduce a data pre-processing procedure that generates the missing bounding boxes out of the annotation information. This procedure first parses the provided table structure and calculates the dimensions of the most fine-grained grid that covers the table structure. Notice that each table cell may occupy multiple grid squares due to row or column spans. In case of PubTabNet we had to compute missing bounding boxes for 48% of the simple and 69% of the complex tables. Regarding FinTabNet, 68% of the simple and 98% of the complex tables require the generation of bounding boxes.</paragraph>
<paragraph><location><page_4><loc_8><loc_45><loc_47><loc_60></location>As it is illustrated in Fig. 2, the table distributions from all datasets are skewed towards simpler structures with fewer number of rows/columns. Additionally, there is very limited variance in the table styles, which in case of PubTabNet and FinTabNet means one styling format for the majority of the tables. Similar limitations appear also in the type of table content, which in some cases (e.g. FinTabNet) is restricted to a certain domain. Ultimately, the lack of diversity in the training dataset damages the ability of the models to generalize well on unseen data.</paragraph>
<paragraph><location><page_4><loc_8><loc_21><loc_47><loc_45></location>Motivated by those observations we aimed at generating a synthetic table dataset named SynthTabNet . This approach offers control over: 1) the size of the dataset, 2) the table structure, 3) the table style and 4) the type of content. The complexity of the table structure is described by the size of the table header and the table body, as well as the percentage of the table cells covered by row spans and column spans. A set of carefully designed styling templates provides the basis to build a wide range of table appearances. Lastly, the table content is generated out of a curated collection of text corpora. By controlling the size and scope of the synthetic datasets we are able to train and evaluate our models in a variety of different conditions. For example, we can first generate a highly diverse dataset to train our models and then evaluate their performance on other synthetic datasets which are focused on a specific domain.</paragraph>
<paragraph><location><page_4><loc_8><loc_10><loc_47><loc_20></location>In this regard, we have prepared four synthetic datasets, each one containing 150k examples. The corpora to generate the table text consists of the most frequent terms appearing in PubTabNet and FinTabNet together with randomly generated text. The first two synthetic datasets have been fine-tuned to mimic the appearance of the original datasets but encompass more complicated table structures. The third</paragraph>
<table>
<location><page_4><loc_51><loc_80><loc_89><loc_91></location>
<caption>Table 1: Both "Combined-Tabnet" and "CombinedTabnet" are variations of the following: (*) The CombinedTabnet dataset is the processed combination of PubTabNet and Fintabnet. (**) The combined dataset is the processed combination of PubTabNet, Fintabnet and TableBank.</caption>
<row_0><col_0><body></col_0><col_1><col_header>Tags</col_1><col_2><col_header>Bbox</col_2><col_3><col_header>Size</col_3><col_4><col_header>Format</col_4></row_0>
<row_1><col_0><row_header>PubTabNet</col_0><col_1><body>3</col_1><col_2><body>3</col_2><col_3><body>509k</col_3><col_4><body>PNG</col_4></row_1>
<row_2><col_0><row_header>FinTabNet</col_0><col_1><body>3</col_1><col_2><body>3</col_2><col_3><body>112k</col_3><col_4><body>PDF</col_4></row_2>
<row_3><col_0><row_header>TableBank</col_0><col_1><body>3</col_1><col_2><body>7</col_2><col_3><body>145k</col_3><col_4><body>JPEG</col_4></row_3>
<row_4><col_0><row_header>Combined-Tabnet(*)</col_0><col_1><body>3</col_1><col_2><body>3</col_2><col_3><body>400k</col_3><col_4><body>PNG</col_4></row_4>
<row_5><col_0><row_header>Combined(**)</col_0><col_1><body>3</col_1><col_2><body>3</col_2><col_3><body>500k</col_3><col_4><body>PNG</col_4></row_5>
<row_6><col_0><row_header>SynthTabNet</col_0><col_1><body>3</col_1><col_2><body>3</col_2><col_3><body>600k</col_3><col_4><body>PNG</col_4></row_6>
</table>
<caption><location><page_4><loc_50><loc_72><loc_89><loc_79></location>Table 1: Both "Combined-Tabnet" and "CombinedTabnet" are variations of the following: (*) The CombinedTabnet dataset is the processed combination of PubTabNet and Fintabnet. (**) The combined dataset is the processed combination of PubTabNet, Fintabnet and TableBank.</caption>
<paragraph><location><page_4><loc_50><loc_63><loc_89><loc_68></location>one adopts a colorful appearance with high contrast and the last one contains tables with sparse content. Lastly, we have combined all synthetic datasets into one big unified synthetic dataset of 600k examples.</paragraph>
<paragraph><location><page_4><loc_52><loc_61><loc_89><loc_62></location>Tab. 1 summarizes the various attributes of the datasets.</paragraph>
<subtitle-level-1><location><page_4><loc_50><loc_58><loc_73><loc_59></location>4. The TableFormer model</subtitle-level-1>
<paragraph><location><page_4><loc_50><loc_44><loc_89><loc_57></location>Given the image of a table, TableFormer is able to predict: 1) a sequence of tokens that represent the structure of a table, and 2) a bounding box coupled to a subset of those tokens. The conversion of an image into a sequence of tokens is a well-known task [35, 16]. While attention is often used as an implicit method to associate each token of the sequence with a position in the original image, an explicit association between the individual table-cells and the image bounding boxes is also required.</paragraph>
<subtitle-level-1><location><page_4><loc_50><loc_41><loc_69><loc_42></location>4.1. Model architecture.</subtitle-level-1>
<paragraph><location><page_4><loc_50><loc_16><loc_89><loc_40></location>We now describe in detail the proposed method, which is composed of three main components, see Fig. 4. Our CNN Backbone Network encodes the input as a feature vector of predefined length. The input feature vector of the encoded image is passed to the Structure Decoder to produce a sequence of HTML tags that represent the structure of the table. With each prediction of an HTML standard data cell (' < td > ') the hidden state of that cell is passed to the Cell BBox Decoder. As for spanning cells, such as row or column span, the tag is broken down to ' < ', 'rowspan=' or 'colspan=', with the number of spanning cells (attribute), and ' > '. The hidden state attached to ' < ' is passed to the Cell BBox Decoder. A shared feed forward network (FFN) receives the hidden states from the Structure Decoder, to provide the final detection predictions of the bounding box coordinates and their classification.</paragraph>
<paragraph><location><page_4><loc_50><loc_10><loc_89><loc_16></location>CNN Backbone Network. A ResNet-18 CNN is the backbone that receives the table image and encodes it as a vector of predefined length. The network has been modified by removing the linear and pooling layer, as we are not per-</paragraph>
<figure>
<location><page_5><loc_12><loc_77><loc_85><loc_90></location>
<caption>Figure 3: TableFormer takes in an image of the PDF and creates bounding box and HTML structure predictions that are synchronized. The bounding boxes grabs the content from the PDF and inserts it in the structure.</caption>
</figure>
<caption><location><page_5><loc_8><loc_72><loc_89><loc_74></location>Figure 3: TableFormer takes in an image of the PDF and creates bounding box and HTML structure predictions that are synchronized. The bounding boxes grabs the content from the PDF and inserts it in the structure.</caption>
<figure>
<location><page_5><loc_9><loc_36><loc_47><loc_67></location>
<caption>Figure 4: Given an input image of a table, the Encoder produces fixed-length features that represent the input image. The features are then passed to both the Structure Decoder and Cell BBox Decoder . During training, the Structure Decoder receives 'tokenized tags' of the HTML code that represent the table structure. Afterwards, a transformer encoder and decoder architecture is employed to produce features that are received by a linear layer, and the Cell BBox Decoder. The linear layer is applied to the features to predict the tags. Simultaneously, the Cell BBox Decoder selects features referring to the data cells (' < td > ', ' < ') and passes them through an attention network, an MLP, and a linear layer to predict the bounding boxes.</caption>
</figure>
<caption><location><page_5><loc_8><loc_14><loc_47><loc_33></location>Figure 4: Given an input image of a table, the Encoder produces fixed-length features that represent the input image. The features are then passed to both the Structure Decoder and Cell BBox Decoder . During training, the Structure Decoder receives 'tokenized tags' of the HTML code that represent the table structure. Afterwards, a transformer encoder and decoder architecture is employed to produce features that are received by a linear layer, and the Cell BBox Decoder. The linear layer is applied to the features to predict the tags. Simultaneously, the Cell BBox Decoder selects features referring to the data cells (' < td > ', ' < ') and passes them through an attention network, an MLP, and a linear layer to predict the bounding boxes.</caption>
<paragraph><location><page_5><loc_50><loc_63><loc_89><loc_68></location>forming classification, and adding an adaptive pooling layer of size 28*28. ResNet by default downsamples the image resolution by 32 and then the encoded image is provided to both the Structure Decoder , and Cell BBox Decoder .</paragraph>
<paragraph><location><page_5><loc_50><loc_48><loc_89><loc_62></location>Structure Decoder. The transformer architecture of this component is based on the work proposed in [31]. After extensive experimentation, the Structure Decoder is modeled as a transformer encoder with two encoder layers and a transformer decoder made from a stack of 4 decoder layers that comprise mainly of multi-head attention and feed forward layers. This configuration uses fewer layers and heads in comparison to networks applied to other problems (e.g. "Scene Understanding", "Image Captioning"), something which we relate to the simplicity of table images.</paragraph>
<paragraph><location><page_5><loc_50><loc_31><loc_89><loc_47></location>The transformer encoder receives an encoded image from the CNN Backbone Network and refines it through a multi-head dot-product attention layer, followed by a Feed Forward Network. During training, the transformer decoder receives as input the output feature produced by the transformer encoder, and the tokenized input of the HTML ground-truth tags. Using a stack of multi-head attention layers, different aspects of the tag sequence could be inferred. This is achieved by each attention head on a layer operating in a different subspace, and then combining altogether their attention score.</paragraph>
<paragraph><location><page_5><loc_50><loc_18><loc_89><loc_31></location>Cell BBox Decoder. Our architecture allows to simultaneously predict HTML tags and bounding boxes for each table cell without the need of a separate object detector end to end. This approach is inspired by DETR [1] which employs a Transformer Encoder, and Decoder that looks for a specific number of object queries (potential object detections). As our model utilizes a transformer architecture, the hidden state of the < td > ' and ' < ' HTML structure tags become the object query.</paragraph>
<paragraph><location><page_5><loc_50><loc_10><loc_89><loc_17></location>The encoding generated by the CNN Backbone Network along with the features acquired for every data cell from the Transformer Decoder are then passed to the attention network. The attention network takes both inputs and learns to provide an attention weighted encoding. This weighted at-</paragraph>
<paragraph><location><page_6><loc_8><loc_80><loc_47><loc_91></location>tention encoding is then multiplied to the encoded image to produce a feature for each table cell. Notice that this is different than the typical object detection problem where imbalances between the number of detections and the amount of objects may exist. In our case, we know up front that the produced detections always match with the table cells in number and correspondence.</paragraph>
<paragraph><location><page_6><loc_8><loc_70><loc_47><loc_80></location>The output features for each table cell are then fed into the feed-forward network (FFN). The FFN consists of a Multi-Layer Perceptron (3 layers with ReLU activation function) that predicts the normalized coordinates for the bounding box of each table cell. Finally, the predicted bounding boxes are classified based on whether they are empty or not using a linear layer.</paragraph>
<paragraph><location><page_6><loc_8><loc_44><loc_47><loc_69></location>Loss Functions. We formulate a multi-task loss Eq. 2 to train our network. The Cross-Entropy loss (denoted as l$_{s}$ ) is used to train the Structure Decoder which predicts the structure tokens. As for the Cell BBox Decoder it is trained with a combination of losses denoted as l$_{box}$ . l$_{box}$ consists of the generally used l$_{1}$ loss for object detection and the IoU loss ( l$_{iou}$ ) to be scale invariant as explained in [25]. In comparison to DETR, we do not use the Hungarian algorithm [15] to match the predicted bounding boxes with the ground-truth boxes, as we have already achieved a one-toone match through two steps: 1) Our token input sequence is naturally ordered, therefore the hidden states of the table data cells are also in order when they are provided as input to the Cell BBox Decoder , and 2) Our bounding boxes generation mechanism (see Sec. 3) ensures a one-to-one mapping between the cell content and its bounding box for all post-processed datasets.</paragraph>
<paragraph><location><page_6><loc_8><loc_41><loc_47><loc_43></location>The loss used to train the TableFormer can be defined as following:</paragraph>
<paragraph><location><page_6><loc_8><loc_32><loc_46><loc_33></location>where λ ∈ [0, 1], and λ$_{iou}$, λ$_{l}$$_{1}$ ∈$_{R}$ are hyper-parameters.</paragraph>
<subtitle-level-1><location><page_6><loc_8><loc_28><loc_28><loc_30></location>5. Experimental Results</subtitle-level-1>
<subtitle-level-1><location><page_6><loc_8><loc_26><loc_29><loc_27></location>5.1. Implementation Details</subtitle-level-1>
<paragraph><location><page_6><loc_8><loc_19><loc_47><loc_25></location>TableFormer uses ResNet-18 as the CNN Backbone Network . The input images are resized to 448*448 pixels and the feature map has a dimension of 28*28. Additionally, we enforce the following input constraints:</paragraph>
<paragraph><location><page_6><loc_8><loc_10><loc_47><loc_13></location><location><page_6><loc_50><loc_86><loc_89><loc_91></location>Although input constraints are used also by other methods, such as EDD, ours are less restrictive due to the improved runtime performance and lower memory footprint of TableFormer. This allows to utilize input samples with longer sequences and images with larger dimensions.</paragraph>
<paragraph><location><page_6><loc_50><loc_59><loc_89><loc_85></location>The Transformer Encoder consists of two "Transformer Encoder Layers", with an input feature size of 512, feed forward network of 1024, and 4 attention heads. As for the Transformer Decoder it is composed of four "Transformer Decoder Layers" with similar input and output dimensions as the "Transformer Encoder Layers". Even though our model uses fewer layers and heads than the default implementation parameters, our extensive experimentation has proved this setup to be more suitable for table images. We attribute this finding to the inherent design of table images, which contain mostly lines and text, unlike the more elaborate content present in other scopes (e.g. the COCO dataset). Moreover, we have added ResNet blocks to the inputs of the Structure Decoder and Cell BBox Decoder. This prevents a decoder having a stronger influence over the learned weights which would damage the other prediction task (structure vs bounding boxes), but learn task specific weights instead. Lastly our dropout layers are set to 0.5.</paragraph>
<paragraph><location><page_6><loc_50><loc_46><loc_89><loc_58></location>For training, TableFormer is trained with 3 Adam optimizers, each one for the CNN Backbone Network , Structure Decoder , and Cell BBox Decoder . Taking the PubTabNet as an example for our parameter set up, the initializing learning rate is 0.001 for 12 epochs with a batch size of 24, and λ set to 0.5. Afterwards, we reduce the learning rate to 0.0001, the batch size to 18 and train for 12 more epochs or convergence.</paragraph>
<paragraph><location><page_6><loc_50><loc_30><loc_89><loc_45></location>TableFormer is implemented with PyTorch and Torchvision libraries [22]. To speed up the inference, the image undergoes a single forward pass through the CNN Backbone Network and transformer encoder. This eliminates the overhead of generating the same features for each decoding step. Similarly, we employ a 'caching' technique to preform faster autoregressive decoding. This is achieved by storing the features of decoded tokens so we can reuse them for each time step. Therefore, we only compute the attention for each new tag.</paragraph>
<subtitle-level-1><location><page_6><loc_50><loc_26><loc_65><loc_27></location>5.2. Generalization</subtitle-level-1>
<paragraph><location><page_6><loc_50><loc_15><loc_89><loc_24></location>TableFormer is evaluated on three major publicly available datasets of different nature to prove the generalization and effectiveness of our model. The datasets used for evaluation are the PubTabNet, FinTabNet and TableBank which stem from the scientific, financial and general domains respectively.</paragraph>
<paragraph><location><page_6><loc_50><loc_10><loc_89><loc_14></location>We also share our baseline results on the challenging SynthTabNet dataset. Throughout our experiments, the same parameters stated in Sec. 5.1 are utilized.</paragraph>
<subtitle-level-1><location><page_7><loc_8><loc_89><loc_27><loc_91></location>5.3. Datasets and Metrics</subtitle-level-1>
<paragraph><location><page_7><loc_8><loc_83><loc_47><loc_88></location>The Tree-Edit-Distance-Based Similarity (TEDS) metric was introduced in [37]. It represents the prediction, and ground-truth as a tree structure of HTML tags. This similarity is calculated as:</paragraph>
<paragraph><location><page_7><loc_8><loc_73><loc_47><loc_77></location>where T$_{a}$ and T$_{b}$ represent tables in tree structure HTML format. EditDist denotes the tree-edit distance, and | T | represents the number of nodes in T .</paragraph>
<subtitle-level-1><location><page_7><loc_8><loc_70><loc_28><loc_72></location>5.4. Quantitative Analysis</subtitle-level-1>
<paragraph><location><page_7><loc_8><loc_50><loc_47><loc_69></location>Structure. As shown in Tab. 2, TableFormer outperforms all SOTA methods across different datasets by a large margin for predicting the table structure from an image. All the more, our model outperforms pre-trained methods. During the evaluation we do not apply any table filtering. We also provide our baseline results on the SynthTabNet dataset. It has been observed that large tables (e.g. tables that occupy half of the page or more) yield poor predictions. We attribute this issue to the image resizing during the preprocessing step, that produces downsampled images with indistinguishable features. This problem can be addressed by treating such big tables with a separate model which accepts a large input image size.</paragraph>
<table>
<location><page_7><loc_9><loc_26><loc_46><loc_48></location>
<row_0><col_0><col_header>Model</col_0><col_1><col_header>Dataset</col_1><col_2><col_header>Simple</col_2><col_3><col_header>TEDS Complex</col_3><col_4><col_header>All</col_4></row_0>
<row_1><col_0><row_header>EDD</col_0><col_1><body>PTN</col_1><col_2><body>91.1</col_2><col_3><body>88.7</col_3><col_4><body>89.9</col_4></row_1>
<row_2><col_0><row_header>GTE</col_0><col_1><body>PTN</col_1><col_2><body>-</col_2><col_3><body>-</col_3><col_4><body>93.01</col_4></row_2>
<row_3><col_0><row_header>TableFormer</col_0><col_1><body>PTN</col_1><col_2><body>98.5</col_2><col_3><body>95.0</col_3><col_4><body>96.75</col_4></row_3>
<row_4><col_0><row_header>EDD</col_0><col_1><body>FTN</col_1><col_2><body>88.4</col_2><col_3><body>92.08</col_3><col_4><body>90.6</col_4></row_4>
<row_5><col_0><row_header>GTE</col_0><col_1><body>FTN</col_1><col_2><body>-</col_2><col_3><body>-</col_3><col_4><body>87.14</col_4></row_5>
<row_6><col_0><row_header>GTE (FT)</col_0><col_1><body>FTN</col_1><col_2><body>-</col_2><col_3><body>-</col_3><col_4><body>91.02</col_4></row_6>
<row_7><col_0><row_header>TableFormer</col_0><col_1><body>FTN</col_1><col_2><body>97.5</col_2><col_3><body>96.0</col_3><col_4><body>96.8</col_4></row_7>
<row_8><col_0><row_header>EDD</col_0><col_1><body>TB</col_1><col_2><body>86.0</col_2><col_3><body>-</col_3><col_4><body>86.0</col_4></row_8>
<row_9><col_0><row_header>TableFormer</col_0><col_1><body>TB</col_1><col_2><body>89.6</col_2><col_3><body>-</col_3><col_4><body>89.6</col_4></row_9>
<row_10><col_0><row_header>TableFormer</col_0><col_1><body>STN</col_1><col_2><body>96.9</col_2><col_3><body>95.7</col_3><col_4><body>96.7</col_4></row_10>
</table>
<paragraph><location><page_7><loc_8><loc_23><loc_47><loc_25></location>Table 2: Structure results on PubTabNet (PTN), FinTabNet (FTN), TableBank (TB) and SynthTabNet (STN).</paragraph>
<paragraph><location><page_7><loc_8><loc_21><loc_43><loc_22></location>FT: Model was trained on PubTabNet then finetuned.</paragraph>
<paragraph><location><page_7><loc_8><loc_10><loc_47><loc_19></location><location><page_7><loc_50><loc_71><loc_89><loc_91></location>Cell Detection. Like any object detector, our Cell BBox Detector provides bounding boxes that can be improved with post-processing during inference. We make use of the grid-like structure of tables to refine the predictions. A detailed explanation on the post-processing is available in the supplementary material. As shown in Tab. 3, we evaluate our Cell BBox Decoder accuracy for cells with a class label of 'content' only using the PASCAL VOC mAP metric for pre-processing and post-processing. Note that we do not have post-processing results for SynthTabNet as images are only provided. To compare the performance of our proposed approach, we've integrated TableFormer's Cell BBox Decoder into EDD architecture. As mentioned previously, the Structure Decoder provides the Cell BBox Decoder with the features needed to predict the bounding box predictions. Therefore, the accuracy of the Structure Decoder directly influences the accuracy of the Cell BBox Decoder . If the Structure Decoder predicts an extra column, this will result in an extra column of predicted bounding boxes.</paragraph>
<table>
<location><page_7><loc_50><loc_62><loc_87><loc_69></location>
<caption>Table 3: Cell Bounding Box detection results on PubTabNet, and FinTabNet. PP: Post-processing.</caption>
<row_0><col_0><col_header>Model</col_0><col_1><col_header>Dataset</col_1><col_2><col_header>mAP</col_2><col_3><col_header>mAP (PP)</col_3></row_0>
<row_1><col_0><row_header>EDD+BBox</col_0><col_1><body>PubTabNet</col_1><col_2><body>79.2</col_2><col_3><body>82.7</col_3></row_1>
<row_2><col_0><row_header>TableFormer</col_0><col_1><body>PubTabNet</col_1><col_2><body>82.1</col_2><col_3><body>86.8</col_3></row_2>
<row_3><col_0><row_header>TableFormer</col_0><col_1><body>SynthTabNet</col_1><col_2><body>87.7</col_2><col_3><body>-</col_3></row_3>
</table>
<caption><location><page_7><loc_50><loc_57><loc_89><loc_60></location>Table 3: Cell Bounding Box detection results on PubTabNet, and FinTabNet. PP: Post-processing.</caption>
<paragraph><location><page_7><loc_50><loc_34><loc_89><loc_54></location>Cell Content. In this section, we evaluate the entire pipeline of recovering a table with content. Here we put our approach to test by capitalizing on extracting content from the PDF cells rather than decoding from images. Tab. 4 shows the TEDs score of HTML code representing the structure of the table along with the content inserted in the data cell and compared with the ground-truth. Our method achieved a 5.3% increase over the state-of-the-art, and commercial solutions. We believe our scores would be higher if the HTML ground-truth matched the extracted PDF cell content. Unfortunately, there are small discrepancies such as spacings around words or special characters with various unicode representations.</paragraph>
<table>
<location><page_7><loc_54><loc_19><loc_85><loc_32></location>
<caption>Table 4: Results of structure with content retrieved using cell detection on PubTabNet. In all cases the input is PDF documents with cropped tables.</caption>
<row_0><col_0><body>Model</col_0><col_1><col_header>Simple</col_1><col_2><col_header>TEDS Complex</col_2><col_3><col_header>All</col_3></row_0>
<row_1><col_0><row_header>Tabula</col_0><col_1><body>78.0</col_1><col_2><body>57.8</col_2><col_3><body>67.9</col_3></row_1>
<row_2><col_0><row_header>Traprange</col_0><col_1><body>60.8</col_1><col_2><body>49.9</col_2><col_3><body>55.4</col_3></row_2>
<row_3><col_0><row_header>Camelot</col_0><col_1><body>80.0</col_1><col_2><body>66.0</col_2><col_3><body>73.0</col_3></row_3>
<row_4><col_0><row_header>Acrobat Pro</col_0><col_1><body>68.9</col_1><col_2><body>61.8</col_2><col_3><body>65.3</col_3></row_4>
<row_5><col_0><row_header>EDD</col_0><col_1><body>91.2</col_1><col_2><body>85.4</col_2><col_3><body>88.3</col_3></row_5>
<row_6><col_0><row_header>TableFormer</col_0><col_1><body>95.4</col_1><col_2><body>90.1</col_2><col_3><body>93.6</col_3></row_6>
</table>
<caption><location><page_7><loc_50><loc_13><loc_89><loc_17></location>Table 4: Results of structure with content retrieved using cell detection on PubTabNet. In all cases the input is PDF documents with cropped tables.</caption>
<paragraph><location><page_8><loc_9><loc_89><loc_10><loc_90></location>a.</paragraph>
<paragraph><location><page_8><loc_11><loc_89><loc_82><loc_90></location>Red - PDF cells, Green - predicted bounding boxes, Blue - post-processed predictions matched to PDF cells</paragraph>
<subtitle-level-1><location><page_8><loc_9><loc_87><loc_46><loc_88></location>Japanese language (previously unseen by TableFormer):</subtitle-level-1>
<subtitle-level-1><location><page_8><loc_50><loc_87><loc_70><loc_88></location>Example table from FinTabNet:</subtitle-level-1>
<figure>
<location><page_8><loc_8><loc_76><loc_49><loc_87></location>
</figure>
<figure>
<location><page_8><loc_50><loc_77><loc_91><loc_88></location>
<caption>b. Structure predicted by TableFormer, with superimposed matched PDF cell text:</caption>
</figure>
<caption><location><page_8><loc_9><loc_73><loc_63><loc_74></location>b. Structure predicted by TableFormer, with superimposed matched PDF cell text:</caption>
<table>
<location><page_8><loc_9><loc_63><loc_49><loc_72></location>
<caption>Text is aligned to match original for ease of viewing</caption>
<row_0><col_0><body></col_0><col_1><body></col_1><col_2><col_header>論文ファイル</col_2><col_3><col_header>論文ファイル</col_3><col_4><col_header>参考文献</col_4><col_5><col_header>参考文献</col_5></row_0>
<row_1><col_0><col_header>出典</col_0><col_1><col_header>ファイル 数</col_1><col_2><col_header>英語</col_2><col_3><col_header>日本語</col_3><col_4><col_header>英語</col_4><col_5><col_header>日本語</col_5></row_1>
<row_2><col_0><row_header>Association for Computational Linguistics(ACL2003)</col_0><col_1><body>65</col_1><col_2><body>65</col_2><col_3><body>0</col_3><col_4><body>150</col_4><col_5><body>0</col_5></row_2>
<row_3><col_0><row_header>Computational Linguistics(COLING2002)</col_0><col_1><body>140</col_1><col_2><body>140</col_2><col_3><body>0</col_3><col_4><body>150</col_4><col_5><body>0</col_5></row_3>
<row_4><col_0><row_header>電気情報通信学会 2003 年総合大会</col_0><col_1><body>150</col_1><col_2><body>8</col_2><col_3><body>142</col_3><col_4><body>223</col_4><col_5><body>147</col_5></row_4>
<row_5><col_0><row_header>情報処理学会第 65 回全国大会 (2003)</col_0><col_1><body>177</col_1><col_2><body>1</col_2><col_3><body>176</col_3><col_4><body>150</col_4><col_5><body>236</col_5></row_5>
<row_6><col_0><row_header>第 17 回人工知能学会全国大会 (2003)</col_0><col_1><body>208</col_1><col_2><body>5</col_2><col_3><body>203</col_3><col_4><body>152</col_4><col_5><body>244</col_5></row_6>
<row_7><col_0><row_header>自然言語処理研究会第 146 〜 155 回</col_0><col_1><body>98</col_1><col_2><body>2</col_2><col_3><body>96</col_3><col_4><body>150</col_4><col_5><body>232</col_5></row_7>
<row_8><col_0><row_header>WWW から収集した論文</col_0><col_1><body>107</col_1><col_2><body>73</col_2><col_3><body>34</col_3><col_4><body>147</col_4><col_5><body>96</col_5></row_8>
<row_9><col_0><row_header>計</col_0><col_1><body>945</col_1><col_2><body>294</col_2><col_3><body>651</col_3><col_4><body>1122</col_4><col_5><body>955</col_5></row_9>
</table>
<caption><location><page_8><loc_62><loc_62><loc_90><loc_63></location>Text is aligned to match original for ease of viewing</caption>
<table>
<location><page_8><loc_50><loc_64><loc_90><loc_72></location>
<row_0><col_0><body></col_0><col_1><col_header>Shares (in millions)</col_1><col_2><col_header>Shares (in millions)</col_2><col_3><col_header>Weighted Average Grant Date Fair Value</col_3><col_4><col_header>Weighted Average Grant Date Fair Value</col_4></row_0>
<row_1><col_0><body></col_0><col_1><col_header>RS U s</col_1><col_2><col_header>PSUs</col_2><col_3><col_header>RSUs</col_3><col_4><col_header>PSUs</col_4></row_1>
<row_2><col_0><row_header>Nonvested on Janua ry 1</col_0><col_1><body>1. 1</col_1><col_2><body>0.3</col_2><col_3><body>90.10 $</col_3><col_4><body>$ 91.19</col_4></row_2>
<row_3><col_0><row_header>Granted</col_0><col_1><body>0. 5</col_1><col_2><body>0.1</col_2><col_3><body>117.44</col_3><col_4><body>122.41</col_4></row_3>
<row_4><col_0><row_header>Vested</col_0><col_1><body>(0. 5 )</col_1><col_2><body>(0.1)</col_2><col_3><body>87.08</col_3><col_4><body>81.14</col_4></row_4>
<row_5><col_0><row_header>Canceled or forfeited</col_0><col_1><body>(0. 1 )</col_1><col_2><body>-</col_2><col_3><body>102.01</col_3><col_4><body>92.18</col_4></row_5>
<row_6><col_0><row_header>Nonvested on December 31</col_0><col_1><body>1.0</col_1><col_2><body>0.3</col_2><col_3><body>104.85 $</col_3><col_4><body>$ 104.51</col_4></row_6>
</table>
<figure>
<location><page_8><loc_8><loc_44><loc_35><loc_52></location>
<caption>Figure 6: An example of TableFormer predictions (bounding boxes and structure) from generated SynthTabNet table.</caption>
</figure>
<caption><location><page_8><loc_10><loc_41><loc_87><loc_42></location>Figure 6: An example of TableFormer predictions (bounding boxes and structure) from generated SynthTabNet table.</caption>
<figure>
<location><page_8><loc_35><loc_44><loc_61><loc_52></location>
<caption>Figure 5: One of the benefits of TableFormer is that it is language agnostic, as an example, the left part of the illustration demonstrates TableFormer predictions on previously unseen language (Japanese). Additionally, we see that TableFormer is robust to variability in style and content, right side of the illustration shows the example of the TableFormer prediction from the FinTabNet dataset.</caption>
</figure>
<caption><location><page_8><loc_8><loc_54><loc_89><loc_59></location>Figure 5: One of the benefits of TableFormer is that it is language agnostic, as an example, the left part of the illustration demonstrates TableFormer predictions on previously unseen language (Japanese). Additionally, we see that TableFormer is robust to variability in style and content, right side of the illustration shows the example of the TableFormer prediction from the FinTabNet dataset.</caption>
<figure>
<location><page_8><loc_63><loc_44><loc_89><loc_52></location>
</figure>
<subtitle-level-1><location><page_8><loc_8><loc_37><loc_27><loc_38></location>5.5. Qualitative Analysis</subtitle-level-1>
<subtitle-level-1><location><page_8><loc_50><loc_37><loc_75><loc_38></location>6. Future Work & Conclusion</subtitle-level-1>
<paragraph><location><page_8><loc_8><loc_10><loc_47><loc_32></location>We showcase several visualizations for the different components of our network on various "complex" tables within datasets presented in this work in Fig. 5 and Fig. 6 As it is shown, our model is able to predict bounding boxes for all table cells, even for the empty ones. Additionally, our post-processing techniques can extract the cell content by matching the predicted bounding boxes to the PDF cells based on their overlap and spatial proximity. The left part of Fig. 5 demonstrates also the adaptability of our method to any language, as it can successfully extract Japanese text, although the training set contains only English content. We provide more visualizations including the intermediate steps in the supplementary material. Overall these illustrations justify the versatility of our method across a diverse range of table appearances and content type.</paragraph>
<paragraph><location><page_8><loc_50><loc_18><loc_89><loc_35></location>In this paper, we presented TableFormer an end-to-end transformer based approach to predict table structures and bounding boxes of cells from an image. This approach enables us to recreate the table structure, and extract the cell content from PDF or OCR by using bounding boxes. Additionally, it provides the versatility required in real-world scenarios when dealing with various types of PDF documents, and languages. Furthermore, our method outperforms all state-of-the-arts with a wide margin. Finally, we introduce "SynthTabNet" a challenging synthetically generated dataset that reinforces missing characteristics from other datasets.</paragraph>
<subtitle-level-1><location><page_8><loc_50><loc_14><loc_60><loc_15></location>References</subtitle-level-1>
<paragraph><location><page_8><loc_51><loc_10><loc_89><loc_12></location>[1] Nicolas Carion, Francisco Massa, Gabriel Synnaeve, Nicolas Usunier, Alexander Kirillov, and Sergey Zagoruyko. End-to-</paragraph>
<<<<<<< HEAD
<paragraph><location><page_9><loc_11><loc_85><loc_47><loc_90></location>- end object detection with transformers. In Andrea Vedaldi, Horst Bischof, Thomas Brox, and Jan-Michael Frahm, editors, Computer Vision - ECCV 2020 , pages 213-229, Cham, 2020. Springer International Publishing. 5</paragraph>
=======
<paragraph><location><page_9><loc_11><loc_85><loc_47><loc_90></location>end object detection with transformers. In Andrea Vedaldi, Horst Bischof, Thomas Brox, and Jan-Michael Frahm, editors, Computer Vision - ECCV 2020 , pages 213-229, Cham, 2020. Springer International Publishing. 5</paragraph>
>>>>>>> bb99be6c
<paragraph><location><page_9><loc_9><loc_81><loc_47><loc_85></location>[2] Zewen Chi, Heyan Huang, Heng-Da Xu, Houjin Yu, Wanxuan Yin, and Xian-Ling Mao. Complicated table structure recognition. arXiv preprint arXiv:1908.04729 , 2019. 3</paragraph>
<paragraph><location><page_9><loc_9><loc_77><loc_47><loc_81></location>[3] Bertrand Couasnon and Aurelie Lemaitre. Recognition of Tables and Forms , pages 647-677. Springer London, London, 2014. 2</paragraph>
<paragraph><location><page_9><loc_9><loc_71><loc_47><loc_76></location>[4] Herv´e D´ejean, Jean-Luc Meunier, Liangcai Gao, Yilun Huang, Yu Fang, Florian Kleber, and Eva-Maria Lang. ICDAR 2019 Competition on Table Detection and Recognition (cTDaR), Apr. 2019. http://sac.founderit.com/. 2</paragraph>
<paragraph><location><page_9><loc_9><loc_66><loc_47><loc_71></location>[5] Basilios Gatos, Dimitrios Danatsas, Ioannis Pratikakis, and Stavros J Perantonis. Automatic table detection in document images. In International Conference on Pattern Recognition and Image Analysis , pages 609-618. Springer, 2005. 2</paragraph>
<paragraph><location><page_9><loc_9><loc_60><loc_47><loc_65></location>[6] Max G¨obel, Tamir Hassan, Ermelinda Oro, and Giorgio Orsi. Icdar 2013 table competition. In 2013 12th International Conference on Document Analysis and Recognition , pages 1449-1453, 2013. 2</paragraph>
<paragraph><location><page_9><loc_9><loc_56><loc_47><loc_60></location>[7] EA Green and M Krishnamoorthy. Recognition of tables using table grammars. procs. In Symposium on Document Analysis and Recognition (SDAIR'95) , pages 261-277. 2</paragraph>
<paragraph><location><page_9><loc_9><loc_49><loc_47><loc_56></location>[8] Khurram Azeem Hashmi, Alain Pagani, Marcus Liwicki, Didier Stricker, and Muhammad Zeshan Afzal. Castabdetectors: Cascade network for table detection in document images with recursive feature pyramid and switchable atrous convolution. Journal of Imaging , 7(10), 2021. 1</paragraph>
<paragraph><location><page_9><loc_9><loc_45><loc_47><loc_49></location>[9] Kaiming He, Georgia Gkioxari, Piotr Dollar, and Ross Girshick. Mask r-cnn. In Proceedings of the IEEE International Conference on Computer Vision (ICCV) , Oct 2017. 1</paragraph>
<paragraph><location><page_9><loc_8><loc_39><loc_47><loc_44></location>[10] Yelin He, X. Qi, Jiaquan Ye, Peng Gao, Yihao Chen, Bingcong Li, Xin Tang, and Rong Xiao. Pingan-vcgroup's solution for icdar 2021 competition on scientific table image recognition to latex. ArXiv , abs/2105.01846, 2021. 2</paragraph>
<paragraph><location><page_9><loc_8><loc_32><loc_47><loc_39></location>[11] Jianying Hu, Ramanujan S Kashi, Daniel P Lopresti, and Gordon Wilfong. Medium-independent table detection. In Document Recognition and Retrieval VII , volume 3967, pages 291-302. International Society for Optics and Photonics, 1999. 2</paragraph>
<paragraph><location><page_9><loc_8><loc_25><loc_47><loc_32></location>[12] Matthew Hurst. A constraint-based approach to table structure derivation. In Proceedings of the Seventh International Conference on Document Analysis and Recognition - Volume 2 , ICDAR '03, page 911, USA, 2003. IEEE Computer Society. 2</paragraph>
<paragraph><location><page_9><loc_8><loc_18><loc_47><loc_25></location>[13] Thotreingam Kasar, Philippine Barlas, Sebastien Adam, Cl´ement Chatelain, and Thierry Paquet. Learning to detect tables in scanned document images using line information. In 2013 12th International Conference on Document Analysis and Recognition , pages 1185-1189. IEEE, 2013. 2</paragraph>
<paragraph><location><page_9><loc_8><loc_14><loc_47><loc_18></location>[14] Pratik Kayal, Mrinal Anand, Harsh Desai, and Mayank Singh. Icdar 2021 competition on scientific table image recognition to latex, 2021. 2</paragraph>
<paragraph><location><page_9><loc_8><loc_10><loc_47><loc_14></location>[15] Harold W Kuhn. The hungarian method for the assignment problem. Naval research logistics quarterly , 2(1-2):83-97, 1955. 6</paragraph>
<paragraph><location><page_9><loc_50><loc_82><loc_89><loc_90></location>[16] Girish Kulkarni, Visruth Premraj, Vicente Ordonez, Sagnik Dhar, Siming Li, Yejin Choi, Alexander C. Berg, and Tamara L. Berg. Babytalk: Understanding and generating simple image descriptions. IEEE Transactions on Pattern Analysis and Machine Intelligence , 35(12):2891-2903, 2013. 4</paragraph>
<paragraph><location><page_9><loc_50><loc_78><loc_89><loc_82></location>[17] Minghao Li, Lei Cui, Shaohan Huang, Furu Wei, Ming Zhou, and Zhoujun Li. Tablebank: A benchmark dataset for table detection and recognition, 2019. 2, 3</paragraph>
<paragraph><location><page_9><loc_50><loc_67><loc_89><loc_78></location>[18] Yiren Li, Zheng Huang, Junchi Yan, Yi Zhou, Fan Ye, and Xianhui Liu. Gfte: Graph-based financial table extraction. In Alberto Del Bimbo, Rita Cucchiara, Stan Sclaroff, Giovanni Maria Farinella, Tao Mei, Marco Bertini, Hugo Jair Escalante, and Roberto Vezzani, editors, Pattern Recognition. ICPR International Workshops and Challenges , pages 644-658, Cham, 2021. Springer International Publishing. 2, 3</paragraph>
<paragraph><location><page_9><loc_50><loc_59><loc_89><loc_67></location>[19] Nikolaos Livathinos, Cesar Berrospi, Maksym Lysak, Viktor Kuropiatnyk, Ahmed Nassar, Andre Carvalho, Michele Dolfi, Christoph Auer, Kasper Dinkla, and Peter Staar. Robust pdf document conversion using recurrent neural networks. Proceedings of the AAAI Conference on Artificial Intelligence , 35(17):15137-15145, May 2021. 1</paragraph>
<paragraph><location><page_9><loc_50><loc_53><loc_89><loc_58></location>[20] Rujiao Long, Wen Wang, Nan Xue, Feiyu Gao, Zhibo Yang, Yongpan Wang, and Gui-Song Xia. Parsing table structures in the wild. In Proceedings of the IEEE/CVF International Conference on Computer Vision , pages 944-952, 2021. 2</paragraph>
<paragraph><location><page_9><loc_50><loc_45><loc_89><loc_53></location>[21] Shubham Singh Paliwal, D Vishwanath, Rohit Rahul, Monika Sharma, and Lovekesh Vig. Tablenet: Deep learning model for end-to-end table detection and tabular data extraction from scanned document images. In 2019 International Conference on Document Analysis and Recognition (ICDAR) , pages 128-133. IEEE, 2019. 1</paragraph>
<paragraph><location><page_9><loc_50><loc_30><loc_89><loc_44></location>[22] Adam Paszke, Sam Gross, Francisco Massa, Adam Lerer, James Bradbury, Gregory Chanan, Trevor Killeen, Zeming Lin, Natalia Gimelshein, Luca Antiga, Alban Desmaison, Andreas Kopf, Edward Yang, Zachary DeVito, Martin Raison, Alykhan Tejani, Sasank Chilamkurthy, Benoit Steiner, Lu Fang, Junjie Bai, and Soumith Chintala. Pytorch: An imperative style, high-performance deep learning library. In H. Wallach, H. Larochelle, A. Beygelzimer, F. d'Alch´e-Buc, E. Fox, and R. Garnett, editors, Advances in Neural Information Processing Systems 32 , pages 8024-8035. Curran Associates, Inc., 2019. 6</paragraph>
<paragraph><location><page_9><loc_50><loc_21><loc_89><loc_29></location>[23] Devashish Prasad, Ayan Gadpal, Kshitij Kapadni, Manish Visave, and Kavita Sultanpure. Cascadetabnet: An approach for end to end table detection and structure recognition from image-based documents. In Proceedings of the IEEE/CVF Conference on Computer Vision and Pattern Recognition Workshops , pages 572-573, 2020. 1</paragraph>
<paragraph><location><page_9><loc_50><loc_16><loc_89><loc_21></location>[24] Shah Rukh Qasim, Hassan Mahmood, and Faisal Shafait. Rethinking table recognition using graph neural networks. In 2019 International Conference on Document Analysis and Recognition (ICDAR) , pages 142-147. IEEE, 2019. 3</paragraph>
<paragraph><location><page_9><loc_50><loc_10><loc_89><loc_15></location>[25] Hamid Rezatofighi, Nathan Tsoi, JunYoung Gwak, Amir Sadeghian, Ian Reid, and Silvio Savarese. Generalized intersection over union: A metric and a loss for bounding box regression. In Proceedings of the IEEE/CVF Conference on</paragraph>
<paragraph><location><page_10><loc_11><loc_88><loc_47><loc_90></location>Computer Vision and Pattern Recognition , pages 658-666, 2019. 6</paragraph>
<paragraph><location><page_10><loc_8><loc_80><loc_47><loc_88></location>[26] Sebastian Schreiber, Stefan Agne, Ivo Wolf, Andreas Dengel, and Sheraz Ahmed. Deepdesrt: Deep learning for detection and structure recognition of tables in document images. In 2017 14th IAPR International Conference on Document Analysis and Recognition (ICDAR) , volume 01, pages 11621167, 2017. 1</paragraph>
<paragraph><location><page_10><loc_8><loc_71><loc_47><loc_79></location>[27] Sebastian Schreiber, Stefan Agne, Ivo Wolf, Andreas Dengel, and Sheraz Ahmed. Deepdesrt: Deep learning for detection and structure recognition of tables in document images. In 2017 14th IAPR international conference on document analysis and recognition (ICDAR) , volume 1, pages 1162-1167. IEEE, 2017. 3</paragraph>
<paragraph><location><page_10><loc_8><loc_66><loc_47><loc_71></location>[28] Faisal Shafait and Ray Smith. Table detection in heterogeneous documents. In Proceedings of the 9th IAPR International Workshop on Document Analysis Systems , pages 6572, 2010. 2</paragraph>
<paragraph><location><page_10><loc_8><loc_59><loc_47><loc_65></location>[29] Shoaib Ahmed Siddiqui, Imran Ali Fateh, Syed Tahseen Raza Rizvi, Andreas Dengel, and Sheraz Ahmed. Deeptabstr: Deep learning based table structure recognition. In 2019 International Conference on Document Analysis and Recognition (ICDAR) , pages 1403-1409. IEEE, 2019. 3</paragraph>
<paragraph><location><page_10><loc_8><loc_52><loc_47><loc_58></location>[30] Peter W J Staar, Michele Dolfi, Christoph Auer, and Costas Bekas. Corpus conversion service: A machine learning platform to ingest documents at scale. In Proceedings of the 24th ACM SIGKDD , KDD '18, pages 774-782, New York, NY, USA, 2018. ACM. 1</paragraph>
<paragraph><location><page_10><loc_8><loc_42><loc_47><loc_51></location>[31] Ashish Vaswani, Noam Shazeer, Niki Parmar, Jakob Uszkoreit, Llion Jones, Aidan N Gomez, Ł ukasz Kaiser, and Illia Polosukhin. Attention is all you need. In I. Guyon, U. V. Luxburg, S. Bengio, H. Wallach, R. Fergus, S. Vishwanathan, and R. Garnett, editors, Advances in Neural Information Processing Systems 30 , pages 5998-6008. Curran Associates, Inc., 2017. 5</paragraph>
<paragraph><location><page_10><loc_8><loc_37><loc_47><loc_42></location>[32] Oriol Vinyals, Alexander Toshev, Samy Bengio, and Dumitru Erhan. Show and tell: A neural image caption generator. In Proceedings of the IEEE Conference on Computer Vision and Pattern Recognition (CVPR) , June 2015. 2</paragraph>
<paragraph><location><page_10><loc_8><loc_31><loc_47><loc_36></location>[33] Wenyuan Xue, Qingyong Li, and Dacheng Tao. Res2tim: reconstruct syntactic structures from table images. In 2019 International Conference on Document Analysis and Recognition (ICDAR) , pages 749-755. IEEE, 2019. 3</paragraph>
<paragraph><location><page_10><loc_8><loc_25><loc_47><loc_31></location>[34] Wenyuan Xue, Baosheng Yu, Wen Wang, Dacheng Tao, and Qingyong Li. Tgrnet: A table graph reconstruction network for table structure recognition. arXiv preprint arXiv:2106.10598 , 2021. 3</paragraph>
<paragraph><location><page_10><loc_8><loc_20><loc_47><loc_25></location>[35] Quanzeng You, Hailin Jin, Zhaowen Wang, Chen Fang, and Jiebo Luo. Image captioning with semantic attention. In Proceedings of the IEEE conference on computer vision and pattern recognition , pages 4651-4659, 2016. 4</paragraph>
<paragraph><location><page_10><loc_8><loc_13><loc_47><loc_19></location>[36] Xinyi Zheng, Doug Burdick, Lucian Popa, Peter Zhong, and Nancy Xin Ru Wang. Global table extractor (gte): A framework for joint table identification and cell structure recognition using visual context. Winter Conference for Applications in Computer Vision (WACV) , 2021. 2, 3</paragraph>
<paragraph><location><page_10><loc_8><loc_10><loc_47><loc_12></location>[37] Xu Zhong, Elaheh ShafieiBavani, and Antonio Jimeno Yepes. Image-based table recognition: Data, model,</paragraph>
<<<<<<< HEAD
<paragraph><location><page_10><loc_54><loc_85><loc_89><loc_90></location>- and evaluation. In Andrea Vedaldi, Horst Bischof, Thomas Brox, and Jan-Michael Frahm, editors, Computer Vision ECCV 2020 , pages 564-580, Cham, 2020. Springer International Publishing. 2, 3, 7</paragraph>
=======
<paragraph><location><page_10><loc_54><loc_85><loc_89><loc_90></location>and evaluation. In Andrea Vedaldi, Horst Bischof, Thomas Brox, and Jan-Michael Frahm, editors, Computer Vision ECCV 2020 , pages 564-580, Cham, 2020. Springer International Publishing. 2, 3, 7</paragraph>
>>>>>>> bb99be6c
<paragraph><location><page_10><loc_50><loc_80><loc_89><loc_85></location>[38] Xu Zhong, Jianbin Tang, and Antonio Jimeno Yepes. Publaynet: Largest dataset ever for document layout analysis. In 2019 International Conference on Document Analysis and Recognition (ICDAR) , pages 1015-1022, 2019. 1</paragraph>
<subtitle-level-1><location><page_11><loc_22><loc_83><loc_76><loc_86></location>TableFormer: Table Structure Understanding with Transformers Supplementary Material</subtitle-level-1>
<subtitle-level-1><location><page_11><loc_8><loc_78><loc_29><loc_80></location>1. Details on the datasets</subtitle-level-1>
<subtitle-level-1><location><page_11><loc_8><loc_76><loc_25><loc_77></location>1.1. Data preparation</subtitle-level-1>
<paragraph><location><page_11><loc_8><loc_51><loc_47><loc_75></location>As a first step of our data preparation process, we have calculated statistics over the datasets across the following dimensions: (1) table size measured in the number of rows and columns, (2) complexity of the table, (3) strictness of the provided HTML structure and (4) completeness (i.e. no omitted bounding boxes). A table is considered to be simple if it does not contain row spans or column spans. Additionally, a table has a strict HTML structure if every row has the same number of columns after taking into account any row or column spans. Therefore a strict HTML structure looks always rectangular. However, HTML is a lenient encoding format, i.e. tables with rows of different sizes might still be regarded as correct due to implicit display rules. These implicit rules leave room for ambiguity, which we want to avoid. As such, we prefer to have "strict" tables, i.e. tables where every row has exactly the same length.</paragraph>
<paragraph><location><page_11><loc_8><loc_21><loc_47><loc_51></location>We have developed a technique that tries to derive a missing bounding box out of its neighbors. As a first step, we use the annotation data to generate the most fine-grained grid that covers the table structure. In case of strict HTML tables, all grid squares are associated with some table cell and in the presence of table spans a cell extends across multiple grid squares. When enough bounding boxes are known for a rectangular table, it is possible to compute the geometrical border lines between the grid rows and columns. Eventually this information is used to generate the missing bounding boxes. Additionally, the existence of unused grid squares indicates that the table rows have unequal number of columns and the overall structure is non-strict. The generation of missing bounding boxes for non-strict HTML tables is ambiguous and therefore quite challenging. Thus, we have decided to simply discard those tables. In case of PubTabNet we have computed missing bounding boxes for 48% of the simple and 69% of the complex tables. Regarding FinTabNet, 68% of the simple and 98% of the complex tables require the generation of bounding boxes.</paragraph>
<paragraph><location><page_11><loc_8><loc_18><loc_47><loc_20></location>Figure 7 illustrates the distribution of the tables across different dimensions per dataset.</paragraph>
<subtitle-level-1><location><page_11><loc_8><loc_15><loc_25><loc_16></location>1.2. Synthetic datasets</subtitle-level-1>
<paragraph><location><page_11><loc_8><loc_10><loc_47><loc_14></location><location><page_11><loc_50><loc_74><loc_89><loc_79></location>Aiming to train and evaluate our models in a broader spectrum of table data we have synthesized four types of datasets. Each one contains tables with different appear- ances in regard to their size, structure, style and content. Every synthetic dataset contains 150k examples, summing up to 600k synthetic examples. All datasets are divided into Train, Test and Val splits (80%, 10%, 10%).</paragraph>
<paragraph><location><page_11><loc_50><loc_71><loc_89><loc_73></location>The process of generating a synthetic dataset can be decomposed into the following steps:</paragraph>
<paragraph><location><page_11><loc_50><loc_60><loc_89><loc_70></location>1. Prepare styling and content templates: The styling templates have been manually designed and organized into groups of scope specific appearances (e.g. financial data, marketing data, etc.) Additionally, we have prepared curated collections of content templates by extracting the most frequently used terms out of non-synthetic datasets (e.g. PubTabNet, FinTabNet, etc.).</paragraph>
<paragraph><location><page_11><loc_50><loc_43><loc_89><loc_60></location>2. Generate table structures: The structure of each synthetic dataset assumes a horizontal table header which potentially spans over multiple rows and a table body that may contain a combination of row spans and column spans. However, spans are not allowed to cross the header - body boundary. The table structure is described by the parameters: Total number of table rows and columns, number of header rows, type of spans (header only spans, row only spans, column only spans, both row and column spans), maximum span size and the ratio of the table area covered by spans.</paragraph>
<paragraph><location><page_11><loc_50><loc_37><loc_89><loc_43></location>3. Generate content: Based on the dataset theme , a set of suitable content templates is chosen first. Then, this content can be combined with purely random text to produce the synthetic content.</paragraph>
<paragraph><location><page_11><loc_50><loc_31><loc_89><loc_37></location>4. Apply styling templates: Depending on the domain of the synthetic dataset, a set of styling templates is first manually selected. Then, a style is randomly selected to format the appearance of the synthesized table.</paragraph>
<paragraph><location><page_11><loc_50><loc_23><loc_89><loc_31></location>5. Render the complete tables: The synthetic table is finally rendered by a web browser engine to generate the bounding boxes for each table cell. A batching technique is utilized to optimize the runtime overhead of the rendering process.</paragraph>
<subtitle-level-1><location><page_11><loc_50><loc_18><loc_89><loc_21></location>2. Prediction post-processing for PDF documents</subtitle-level-1>
<paragraph><location><page_11><loc_50><loc_10><loc_89><loc_17></location>Although TableFormer can predict the table structure and the bounding boxes for tables recognized inside PDF documents, this is not enough when a full reconstruction of the original table is required. This happens mainly due the following reasons:</paragraph>
<figure>
<location><page_12><loc_9><loc_81><loc_89><loc_91></location>
<caption>Figure 7: Distribution of the tables across different dimensions per dataset. Simple vs complex tables per dataset and split, strict vs non strict html structures per dataset and table complexity, missing bboxes per dataset and table complexity.</caption>
</figure>
<caption><location><page_12><loc_8><loc_76><loc_89><loc_79></location>Figure 7: Distribution of the tables across different dimensions per dataset. Simple vs complex tables per dataset and split, strict vs non strict html structures per dataset and table complexity, missing bboxes per dataset and table complexity.</caption>
<paragraph><location><page_12><loc_10><loc_71><loc_47><loc_73></location>· TableFormer output does not include the table cell content.</paragraph>
<paragraph><location><page_12><loc_10><loc_67><loc_47><loc_69></location>· There are occasional inaccuracies in the predictions of the bounding boxes.</paragraph>
<paragraph><location><page_12><loc_50><loc_68><loc_89><loc_73></location>dian cell size for all table cells. The usage of median during the computations, helps to eliminate outliers caused by occasional column spans which are usually wider than the normal.</paragraph>
<paragraph><location><page_12><loc_8><loc_50><loc_47><loc_65></location>However, it is possible to mitigate those limitations by combining the TableFormer predictions with the information already present inside a programmatic PDF document. More specifically, PDF documents can be seen as a sequence of PDF cells where each cell is described by its content and bounding box. If we are able to associate the PDF cells with the predicted table cells, we can directly link the PDF cell content to the table cell structure and use the PDF bounding boxes to correct misalignments in the predicted table cell bounding boxes.</paragraph>
<paragraph><location><page_12><loc_8><loc_47><loc_47><loc_50></location>Here is a step-by-step description of the prediction postprocessing:</paragraph>
<paragraph><location><page_12><loc_8><loc_42><loc_47><loc_47></location>1. Get the minimal grid dimensions - number of rows and columns for the predicted table structure. This represents the most granular grid for the underlying table structure.</paragraph>
<paragraph><location><page_12><loc_8><loc_36><loc_47><loc_42></location>2. Generate pair-wise matches between the bounding boxes of the PDF cells and the predicted cells. The Intersection Over Union (IOU) metric is used to evaluate the quality of the matches.</paragraph>
<paragraph><location><page_12><loc_8><loc_33><loc_47><loc_36></location>3. Use a carefully selected IOU threshold to designate the matches as "good" ones and "bad" ones.</paragraph>
<<<<<<< HEAD
<paragraph><location><page_12><loc_8><loc_29><loc_47><loc_33></location>- 3.a. If all IOU scores in a column are below the threshold, discard all predictions (structure and bounding boxes) for that column.</paragraph>
=======
<paragraph><location><page_12><loc_8><loc_29><loc_47><loc_33></location>3.a. If all IOU scores in a column are below the threshold, discard all predictions (structure and bounding boxes) for that column.</paragraph>
>>>>>>> bb99be6c
<paragraph><location><page_12><loc_8><loc_24><loc_47><loc_28></location>4. Find the best-fitting content alignment for the predicted cells with good IOU per each column. The alignment of the column can be identified by the following formula:</paragraph>
<paragraph><location><page_12><loc_8><loc_13><loc_47><loc_16></location>where c is one of { left, centroid, right } and x$_{c}$ is the xcoordinate for the corresponding point.</paragraph>
<paragraph><location><page_12><loc_8><loc_10><loc_47><loc_13></location>5. Use the alignment computed in step 4, to compute the median x -coordinate for all table columns and the me-</paragraph>
<paragraph><location><page_12><loc_50><loc_65><loc_89><loc_67></location>6. Snap all cells with bad IOU to their corresponding median x -coordinates and cell sizes.</paragraph>
<paragraph><location><page_12><loc_50><loc_51><loc_89><loc_64></location>7. Generate a new set of pair-wise matches between the corrected bounding boxes and PDF cells. This time use a modified version of the IOU metric, where the area of the intersection between the predicted and PDF cells is divided by the PDF cell area. In case there are multiple matches for the same PDF cell, the prediction with the higher score is preferred. This covers the cases where the PDF cells are smaller than the area of predicted or corrected prediction cells.</paragraph>
<paragraph><location><page_12><loc_50><loc_42><loc_89><loc_51></location>8. In some rare occasions, we have noticed that TableFormer can confuse a single column as two. When the postprocessing steps are applied, this results with two predicted columns pointing to the same PDF column. In such case we must de-duplicate the columns according to highest total column intersection score.</paragraph>
<paragraph><location><page_12><loc_50><loc_28><loc_89><loc_41></location>9. Pick up the remaining orphan cells. There could be cases, when after applying all the previous post-processing steps, some PDF cells could still remain without any match to predicted cells. However, it is still possible to deduce the correct matching for an orphan PDF cell by mapping its bounding box on the geometry of the grid. This mapping decides if the content of the orphan cell will be appended to an already matched table cell, or a new table cell should be created to match with the orphan.</paragraph>
<paragraph><location><page_12><loc_50><loc_24><loc_89><loc_28></location>9a. Compute the top and bottom boundary of the horizontal band for each grid row (min/max y coordinates per row).</paragraph>
<paragraph><location><page_12><loc_50><loc_21><loc_89><loc_23></location>9b. Intersect the orphan's bounding box with the row bands, and map the cell to the closest grid row.</paragraph>
<paragraph><location><page_12><loc_50><loc_16><loc_89><loc_20></location>9c. Compute the left and right boundary of the vertical band for each grid column (min/max x coordinates per column).</paragraph>
<paragraph><location><page_12><loc_50><loc_13><loc_89><loc_16></location>9d. Intersect the orphan's bounding box with the column bands, and map the cell to the closest grid column.</paragraph>
<paragraph><location><page_12><loc_50><loc_10><loc_89><loc_13></location>9e. If the table cell under the identified row and column is not empty, extend its content with the content of the or-</paragraph>
<paragraph><location><page_13><loc_8><loc_89><loc_15><loc_91></location>phan cell.</paragraph>
<paragraph><location><page_13><loc_8><loc_86><loc_47><loc_89></location>9f. Otherwise create a new structural cell and match it wit the orphan cell.</paragraph>
<paragraph><location><page_13><loc_8><loc_83><loc_47><loc_86></location>Aditional images with examples of TableFormer predictions and post-processing can be found below.</paragraph>
<table>
<location><page_13><loc_14><loc_73><loc_39><loc_80></location>
</table>
<table>
<location><page_13><loc_14><loc_63><loc_39><loc_70></location>
</table>
<table>
<location><page_13><loc_14><loc_54><loc_39><loc_61></location>
</table>
<table>
<location><page_13><loc_14><loc_38><loc_41><loc_50></location>
</table>
<caption><location><page_13><loc_10><loc_35><loc_45><loc_37></location>Figure 8: Example of a table with multi-line header.</caption>
<table>
<location><page_13><loc_51><loc_83><loc_91><loc_87></location>
<caption>Figure 9: Example of a table with big empty distance between cells.</caption>
</table>
<caption><location><page_13><loc_50><loc_59><loc_89><loc_61></location>Figure 9: Example of a table with big empty distance between cells.</caption>
<table>
<location><page_13><loc_51><loc_77><loc_91><loc_80></location>
</table>
<table>
<location><page_13><loc_51><loc_71><loc_91><loc_75></location>
</table>
<figure>
<location><page_13><loc_51><loc_63><loc_70><loc_68></location>
</figure>
<table>
<location><page_13><loc_51><loc_63><loc_70><loc_68></location>
</table>
<table>
<location><page_13><loc_55><loc_45><loc_80><loc_51></location>
<caption>Figure 10: Example of a complex table with empty cells.</caption>
</table>
<caption><location><page_13><loc_51><loc_13><loc_89><loc_14></location>Figure 10: Example of a complex table with empty cells.</caption>
<table>
<location><page_13><loc_55><loc_37><loc_80><loc_43></location>
</table>
<table>
<location><page_13><loc_55><loc_28><loc_80><loc_34></location>
</table>
<figure>
<location><page_13><loc_55><loc_16><loc_85><loc_25></location>
</figure>
<table>
<location><page_13><loc_55><loc_16><loc_85><loc_25></location>
</table>
<table>
<location><page_14><loc_8><loc_57><loc_46><loc_65></location>
</table>
<figure>
<location><page_14><loc_8><loc_56><loc_46><loc_87></location>
</figure>
<caption><location><page_14><loc_8><loc_52><loc_47><loc_55></location>Figure 11: Simple table with different style and empty cells.</caption>
<table>
<location><page_14><loc_8><loc_38><loc_51><loc_43></location>
</table>
<table>
<location><page_14><loc_8><loc_32><loc_51><loc_36></location>
</table>
<table>
<location><page_14><loc_8><loc_25><loc_51><loc_30></location>
</table>
<figure>
<location><page_14><loc_8><loc_17><loc_29><loc_23></location>
</figure>
<caption><location><page_14><loc_9><loc_14><loc_46><loc_15></location>Figure 12: Simple table predictions and post processing.</caption>
<table>
<location><page_14><loc_52><loc_73><loc_87><loc_80></location>
</table>
<table>
<location><page_14><loc_52><loc_65><loc_87><loc_71></location>
</table>
<table>
<location><page_14><loc_54><loc_55><loc_86><loc_64></location>
</table>
<figure>
<location><page_14><loc_52><loc_55><loc_87><loc_89></location>
<caption>Figure 13: Table predictions example on colorful table.</caption>
</figure>
<caption><location><page_14><loc_52><loc_52><loc_88><loc_53></location>Figure 13: Table predictions example on colorful table.</caption>
<table>
<location><page_14><loc_52><loc_40><loc_85><loc_46></location>
<caption>Figure 14: Example with multi-line text.</caption>
</table>
<caption><location><page_14><loc_56><loc_13><loc_83><loc_14></location>Figure 14: Example with multi-line text.</caption>
<table>
<location><page_14><loc_52><loc_32><loc_85><loc_38></location>
</table>
<table>
<location><page_14><loc_52><loc_25><loc_85><loc_31></location>
</table>
<table>
<location><page_14><loc_52><loc_16><loc_87><loc_23></location>
</table>
<figure>
<location><page_15><loc_9><loc_69><loc_46><loc_83></location>
</figure>
<table>
<location><page_15><loc_9><loc_69><loc_46><loc_83></location>
</table>
<figure>
<location><page_15><loc_9><loc_53><loc_46><loc_67></location>
</figure>
<table>
<location><page_15><loc_9><loc_53><loc_46><loc_67></location>
</table>
<figure>
<location><page_15><loc_9><loc_37><loc_46><loc_51></location>
</figure>
<figure>
<location><page_15><loc_8><loc_20><loc_52><loc_36></location>
</figure>
<table>
<location><page_15><loc_53><loc_72><loc_86><loc_85></location>
<caption>Figure 15: Example with triangular table.</caption>
</table>
<caption><location><page_15><loc_14><loc_18><loc_41><loc_19></location>Figure 15: Example with triangular table.</caption>
<table>
<location><page_15><loc_53><loc_57><loc_86><loc_69></location>
</table>
<figure>
<location><page_15><loc_53><loc_41><loc_86><loc_54></location>
</figure>
<table>
<location><page_15><loc_53><loc_41><loc_86><loc_54></location>
</table>
<figure>
<location><page_15><loc_58><loc_20><loc_81><loc_38></location>
</figure>
<table>
<location><page_15><loc_58><loc_20><loc_81><loc_38></location>
</table>
<table>
<location><page_15><loc_8><loc_20><loc_52><loc_36></location>
</table>
<caption><location><page_15><loc_50><loc_15><loc_89><loc_18></location>Figure 16: Example of how post-processing helps to restore mis-aligned bounding boxes prediction artifact.</caption>
<figure>
<location><page_16><loc_11><loc_37><loc_86><loc_68></location>
<caption>Figure 17: Example of long table. End-to-end example from initial PDF cells to prediction of bounding boxes, post processing and prediction of structure.</caption>
</figure>
<caption><location><page_16><loc_8><loc_33><loc_89><loc_36></location>Figure 17: Example of long table. End-to-end example from initial PDF cells to prediction of bounding boxes, post processing and prediction of structure.</caption>
</document><|MERGE_RESOLUTION|>--- conflicted
+++ resolved
@@ -216,11 +216,7 @@
 <paragraph><location><page_8><loc_50><loc_18><loc_89><loc_35></location>In this paper, we presented TableFormer an end-to-end transformer based approach to predict table structures and bounding boxes of cells from an image. This approach enables us to recreate the table structure, and extract the cell content from PDF or OCR by using bounding boxes. Additionally, it provides the versatility required in real-world scenarios when dealing with various types of PDF documents, and languages. Furthermore, our method outperforms all state-of-the-arts with a wide margin. Finally, we introduce "SynthTabNet" a challenging synthetically generated dataset that reinforces missing characteristics from other datasets.</paragraph>
 <subtitle-level-1><location><page_8><loc_50><loc_14><loc_60><loc_15></location>References</subtitle-level-1>
 <paragraph><location><page_8><loc_51><loc_10><loc_89><loc_12></location>[1] Nicolas Carion, Francisco Massa, Gabriel Synnaeve, Nicolas Usunier, Alexander Kirillov, and Sergey Zagoruyko. End-to-</paragraph>
-<<<<<<< HEAD
-<paragraph><location><page_9><loc_11><loc_85><loc_47><loc_90></location>- end object detection with transformers. In Andrea Vedaldi, Horst Bischof, Thomas Brox, and Jan-Michael Frahm, editors, Computer Vision - ECCV 2020 , pages 213-229, Cham, 2020. Springer International Publishing. 5</paragraph>
-=======
 <paragraph><location><page_9><loc_11><loc_85><loc_47><loc_90></location>end object detection with transformers. In Andrea Vedaldi, Horst Bischof, Thomas Brox, and Jan-Michael Frahm, editors, Computer Vision - ECCV 2020 , pages 213-229, Cham, 2020. Springer International Publishing. 5</paragraph>
->>>>>>> bb99be6c
 <paragraph><location><page_9><loc_9><loc_81><loc_47><loc_85></location>[2] Zewen Chi, Heyan Huang, Heng-Da Xu, Houjin Yu, Wanxuan Yin, and Xian-Ling Mao. Complicated table structure recognition. arXiv preprint arXiv:1908.04729 , 2019. 3</paragraph>
 <paragraph><location><page_9><loc_9><loc_77><loc_47><loc_81></location>[3] Bertrand Couasnon and Aurelie Lemaitre. Recognition of Tables and Forms , pages 647-677. Springer London, London, 2014. 2</paragraph>
 <paragraph><location><page_9><loc_9><loc_71><loc_47><loc_76></location>[4] Herv´e D´ejean, Jean-Luc Meunier, Liangcai Gao, Yilun Huang, Yu Fang, Florian Kleber, and Eva-Maria Lang. ICDAR 2019 Competition on Table Detection and Recognition (cTDaR), Apr. 2019. http://sac.founderit.com/. 2</paragraph>
@@ -258,11 +254,7 @@
 <paragraph><location><page_10><loc_8><loc_20><loc_47><loc_25></location>[35] Quanzeng You, Hailin Jin, Zhaowen Wang, Chen Fang, and Jiebo Luo. Image captioning with semantic attention. In Proceedings of the IEEE conference on computer vision and pattern recognition , pages 4651-4659, 2016. 4</paragraph>
 <paragraph><location><page_10><loc_8><loc_13><loc_47><loc_19></location>[36] Xinyi Zheng, Doug Burdick, Lucian Popa, Peter Zhong, and Nancy Xin Ru Wang. Global table extractor (gte): A framework for joint table identification and cell structure recognition using visual context. Winter Conference for Applications in Computer Vision (WACV) , 2021. 2, 3</paragraph>
 <paragraph><location><page_10><loc_8><loc_10><loc_47><loc_12></location>[37] Xu Zhong, Elaheh ShafieiBavani, and Antonio Jimeno Yepes. Image-based table recognition: Data, model,</paragraph>
-<<<<<<< HEAD
-<paragraph><location><page_10><loc_54><loc_85><loc_89><loc_90></location>- and evaluation. In Andrea Vedaldi, Horst Bischof, Thomas Brox, and Jan-Michael Frahm, editors, Computer Vision ECCV 2020 , pages 564-580, Cham, 2020. Springer International Publishing. 2, 3, 7</paragraph>
-=======
 <paragraph><location><page_10><loc_54><loc_85><loc_89><loc_90></location>and evaluation. In Andrea Vedaldi, Horst Bischof, Thomas Brox, and Jan-Michael Frahm, editors, Computer Vision ECCV 2020 , pages 564-580, Cham, 2020. Springer International Publishing. 2, 3, 7</paragraph>
->>>>>>> bb99be6c
 <paragraph><location><page_10><loc_50><loc_80><loc_89><loc_85></location>[38] Xu Zhong, Jianbin Tang, and Antonio Jimeno Yepes. Publaynet: Largest dataset ever for document layout analysis. In 2019 International Conference on Document Analysis and Recognition (ICDAR) , pages 1015-1022, 2019. 1</paragraph>
 <subtitle-level-1><location><page_11><loc_22><loc_83><loc_76><loc_86></location>TableFormer: Table Structure Understanding with Transformers Supplementary Material</subtitle-level-1>
 <subtitle-level-1><location><page_11><loc_8><loc_78><loc_29><loc_80></location>1. Details on the datasets</subtitle-level-1>
@@ -293,11 +285,7 @@
 <paragraph><location><page_12><loc_8><loc_42><loc_47><loc_47></location>1. Get the minimal grid dimensions - number of rows and columns for the predicted table structure. This represents the most granular grid for the underlying table structure.</paragraph>
 <paragraph><location><page_12><loc_8><loc_36><loc_47><loc_42></location>2. Generate pair-wise matches between the bounding boxes of the PDF cells and the predicted cells. The Intersection Over Union (IOU) metric is used to evaluate the quality of the matches.</paragraph>
 <paragraph><location><page_12><loc_8><loc_33><loc_47><loc_36></location>3. Use a carefully selected IOU threshold to designate the matches as "good" ones and "bad" ones.</paragraph>
-<<<<<<< HEAD
-<paragraph><location><page_12><loc_8><loc_29><loc_47><loc_33></location>- 3.a. If all IOU scores in a column are below the threshold, discard all predictions (structure and bounding boxes) for that column.</paragraph>
-=======
 <paragraph><location><page_12><loc_8><loc_29><loc_47><loc_33></location>3.a. If all IOU scores in a column are below the threshold, discard all predictions (structure and bounding boxes) for that column.</paragraph>
->>>>>>> bb99be6c
 <paragraph><location><page_12><loc_8><loc_24><loc_47><loc_28></location>4. Find the best-fitting content alignment for the predicted cells with good IOU per each column. The alignment of the column can be identified by the following formula:</paragraph>
 <paragraph><location><page_12><loc_8><loc_13><loc_47><loc_16></location>where c is one of { left, centroid, right } and x$_{c}$ is the xcoordinate for the corresponding point.</paragraph>
 <paragraph><location><page_12><loc_8><loc_10><loc_47><loc_13></location>5. Use the alignment computed in step 4, to compute the median x -coordinate for all table columns and the me-</paragraph>
