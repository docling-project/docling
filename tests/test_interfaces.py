from io import BytesIO
from pathlib import Path

import pytest

from docling.backend.docling_parse_backend import DoclingParseDocumentBackend
from docling.backend.pypdfium2_backend import PyPdfiumDocumentBackend
<<<<<<< HEAD
from docling.datamodel.base_models import DocumentStream, PdfPipelineOptions
from docling.datamodel.document import ConversionResult, DocumentConversionInput
from docling.pdf_document_converter import PdfDocumentConverter
=======
from docling.datamodel.base_models import DocumentStream
from docling.datamodel.document import ConversionResult, DocumentConversionInput
from docling.datamodel.pipeline_options import PipelineOptions
from docling.document_converter import DocumentConverter
>>>>>>> d412c363

from .verify_utils import verify_conversion_result


def get_pdf_path():

    pdf_path = Path("./tests/data/2305.03393v1-pg9.pdf")
    return pdf_path


@pytest.fixture
def converter():

    pipeline_options = PdfPipelineOptions()
    pipeline_options.do_ocr = False
    pipeline_options.do_table_structure = True
    pipeline_options.table_structure_options.do_cell_matching = True

    converter = PdfDocumentConverter(
        pipeline_options=pipeline_options,
        pdf_backend=DoclingParseDocumentBackend,
    )

    return converter


def test_convert_single(converter: PdfDocumentConverter):

    pdf_path = get_pdf_path()
    print(f"converting {pdf_path}")

    doc_result: ConversionResult = converter.convert_single(pdf_path)
    verify_conversion_result(input_path=pdf_path, doc_result=doc_result)


def test_batch_path(converter: PdfDocumentConverter):

    pdf_path = get_pdf_path()
    print(f"converting {pdf_path}")

    conv_input = DocumentConversionInput.from_paths([pdf_path])

    results = converter.convert(conv_input)
    for doc_result in results:
        verify_conversion_result(input_path=pdf_path, doc_result=doc_result)


def test_batch_bytes(converter: PdfDocumentConverter):

    pdf_path = get_pdf_path()
    print(f"converting {pdf_path}")

    buf = BytesIO(pdf_path.open("rb").read())
    docs = [DocumentStream(filename=pdf_path.name, stream=buf)]
    conv_input = DocumentConversionInput.from_streams(docs)

    results = converter.convert(conv_input)
    for doc_result in results:
        verify_conversion_result(input_path=pdf_path, doc_result=doc_result)<|MERGE_RESOLUTION|>--- conflicted
+++ resolved
@@ -4,17 +4,10 @@
 import pytest
 
 from docling.backend.docling_parse_backend import DoclingParseDocumentBackend
-from docling.backend.pypdfium2_backend import PyPdfiumDocumentBackend
-<<<<<<< HEAD
-from docling.datamodel.base_models import DocumentStream, PdfPipelineOptions
-from docling.datamodel.document import ConversionResult, DocumentConversionInput
-from docling.pdf_document_converter import PdfDocumentConverter
-=======
 from docling.datamodel.base_models import DocumentStream
 from docling.datamodel.document import ConversionResult, DocumentConversionInput
 from docling.datamodel.pipeline_options import PipelineOptions
 from docling.document_converter import DocumentConverter
->>>>>>> d412c363
 
 from .verify_utils import verify_conversion_result
 
@@ -28,12 +21,12 @@
 @pytest.fixture
 def converter():
 
-    pipeline_options = PdfPipelineOptions()
+    pipeline_options = PipelineOptions()
     pipeline_options.do_ocr = False
     pipeline_options.do_table_structure = True
     pipeline_options.table_structure_options.do_cell_matching = True
 
-    converter = PdfDocumentConverter(
+    converter = DocumentConverter(
         pipeline_options=pipeline_options,
         pdf_backend=DoclingParseDocumentBackend,
     )
@@ -41,7 +34,7 @@
     return converter
 
 
-def test_convert_single(converter: PdfDocumentConverter):
+def test_convert_single(converter: DocumentConverter):
 
     pdf_path = get_pdf_path()
     print(f"converting {pdf_path}")
@@ -50,7 +43,7 @@
     verify_conversion_result(input_path=pdf_path, doc_result=doc_result)
 
 
-def test_batch_path(converter: PdfDocumentConverter):
+def test_batch_path(converter: DocumentConverter):
 
     pdf_path = get_pdf_path()
     print(f"converting {pdf_path}")
@@ -62,7 +55,7 @@
         verify_conversion_result(input_path=pdf_path, doc_result=doc_result)
 
 
-def test_batch_bytes(converter: PdfDocumentConverter):
+def test_batch_bytes(converter: DocumentConverter):
 
     pdf_path = get_pdf_path()
     print(f"converting {pdf_path}")
