--- conflicted
+++ resolved
@@ -5,146 +5,6 @@
       "width": 595.2,
       "height": 841.92
     },
-<<<<<<< HEAD
-    "parsed_page": {
-      "dimension": {
-        "angle": 0.0,
-        "rect": {
-          "r_x0": 0.0,
-          "r_y0": 0.0,
-          "r_x1": 595.2,
-          "r_y1": 0.0,
-          "r_x2": 595.2,
-          "r_y2": 841.92,
-          "r_x3": 0.0,
-          "r_y3": 841.92,
-          "coord_origin": "BOTTOMLEFT"
-        },
-        "boundary_type": "crop_box",
-        "art_bbox": {
-          "l": 0.0,
-          "t": 841.92,
-          "r": 595.2,
-          "b": 0.0,
-          "coord_origin": "BOTTOMLEFT"
-        },
-        "bleed_bbox": {
-          "l": 0.0,
-          "t": 841.92,
-          "r": 595.2,
-          "b": 0.0,
-          "coord_origin": "BOTTOMLEFT"
-        },
-        "crop_bbox": {
-          "l": 0.0,
-          "t": 841.92,
-          "r": 595.2,
-          "b": 0.0,
-          "coord_origin": "BOTTOMLEFT"
-        },
-        "media_bbox": {
-          "l": 0.0,
-          "t": 841.92,
-          "r": 595.2,
-          "b": 0.0,
-          "coord_origin": "BOTTOMLEFT"
-        },
-        "trim_bbox": {
-          "l": 0.0,
-          "t": 841.92,
-          "r": 595.2,
-          "b": 0.0,
-          "coord_origin": "BOTTOMLEFT"
-        }
-      },
-      "bitmap_resources": [],
-      "char_cells": [],
-      "word_cells": [],
-      "textline_cells": [
-        {
-          "index": 0,
-          "rgba": {
-            "r": 0,
-            "g": 0,
-            "b": 0,
-            "a": 255
-          },
-          "rect": {
-            "r_x0": 72.73,
-            "r_y0": 96.34,
-            "r_x1": 505.27,
-            "r_y1": 96.34,
-            "r_x2": 505.27,
-            "r_y2": 75.97,
-            "r_x3": 72.73,
-            "r_y3": 75.97,
-            "coord_origin": "TOPLEFT"
-          },
-          "text": "Docling bundles PDF document conversion to",
-          "orig": "Docling bundles PDF document conversion to",
-          "text_direction": "left_to_right",
-          "confidence": 0.998,
-          "from_ocr": true
-        },
-        {
-          "index": 1,
-          "rgba": {
-            "r": 0,
-            "g": 0,
-            "b": 0,
-            "a": 255
-          },
-          "rect": {
-            "r_x0": 71.03,
-            "r_y0": 123.92,
-            "r_x1": 505.7,
-            "r_y1": 123.92,
-            "r_x2": 505.7,
-            "r_y2": 102.7,
-            "r_x3": 71.03,
-            "r_y3": 102.7,
-            "coord_origin": "TOPLEFT"
-          },
-          "text": "JSON and Markdown in an easy self contained",
-          "orig": "JSON and Markdown in an easy self contained",
-          "text_direction": "left_to_right",
-          "confidence": 0.995,
-          "from_ocr": true
-        },
-        {
-          "index": 2,
-          "rgba": {
-            "r": 0,
-            "g": 0,
-            "b": 0,
-            "a": 255
-          },
-          "rect": {
-            "r_x0": 71.03,
-            "r_y0": 154.06,
-            "r_x1": 152.64,
-            "r_y1": 154.06,
-            "r_x2": 152.64,
-            "r_y2": 130.29,
-            "r_x3": 71.03,
-            "r_y3": 130.29,
-            "coord_origin": "TOPLEFT"
-          },
-          "text": "package",
-          "orig": "package",
-          "text_direction": "left_to_right",
-          "confidence": 0.998,
-          "from_ocr": true
-        }
-      ],
-      "has_chars": false,
-      "has_words": false,
-      "has_lines": true,
-      "image": null,
-      "lines": []
-    },
-=======
->>>>>>> a283ccff
     "predictions": {
       "layout": {
         "clusters": [
@@ -152,13 +12,13 @@
             "id": 0,
             "label": "text",
             "bbox": {
-              "l": 71.03,
-              "t": 75.97,
-              "r": 505.7,
-              "b": 154.06,
+              "l": 69.68,
+              "t": 77.0,
+              "r": 504.87,
+              "b": 152.91,
               "coord_origin": "TOPLEFT"
             },
-            "confidence": 0.862,
+            "confidence": 0.972,
             "cells": [
               {
                 "index": 0,
@@ -169,20 +29,20 @@
                   "a": 255
                 },
                 "rect": {
-                  "r_x0": 72.73,
-                  "r_y0": 96.34,
-                  "r_x1": 505.27,
-                  "r_y1": 96.34,
-                  "r_x2": 505.27,
-                  "r_y2": 75.97,
-                  "r_x3": 72.73,
-                  "r_y3": 75.97,
+                  "r_x0": 73.35,
+                  "r_y0": 98.0,
+                  "r_x1": 503.65,
+                  "r_y1": 98.0,
+                  "r_x2": 503.65,
+                  "r_y2": 77.0,
+                  "r_x3": 73.35,
+                  "r_y3": 77.0,
                   "coord_origin": "TOPLEFT"
                 },
                 "text": "Docling bundles PDF document conversion to",
                 "orig": "Docling bundles PDF document conversion to",
                 "text_direction": "left_to_right",
-                "confidence": 0.998,
+                "confidence": 1.0,
                 "from_ocr": true
               },
               {
@@ -194,20 +54,20 @@
                   "a": 255
                 },
                 "rect": {
-                  "r_x0": 71.03,
-                  "r_y0": 123.92,
-                  "r_x1": 505.7,
-                  "r_y1": 123.92,
-                  "r_x2": 505.7,
-                  "r_y2": 102.7,
-                  "r_x3": 71.03,
-                  "r_y3": 102.7,
+                  "r_x0": 69.68,
+                  "r_y0": 124.83,
+                  "r_x1": 504.87,
+                  "r_y1": 124.83,
+                  "r_x2": 504.87,
+                  "r_y2": 104.0,
+                  "r_x3": 69.68,
+                  "r_y3": 104.0,
                   "coord_origin": "TOPLEFT"
                 },
                 "text": "JSON and Markdown in an easy self contained",
                 "orig": "JSON and Markdown in an easy self contained",
                 "text_direction": "left_to_right",
-                "confidence": 0.995,
+                "confidence": 1.0,
                 "from_ocr": true
               },
               {
@@ -219,20 +79,20 @@
                   "a": 255
                 },
                 "rect": {
-                  "r_x0": 71.03,
-                  "r_y0": 154.06,
-                  "r_x1": 152.64,
-                  "r_y1": 154.06,
-                  "r_x2": 152.64,
-                  "r_y2": 130.29,
-                  "r_x3": 71.03,
-                  "r_y3": 130.29,
+                  "r_x0": 71.84,
+                  "r_y0": 152.91,
+                  "r_x1": 153.09,
+                  "r_y1": 152.91,
+                  "r_x2": 153.09,
+                  "r_y2": 129.8,
+                  "r_x3": 71.84,
+                  "r_y3": 129.8,
                   "coord_origin": "TOPLEFT"
                 },
                 "text": "package",
                 "orig": "package",
                 "text_direction": "left_to_right",
-                "confidence": 0.998,
+                "confidence": 1.0,
                 "from_ocr": true
               }
             ],
@@ -257,13 +117,13 @@
             "id": 0,
             "label": "text",
             "bbox": {
-              "l": 71.03,
-              "t": 75.97,
-              "r": 505.7,
-              "b": 154.06,
+              "l": 69.68,
+              "t": 77.0,
+              "r": 504.87,
+              "b": 152.91,
               "coord_origin": "TOPLEFT"
             },
-            "confidence": 0.862,
+            "confidence": 0.972,
             "cells": [
               {
                 "index": 0,
@@ -274,20 +134,20 @@
                   "a": 255
                 },
                 "rect": {
-                  "r_x0": 72.73,
-                  "r_y0": 96.34,
-                  "r_x1": 505.27,
-                  "r_y1": 96.34,
-                  "r_x2": 505.27,
-                  "r_y2": 75.97,
-                  "r_x3": 72.73,
-                  "r_y3": 75.97,
+                  "r_x0": 73.35,
+                  "r_y0": 98.0,
+                  "r_x1": 503.65,
+                  "r_y1": 98.0,
+                  "r_x2": 503.65,
+                  "r_y2": 77.0,
+                  "r_x3": 73.35,
+                  "r_y3": 77.0,
                   "coord_origin": "TOPLEFT"
                 },
                 "text": "Docling bundles PDF document conversion to",
                 "orig": "Docling bundles PDF document conversion to",
                 "text_direction": "left_to_right",
-                "confidence": 0.998,
+                "confidence": 1.0,
                 "from_ocr": true
               },
               {
@@ -299,20 +159,20 @@
                   "a": 255
                 },
                 "rect": {
-                  "r_x0": 71.03,
-                  "r_y0": 123.92,
-                  "r_x1": 505.7,
-                  "r_y1": 123.92,
-                  "r_x2": 505.7,
-                  "r_y2": 102.7,
-                  "r_x3": 71.03,
-                  "r_y3": 102.7,
+                  "r_x0": 69.68,
+                  "r_y0": 124.83,
+                  "r_x1": 504.87,
+                  "r_y1": 124.83,
+                  "r_x2": 504.87,
+                  "r_y2": 104.0,
+                  "r_x3": 69.68,
+                  "r_y3": 104.0,
                   "coord_origin": "TOPLEFT"
                 },
                 "text": "JSON and Markdown in an easy self contained",
                 "orig": "JSON and Markdown in an easy self contained",
                 "text_direction": "left_to_right",
-                "confidence": 0.995,
+                "confidence": 1.0,
                 "from_ocr": true
               },
               {
@@ -324,20 +184,20 @@
                   "a": 255
                 },
                 "rect": {
-                  "r_x0": 71.03,
-                  "r_y0": 154.06,
-                  "r_x1": 152.64,
-                  "r_y1": 154.06,
-                  "r_x2": 152.64,
-                  "r_y2": 130.29,
-                  "r_x3": 71.03,
-                  "r_y3": 130.29,
+                  "r_x0": 71.84,
+                  "r_y0": 152.91,
+                  "r_x1": 153.09,
+                  "r_y1": 152.91,
+                  "r_x2": 153.09,
+                  "r_y2": 129.8,
+                  "r_x3": 71.84,
+                  "r_y3": 129.8,
                   "coord_origin": "TOPLEFT"
                 },
                 "text": "package",
                 "orig": "package",
                 "text_direction": "left_to_right",
-                "confidence": 0.998,
+                "confidence": 1.0,
                 "from_ocr": true
               }
             ],
@@ -355,13 +215,13 @@
             "id": 0,
             "label": "text",
             "bbox": {
-              "l": 71.03,
-              "t": 75.97,
-              "r": 505.7,
-              "b": 154.06,
+              "l": 69.68,
+              "t": 77.0,
+              "r": 504.87,
+              "b": 152.91,
               "coord_origin": "TOPLEFT"
             },
-            "confidence": 0.862,
+            "confidence": 0.972,
             "cells": [
               {
                 "index": 0,
@@ -372,20 +232,20 @@
                   "a": 255
                 },
                 "rect": {
-                  "r_x0": 72.73,
-                  "r_y0": 96.34,
-                  "r_x1": 505.27,
-                  "r_y1": 96.34,
-                  "r_x2": 505.27,
-                  "r_y2": 75.97,
-                  "r_x3": 72.73,
-                  "r_y3": 75.97,
+                  "r_x0": 73.35,
+                  "r_y0": 98.0,
+                  "r_x1": 503.65,
+                  "r_y1": 98.0,
+                  "r_x2": 503.65,
+                  "r_y2": 77.0,
+                  "r_x3": 73.35,
+                  "r_y3": 77.0,
                   "coord_origin": "TOPLEFT"
                 },
                 "text": "Docling bundles PDF document conversion to",
                 "orig": "Docling bundles PDF document conversion to",
                 "text_direction": "left_to_right",
-                "confidence": 0.998,
+                "confidence": 1.0,
                 "from_ocr": true
               },
               {
@@ -397,20 +257,20 @@
                   "a": 255
                 },
                 "rect": {
-                  "r_x0": 71.03,
-                  "r_y0": 123.92,
-                  "r_x1": 505.7,
-                  "r_y1": 123.92,
-                  "r_x2": 505.7,
-                  "r_y2": 102.7,
-                  "r_x3": 71.03,
-                  "r_y3": 102.7,
+                  "r_x0": 69.68,
+                  "r_y0": 124.83,
+                  "r_x1": 504.87,
+                  "r_y1": 124.83,
+                  "r_x2": 504.87,
+                  "r_y2": 104.0,
+                  "r_x3": 69.68,
+                  "r_y3": 104.0,
                   "coord_origin": "TOPLEFT"
                 },
                 "text": "JSON and Markdown in an easy self contained",
                 "orig": "JSON and Markdown in an easy self contained",
                 "text_direction": "left_to_right",
-                "confidence": 0.995,
+                "confidence": 1.0,
                 "from_ocr": true
               },
               {
@@ -422,20 +282,20 @@
                   "a": 255
                 },
                 "rect": {
-                  "r_x0": 71.03,
-                  "r_y0": 154.06,
-                  "r_x1": 152.64,
-                  "r_y1": 154.06,
-                  "r_x2": 152.64,
-                  "r_y2": 130.29,
-                  "r_x3": 71.03,
-                  "r_y3": 130.29,
+                  "r_x0": 71.84,
+                  "r_y0": 152.91,
+                  "r_x1": 153.09,
+                  "r_y1": 152.91,
+                  "r_x2": 153.09,
+                  "r_y2": 129.8,
+                  "r_x3": 71.84,
+                  "r_y3": 129.8,
                   "coord_origin": "TOPLEFT"
                 },
                 "text": "package",
                 "orig": "package",
                 "text_direction": "left_to_right",
-                "confidence": 0.998,
+                "confidence": 1.0,
                 "from_ocr": true
               }
             ],
