--- conflicted
+++ resolved
@@ -5,146 +5,6 @@
       "width": 595.2,
       "height": 841.92
     },
-<<<<<<< HEAD
-    "parsed_page": {
-      "dimension": {
-        "angle": 0.0,
-        "rect": {
-          "r_x0": 0.0,
-          "r_y0": 0.0,
-          "r_x1": 595.2,
-          "r_y1": 0.0,
-          "r_x2": 595.2,
-          "r_y2": 841.92,
-          "r_x3": 0.0,
-          "r_y3": 841.92,
-          "coord_origin": "BOTTOMLEFT"
-        },
-        "boundary_type": "crop_box",
-        "art_bbox": {
-          "l": 0.0,
-          "t": 841.92,
-          "r": 595.2,
-          "b": 0.0,
-          "coord_origin": "BOTTOMLEFT"
-        },
-        "bleed_bbox": {
-          "l": 0.0,
-          "t": 841.92,
-          "r": 595.2,
-          "b": 0.0,
-          "coord_origin": "BOTTOMLEFT"
-        },
-        "crop_bbox": {
-          "l": 0.0,
-          "t": 841.92,
-          "r": 595.2,
-          "b": 0.0,
-          "coord_origin": "BOTTOMLEFT"
-        },
-        "media_bbox": {
-          "l": 0.0,
-          "t": 841.92,
-          "r": 595.2,
-          "b": 0.0,
-          "coord_origin": "BOTTOMLEFT"
-        },
-        "trim_bbox": {
-          "l": 0.0,
-          "t": 841.92,
-          "r": 595.2,
-          "b": 0.0,
-          "coord_origin": "BOTTOMLEFT"
-        }
-      },
-      "bitmap_resources": [],
-      "char_cells": [],
-      "word_cells": [],
-      "textline_cells": [
-        {
-          "index": 0,
-          "rgba": {
-            "r": 0,
-            "g": 0,
-            "b": 0,
-            "a": 255
-          },
-          "rect": {
-            "r_x0": 89.24,
-            "r_y0": 764.9,
-            "r_x1": 521.99,
-            "r_y1": 764.9,
-            "r_x2": 521.99,
-            "r_y2": 744.09,
-            "r_x3": 89.24,
-            "r_y3": 744.09,
-            "coord_origin": "TOPLEFT"
-          },
-          "text": "Docling bundles PDF document conversion to",
-          "orig": "Docling bundles PDF document conversion to",
-          "text_direction": "left_to_right",
-          "confidence": 1.0,
-          "from_ocr": true
-        },
-        {
-          "index": 1,
-          "rgba": {
-            "r": 0,
-            "g": 0,
-            "b": 0,
-            "a": 255
-          },
-          "rect": {
-            "r_x0": 89.24,
-            "r_y0": 739.2,
-            "r_x1": 523.21,
-            "r_y1": 739.2,
-            "r_x2": 523.21,
-            "r_y2": 717.17,
-            "r_x3": 89.24,
-            "r_y3": 717.17,
-            "coord_origin": "TOPLEFT"
-          },
-          "text": "JSON and Markdown in an easy self contained",
-          "orig": "JSON and Markdown in an easy self contained",
-          "text_direction": "left_to_right",
-          "confidence": 1.0,
-          "from_ocr": true
-        },
-        {
-          "index": 2,
-          "rgba": {
-            "r": 0,
-            "g": 0,
-            "b": 0,
-            "a": 255
-          },
-          "rect": {
-            "r_x0": 441.25,
-            "r_y0": 710.06,
-            "r_x1": 522.04,
-            "r_y1": 710.06,
-            "r_x2": 522.04,
-            "r_y2": 690.01,
-            "r_x3": 441.25,
-            "r_y3": 690.01,
-            "coord_origin": "TOPLEFT"
-          },
-          "text": "package",
-          "orig": "package",
-          "text_direction": "left_to_right",
-          "confidence": 1.0,
-          "from_ocr": true
-        }
-      ],
-      "has_chars": false,
-      "has_words": false,
-      "has_lines": true,
-      "image": null,
-      "lines": []
-    },
-=======
->>>>>>> a283ccff
     "predictions": {
       "layout": {
         "clusters": [
@@ -217,10 +77,10 @@
             "id": 2,
             "label": "text",
             "bbox": {
-              "l": 441.25,
-              "t": 690.01,
-              "r": 522.04,
-              "b": 710.06,
+              "l": 441.26,
+              "t": 690.04,
+              "r": 522.03,
+              "b": 710.03,
               "coord_origin": "TOPLEFT"
             },
             "confidence": 0.598,
@@ -234,14 +94,14 @@
                   "a": 255
                 },
                 "rect": {
-                  "r_x0": 441.25,
-                  "r_y0": 710.06,
-                  "r_x1": 522.04,
-                  "r_y1": 710.06,
-                  "r_x2": 522.04,
-                  "r_y2": 690.01,
-                  "r_x3": 441.25,
-                  "r_y3": 690.01,
+                  "r_x0": 441.26,
+                  "r_y0": 710.03,
+                  "r_x1": 522.03,
+                  "r_y1": 710.03,
+                  "r_x2": 522.03,
+                  "r_y2": 690.04,
+                  "r_x3": 441.26,
+                  "r_y3": 690.04,
                   "coord_origin": "TOPLEFT"
                 },
                 "text": "package",
@@ -343,10 +203,10 @@
             "id": 2,
             "label": "text",
             "bbox": {
-              "l": 441.25,
-              "t": 690.01,
-              "r": 522.04,
-              "b": 710.06,
+              "l": 441.26,
+              "t": 690.04,
+              "r": 522.03,
+              "b": 710.03,
               "coord_origin": "TOPLEFT"
             },
             "confidence": 0.598,
@@ -360,14 +220,14 @@
                   "a": 255
                 },
                 "rect": {
-                  "r_x0": 441.25,
-                  "r_y0": 710.06,
-                  "r_x1": 522.04,
-                  "r_y1": 710.06,
-                  "r_x2": 522.04,
-                  "r_y2": 690.01,
-                  "r_x3": 441.25,
-                  "r_y3": 690.01,
+                  "r_x0": 441.26,
+                  "r_y0": 710.03,
+                  "r_x1": 522.03,
+                  "r_y1": 710.03,
+                  "r_x2": 522.03,
+                  "r_y2": 690.04,
+                  "r_x3": 441.26,
+                  "r_y3": 690.04,
                   "coord_origin": "TOPLEFT"
                 },
                 "text": "package",
@@ -462,10 +322,10 @@
             "id": 2,
             "label": "text",
             "bbox": {
-              "l": 441.25,
-              "t": 690.01,
-              "r": 522.04,
-              "b": 710.06,
+              "l": 441.26,
+              "t": 690.04,
+              "r": 522.03,
+              "b": 710.03,
               "coord_origin": "TOPLEFT"
             },
             "confidence": 0.598,
@@ -479,14 +339,14 @@
                   "a": 255
                 },
                 "rect": {
-                  "r_x0": 441.25,
-                  "r_y0": 710.06,
-                  "r_x1": 522.04,
-                  "r_y1": 710.06,
-                  "r_x2": 522.04,
-                  "r_y2": 690.01,
-                  "r_x3": 441.25,
-                  "r_y3": 690.01,
+                  "r_x0": 441.26,
+                  "r_y0": 710.03,
+                  "r_x1": 522.03,
+                  "r_y1": 710.03,
+                  "r_x2": 522.03,
+                  "r_y2": 690.04,
+                  "r_x3": 441.26,
+                  "r_y3": 690.04,
                   "coord_origin": "TOPLEFT"
                 },
                 "text": "package",
