--- conflicted
+++ resolved
@@ -80,7 +80,6 @@
     return True
 
 
-<<<<<<< HEAD
 # def verify_maintext(doc_pred: DsDocument, doc_true: DsDocument):
 #     assert doc_true.main_text is not None, "doc_true cannot be None"
 #     assert doc_pred.main_text is not None, "doc_true cannot be None"
@@ -106,35 +105,7 @@
 #     return True
 
 
-def verify_tables_v1(doc_pred: DsDocument, doc_true: DsDocument):
-=======
-def verify_maintext(doc_pred: DsDocument, doc_true: DsDocument):
-    assert doc_true.main_text is not None, "doc_true cannot be None"
-    assert doc_pred.main_text is not None, "doc_true cannot be None"
-
-    assert len(doc_true.main_text) == len(
-        doc_pred.main_text
-    ), f"document has different length of main-text than expected. {len(doc_true.main_text)}!={len(doc_pred.main_text)}"
-
-    for l, true_item in enumerate(doc_true.main_text):
-        pred_item = doc_pred.main_text[l]
-        # Validate type
-        assert (
-            true_item.obj_type == pred_item.obj_type
-        ), f"Item[{l}] type does not match. expected[{true_item.obj_type}] != predicted [{pred_item.obj_type}]"
-
-        # Validate text ceels
-        if isinstance(true_item, BaseText):
-            assert isinstance(
-                pred_item, BaseText
-            ), f"{pred_item} is not a BaseText element, but {true_item} is."
-            assert true_item.text == pred_item.text
-
-    return True
-
-
-def verify_tables(doc_pred: DsDocument, doc_true: DsDocument, fuzzy: bool):
->>>>>>> 2ec39636
+def verify_tables_v1(doc_pred: DsDocument, doc_true: DsDocument, fuzzy: bool):
     if doc_true.tables is None:
         # No tables to check
         assert doc_pred.tables is None, "not expecting any table on this document"
@@ -167,7 +138,9 @@
                 # print("pred: ", pred_item.data[i][j].text)
                 # print("")
 
-                verify_text(true_item.data[i][j].text, pred_item.data[i][j].text, fuzzy)
+                verify_text(
+                    true_item.data[i][j].text, pred_item.data[i][j].text, fuzzy=fuzzy
+                )
 
                 assert (
                     true_item.data[i][j].obj_type == pred_item.data[i][j].obj_type
@@ -176,7 +149,7 @@
     return True
 
 
-def verify_tables_v2(doc_pred: DoclingDocument, doc_true: DoclingDocument):
+def verify_tables_v2(doc_pred: DoclingDocument, doc_true: DoclingDocument, fuzzy: bool):
     if not len(doc_true.tables) > 0:
         # No tables to check
         assert len(doc_pred.tables) == 0, "not expecting any table on this document"
@@ -209,9 +182,11 @@
                 # print("pred: ", pred_item.data[i][j].text)
                 # print("")
 
-                assert (
-                    true_item.data.grid[i][j].text == pred_item.data.grid[i][j].text
-                ), "table-cell does not have the same text"
+                verify_text(
+                    true_item.data.grid[i][j].text,
+                    pred_item.data.grid[i][j].text,
+                    fuzzy=fuzzy,
+                )
 
                 assert (
                     true_item.data.grid[i][j].column_header
@@ -231,19 +206,14 @@
     return True
 
 
-<<<<<<< HEAD
 # def verify_output(doc_pred: DsDocument, doc_true: DsDocument):
 #     #assert verify_maintext(doc_pred, doc_true), "verify_maintext(doc_pred, doc_true)"
 #     assert verify_tables_v1(doc_pred, doc_true), "verify_tables(doc_pred, doc_true)"
 #     return True
 
 
-def verify_md(doc_pred_md, doc_true_md):
-    return doc_pred_md == doc_true_md
-=======
 def verify_md(doc_pred_md: str, doc_true_md: str, fuzzy: bool):
     return verify_text(doc_true_md, doc_pred_md, fuzzy)
->>>>>>> 2ec39636
 
 
 def verify_dt(doc_pred_dt: str, doc_true_dt: str, fuzzy: bool):
@@ -309,17 +279,16 @@
         #    doc_pred, doc_true
         # ), f"Mismatch in JSON prediction for {input_path}"
 
-<<<<<<< HEAD
         assert verify_tables_v1(
-            doc_pred, doc_true
+            doc_pred, doc_true, fuzzy=fuzzy
         ), f"verify_tables(doc_pred, doc_true) mismatch for {input_path}"
 
         assert verify_md(
-            doc_pred_md, doc_true_md
+            doc_pred_md, doc_true_md, fuzzy=fuzzy
         ), f"Mismatch in Markdown prediction for {input_path}"
 
         assert verify_dt(
-            doc_pred_dt, doc_true_dt
+            doc_pred_dt, doc_true_dt, fuzzy=fuzzy
         ), f"Mismatch in DocTags prediction for {input_path}"
 
 
@@ -328,7 +297,7 @@
     doc_result: ConversionResult,
     generate: bool = False,
     ocr_engine: str = None,
-    skip_cells: bool = False,
+    fuzzy: bool = False,
 ):
     PageList = TypeAdapter(List[Page])
 
@@ -373,7 +342,7 @@
         with open(dt_path, "r") as fr:
             doc_true_dt = fr.read()
 
-        if not skip_cells:
+        if not fuzzy:
             assert verify_cells(
                 doc_pred_pages, doc_true_pages
             ), f"Mismatch in PDF cell prediction for {input_path}"
@@ -383,17 +352,13 @@
         # ), f"Mismatch in JSON prediction for {input_path}"
 
         assert verify_tables_v2(
-            doc_pred, doc_true
-=======
-        assert verify_tables(
-            doc_pred, doc_true, fuzzy
->>>>>>> 2ec39636
+            doc_pred, doc_true, fuzzy=fuzzy
         ), f"verify_tables(doc_pred, doc_true) mismatch for {input_path}"
 
         assert verify_md(
-            doc_pred_md, doc_true_md, fuzzy
+            doc_pred_md, doc_true_md, fuzzy=fuzzy
         ), f"Mismatch in Markdown prediction for {input_path}"
 
         assert verify_dt(
-            doc_pred_dt, doc_true_dt, fuzzy
+            doc_pred_dt, doc_true_dt, fuzzy=fuzzy
         ), f"Mismatch in DocTags prediction for {input_path}"