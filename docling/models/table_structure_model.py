import copy
import warnings
from collections.abc import Iterable, Sequence
from pathlib import Path
from typing import Optional

import numpy
from docling_core.types.doc import BoundingBox, DocItemLabel, TableCell
from docling_core.types.doc.page import (
    BoundingRectangle,
    TextCellUnit,
)
from PIL import ImageDraw

from docling.datamodel.accelerator_options import AcceleratorDevice, AcceleratorOptions
from docling.datamodel.base_models import Page, Table, TableStructurePrediction
from docling.datamodel.document import ConversionResult
from docling.datamodel.pipeline_options import (
    TableFormerMode,
    TableStructureOptions,
)
from docling.datamodel.settings import settings
from docling.models.base_table_model import BaseTableStructureModel
from docling.models.utils.hf_model_download import download_hf_model
from docling.utils.accelerator_utils import decide_device
from docling.utils.profiling import TimeRecorder


<<<<<<< HEAD
class TableStructureModel(BaseTableStructureModel):
    _model_repo_folder = "ds4sd--docling-models"
=======
class TableStructureModel(BasePageModel):
    _model_repo_folder = "docling-project--docling-models"
>>>>>>> 5c27567c
    _model_path = "model_artifacts/tableformer"

    def __init__(
        self,
        enabled: bool,
        artifacts_path: Optional[Path],
        options: TableStructureOptions,
        accelerator_options: AcceleratorOptions,
    ):
        self.options = options
        self.do_cell_matching = self.options.do_cell_matching
        self.mode = self.options.mode

        self.enabled = enabled
        if self.enabled:
            if artifacts_path is None:
                artifacts_path = self.download_models() / self._model_path
            else:
                # will become the default in the future
                if (artifacts_path / self._model_repo_folder).exists():
                    artifacts_path = (
                        artifacts_path / self._model_repo_folder / self._model_path
                    )
                elif (artifacts_path / self._model_path).exists():
                    warnings.warn(
                        "The usage of artifacts_path containing directly "
                        f"{self._model_path} is deprecated. Please point "
                        "the artifacts_path to the parent containing "
                        f"the {self._model_repo_folder} folder.",
                        DeprecationWarning,
                        stacklevel=3,
                    )
                    artifacts_path = artifacts_path / self._model_path

            if self.mode == TableFormerMode.ACCURATE:
                artifacts_path = artifacts_path / "accurate"
            else:
                artifacts_path = artifacts_path / "fast"

            # Third Party
            import docling_ibm_models.tableformer.common as c
            from docling_ibm_models.tableformer.data_management.tf_predictor import (
                TFPredictor,
            )

            device = decide_device(accelerator_options.device)

            # Disable MPS here, until we know why it makes things slower.
            if device == AcceleratorDevice.MPS.value:
                device = AcceleratorDevice.CPU.value

            self.tm_config = c.read_config(f"{artifacts_path}/tm_config.json")
            self.tm_config["model"]["save_dir"] = artifacts_path
            self.tm_model_type = self.tm_config["model"]["type"]

            self.tf_predictor = TFPredictor(
                self.tm_config, device, accelerator_options.num_threads
            )
            self.scale = 2.0  # Scale up table input images to 144 dpi

    @classmethod
    def get_options_type(cls) -> type[TableStructureOptions]:
        return TableStructureOptions

    @staticmethod
    def download_models(
        local_dir: Optional[Path] = None, force: bool = False, progress: bool = False
    ) -> Path:
        return download_hf_model(
            repo_id="docling-project/docling-models",
            revision="v2.3.0",
            local_dir=local_dir,
            force=force,
            progress=progress,
        )

    def draw_table_and_cells(
        self,
        conv_res: ConversionResult,
        page: Page,
        tbl_list: Iterable[Table],
        show: bool = False,
    ):
        assert page._backend is not None
        assert page.size is not None

        image = (
            page._backend.get_page_image()
        )  # make new image to avoid drawing on the saved ones

        scale_x = image.width / page.size.width
        scale_y = image.height / page.size.height

        draw = ImageDraw.Draw(image)

        for table_element in tbl_list:
            x0, y0, x1, y1 = table_element.cluster.bbox.as_tuple()
            y0 *= scale_y
            y1 *= scale_y
            x0 *= scale_x
            x1 *= scale_x

            draw.rectangle([(x0, y0), (x1, y1)], outline="red")

            for cell in table_element.cluster.cells:
                x0, y0, x1, y1 = cell.rect.to_bounding_box().as_tuple()
                x0 *= scale_x
                x1 *= scale_x
                y0 *= scale_y
                y1 *= scale_y

                draw.rectangle([(x0, y0), (x1, y1)], outline="green")

            for tc in table_element.table_cells:
                if tc.bbox is not None:
                    x0, y0, x1, y1 = tc.bbox.as_tuple()
                    x0 *= scale_x
                    x1 *= scale_x
                    y0 *= scale_y
                    y1 *= scale_y

                    if tc.column_header:
                        width = 3
                    else:
                        width = 1
                    draw.rectangle([(x0, y0), (x1, y1)], outline="blue", width=width)
                    draw.text(
                        (x0 + 3, y0 + 3),
                        text=f"{tc.start_row_offset_idx}, {tc.start_col_offset_idx}",
                        fill="black",
                    )
        if show:
            image.show()
        else:
            out_path: Path = (
                Path(settings.debug.debug_output_path)
                / f"debug_{conv_res.input.file.stem}"
            )
            out_path.mkdir(parents=True, exist_ok=True)

            out_file = out_path / f"table_struct_page_{page.page_no:05}.png"
            image.save(str(out_file), format="png")

    def predict_tables(
        self,
        conv_res: ConversionResult,
        pages: Sequence[Page],
    ) -> Sequence[TableStructurePrediction]:
        pages = list(pages)
        predictions: list[TableStructurePrediction] = []

        for page in pages:
            assert page._backend is not None
            if not page._backend.is_valid():
                existing_prediction = (
                    page.predictions.tablestructure or TableStructurePrediction()
                )
                page.predictions.tablestructure = existing_prediction
                predictions.append(existing_prediction)
                continue

            with TimeRecorder(conv_res, "table_structure"):
                assert page.predictions.layout is not None
                assert page.size is not None

                table_prediction = TableStructurePrediction()
                page.predictions.tablestructure = table_prediction

                in_tables = [
                    (
                        cluster,
                        [
                            round(cluster.bbox.l) * self.scale,
                            round(cluster.bbox.t) * self.scale,
                            round(cluster.bbox.r) * self.scale,
                            round(cluster.bbox.b) * self.scale,
                        ],
                    )
                    for cluster in page.predictions.layout.clusters
                    if cluster.label
                    in [DocItemLabel.TABLE, DocItemLabel.DOCUMENT_INDEX]
                ]
                if not in_tables:
                    predictions.append(table_prediction)
                    continue

                page_input = {
                    "width": page.size.width * self.scale,
                    "height": page.size.height * self.scale,
                    "image": numpy.asarray(page.get_image(scale=self.scale)),
                }

                for table_cluster, tbl_box in in_tables:
                    # Check if word-level cells are available from backend:
                    sp = page._backend.get_segmented_page()
                    if sp is not None:
                        tcells = sp.get_cells_in_bbox(
                            cell_unit=TextCellUnit.WORD,
                            bbox=table_cluster.bbox,
                        )
                        if len(tcells) == 0:
                            # In case word-level cells yield empty
                            tcells = table_cluster.cells
                    else:
                        # Otherwise - we use normal (line/phrase) cells
                        tcells = table_cluster.cells
                    tokens = []
                    for c in tcells:
                        # Only allow non empty strings (spaces) into the cells of a table
                        if len(c.text.strip()) > 0:
                            new_cell = copy.deepcopy(c)
                            new_cell.rect = BoundingRectangle.from_bounding_box(
                                new_cell.rect.to_bounding_box().scaled(scale=self.scale)
                            )
                            tokens.append(
                                {
                                    "id": new_cell.index,
                                    "text": new_cell.text,
                                    "bbox": new_cell.rect.to_bounding_box().model_dump(),
                                }
                            )
                    page_input["tokens"] = tokens

                    tf_output = self.tf_predictor.multi_table_predict(
                        page_input, [tbl_box], do_matching=self.do_cell_matching
                    )
                    table_out = tf_output[0]
                    table_cells = []
                    for element in table_out["tf_responses"]:
                        if not self.do_cell_matching:
                            the_bbox = BoundingBox.model_validate(
                                element["bbox"]
                            ).scaled(1 / self.scale)
                            text_piece = page._backend.get_text_in_rect(the_bbox)
                            element["bbox"]["token"] = text_piece

                        tc = TableCell.model_validate(element)
                        if tc.bbox is not None:
                            tc.bbox = tc.bbox.scaled(1 / self.scale)
                        table_cells.append(tc)

                    assert "predict_details" in table_out

                    # Retrieving cols/rows, after post processing:
                    num_rows = table_out["predict_details"].get("num_rows", 0)
                    num_cols = table_out["predict_details"].get("num_cols", 0)
                    otsl_seq = (
                        table_out["predict_details"]
                        .get("prediction", {})
                        .get("rs_seq", [])
                    )

                    tbl = Table(
                        otsl_seq=otsl_seq,
                        table_cells=table_cells,
                        num_rows=num_rows,
                        num_cols=num_cols,
                        id=table_cluster.id,
                        page_no=page.page_no,
                        cluster=table_cluster,
                        label=table_cluster.label,
                    )

                    table_prediction.table_map[table_cluster.id] = tbl

                if settings.debug.visualize_tables:
                    self.draw_table_and_cells(
                        conv_res,
                        page,
                        page.predictions.tablestructure.table_map.values(),
                    )

                predictions.append(table_prediction)

        return predictions<|MERGE_RESOLUTION|>--- conflicted
+++ resolved
@@ -26,13 +26,8 @@
 from docling.utils.profiling import TimeRecorder
 
 
-<<<<<<< HEAD
 class TableStructureModel(BaseTableStructureModel):
-    _model_repo_folder = "ds4sd--docling-models"
-=======
-class TableStructureModel(BasePageModel):
     _model_repo_folder = "docling-project--docling-models"
->>>>>>> 5c27567c
     _model_path = "model_artifacts/tableformer"
 
     def __init__(
