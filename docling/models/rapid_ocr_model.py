import logging
from typing import Iterable

import numpy
from docling_core.types.doc import BoundingBox, CoordOrigin

from docling.datamodel.base_models import OcrCell, Page
from docling.datamodel.document import ConversionResult
from docling.datamodel.pipeline_options import (
    AcceleratorDevice,
    AcceleratorOptions,
    RapidOcrOptions,
)
from docling.datamodel.settings import settings
from docling.models.base_ocr_model import BaseOcrModel
from docling.utils.accelerator_utils import decide_device
from docling.utils.profiling import TimeRecorder

_log = logging.getLogger(__name__)


class RapidOcrModel(BaseOcrModel):
    def __init__(
        self,
        enabled: bool,
        options: RapidOcrOptions,
        accelerator_options: AcceleratorOptions,
    ):
        super().__init__(enabled=enabled, options=options)
        self.options: RapidOcrOptions

        self.scale = 3  # multiplier for 72 dpi == 216 dpi.

        if self.enabled:
            try:
                from rapidocr_onnxruntime import RapidOCR  # type: ignore
            except ImportError:
                raise ImportError(
                    "RapidOCR is not installed. Please install it via `pip install rapidocr_onnxruntime` to use this OCR engine. "
                    "Alternatively, Docling has support for other OCR engines. See the documentation."
                )

            # Decide the accelerator devices
            device = decide_device(accelerator_options.device)
<<<<<<< HEAD
            use_cuda = device == AcceleratorDevice.CUDA
=======
            use_cuda = AcceleratorDevice.CUDA in device
>>>>>>> accb7b44
            use_dml = accelerator_options.device == AcceleratorDevice.AUTO
            intra_op_num_threads = accelerator_options.num_threads

            self.reader = RapidOCR(
                text_score=self.options.text_score,
                cls_use_cuda=use_cuda,
                rec_use_cuda=use_cuda,
                det_use_cuda=use_cuda,
                det_use_dml=use_dml,
                cls_use_dml=use_dml,
                rec_use_dml=use_dml,
                intra_op_num_threads=intra_op_num_threads,
                print_verbose=self.options.print_verbose,
                det_model_path=self.options.det_model_path,
                cls_model_path=self.options.cls_model_path,
                rec_model_path=self.options.rec_model_path,
            )

    def __call__(
        self, conv_res: ConversionResult, page_batch: Iterable[Page]
    ) -> Iterable[Page]:

        if not self.enabled:
            yield from page_batch
            return

        for page in page_batch:

            assert page._backend is not None
            if not page._backend.is_valid():
                yield page
            else:
                with TimeRecorder(conv_res, "ocr"):
                    ocr_rects = self.get_ocr_rects(page)

                    all_ocr_cells = []
                    for ocr_rect in ocr_rects:
                        # Skip zero area boxes
                        if ocr_rect.area() == 0:
                            continue
                        high_res_image = page._backend.get_page_image(
                            scale=self.scale, cropbox=ocr_rect
                        )
                        im = numpy.array(high_res_image)
                        result, _ = self.reader(
                            im,
                            use_det=self.options.use_det,
                            use_cls=self.options.use_cls,
                            use_rec=self.options.use_rec,
                        )

                        del high_res_image
                        del im

                        cells = [
                            OcrCell(
                                id=ix,
                                text=line[1],
                                confidence=line[2],
                                bbox=BoundingBox.from_tuple(
                                    coord=(
                                        (line[0][0][0] / self.scale) + ocr_rect.l,
                                        (line[0][0][1] / self.scale) + ocr_rect.t,
                                        (line[0][2][0] / self.scale) + ocr_rect.l,
                                        (line[0][2][1] / self.scale) + ocr_rect.t,
                                    ),
                                    origin=CoordOrigin.TOPLEFT,
                                ),
                            )
                            for ix, line in enumerate(result)
                        ]
                        all_ocr_cells.extend(cells)

                    # Post-process the cells
                    page.cells = self.post_process_cells(all_ocr_cells, page.cells)

                # DEBUG code:
                if settings.debug.visualize_ocr:
                    self.draw_ocr_rects_and_cells(conv_res, page, ocr_rects)

                yield page<|MERGE_RESOLUTION|>--- conflicted
+++ resolved
@@ -42,11 +42,7 @@
 
             # Decide the accelerator devices
             device = decide_device(accelerator_options.device)
-<<<<<<< HEAD
-            use_cuda = device == AcceleratorDevice.CUDA
-=======
             use_cuda = AcceleratorDevice.CUDA in device
->>>>>>> accb7b44
             use_dml = accelerator_options.device == AcceleratorDevice.AUTO
             intra_op_num_threads = accelerator_options.num_threads
 
