--- conflicted
+++ resolved
@@ -172,7 +172,6 @@
                         # RGB or RGBA array
                         from PIL import Image as PILImage
 
-<<<<<<< HEAD
                         image = PILImage.fromarray(image.astype(np.uint8))
                     elif image.ndim == 2:
                         # Grayscale array
@@ -183,12 +182,6 @@
                         raise ValueError(
                             f"Unsupported numpy array shape: {image.shape}"
                         )
-=======
-                    user_prompt = self.vlm_options.build_prompt(page.parsed_page)
-                    prompt = self.apply_chat_template(
-                        self.processor, self.config, user_prompt, num_images=1
-                    )
->>>>>>> 96872972
 
                 # Ensure image is in RGB mode (handles RGBA, L, etc.)
                 if image.mode != "RGB":
@@ -253,24 +246,14 @@
 
                 generation_time = time.time() - start_time
 
-<<<<<<< HEAD
                 _log.debug(
                     f"{generation_time:.2f} seconds for {len(tokens)} tokens ({len(tokens) / generation_time:.1f} tokens/sec)."
                 )
-=======
-                    _log.debug(
-                        f"{generation_time:.2f} seconds for {len(tokens)} tokens ({len(tokens) / generation_time} tokens/sec)."
-                    )
-                    page_tags = self.vlm_options.decode_response(page_tags)
-                    page.predictions.vlm_response = VlmPrediction(
-                        text=page_tags,
-                        generation_time=generation_time,
-                        generated_tokens=tokens,
-                    )
->>>>>>> 96872972
-
+
+                # Apply decode_response to the output before yielding
+                decoded_output = self.vlm_options.decode_response(output)
                 yield VlmPrediction(
-                    text=output,
+                    text=decoded_output,
                     generation_time=generation_time,
                     generated_tokens=tokens,
                 )
