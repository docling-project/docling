import logging
import time
from collections.abc import Iterable
from pathlib import Path
from typing import Any, Dict, Optional, Union

import numpy as np
from PIL.Image import Image

from docling.datamodel.accelerator_options import AcceleratorOptions
from docling.datamodel.base_models import Page, VlmPrediction
from docling.datamodel.document import ConversionResult
from docling.datamodel.pipeline_options_vlm_model import (
    InlineVlmOptions,
    TransformersPromptStyle,
)
from docling.models.base_model import BaseVlmPageModel
from docling.models.utils.hf_model_download import HuggingFaceModelDownloadMixin
from docling.utils.accelerator_utils import decide_device
from docling.utils.profiling import TimeRecorder

_log = logging.getLogger(__name__)


class VllmVlmModel(BaseVlmPageModel, HuggingFaceModelDownloadMixin):
    """
    vLLM-backed vision-language model that accepts PIL images (or numpy arrays)
    via vLLM's multi_modal_data, with prompt formatting handled by formulate_prompt().
    """

    # --------- Allowlist of vLLM args ---------
    # SamplingParams (runtime generation controls)
    _VLLM_SAMPLING_KEYS = {
        # Core
        "max_tokens",
        "temperature",
        "top_p",
        "top_k",
        # Penalties
        "presence_penalty",
        "frequency_penalty",
        "repetition_penalty",
        # Stops / outputs
        "stop",
        "stop_token_ids",
        "skip_special_tokens",
        "spaces_between_special_tokens",
        # Search / length
        "n",
        "best_of",
        "length_penalty",
        "early_stopping",
        # Misc
        "logprobs",
        "prompt_logprobs",
        "min_p",
        "seed",
    }

    # LLM(...) / EngineArgs (engine/load-time controls)
    _VLLM_ENGINE_KEYS = {
        # Model/tokenizer/impl
        "tokenizer",
        "tokenizer_mode",
        "download_dir",
        # Parallelism / memory / lengths
        "tensor_parallel_size",
        "pipeline_parallel_size",
        "gpu_memory_utilization",
        "max_model_len",
        "max_num_batched_tokens",
        "kv_cache_dtype",
        "dtype",
        # Quantization (coarse switch)
        "quantization",
        # Multimodal limits
        "limit_mm_per_prompt",
        # Execution toggles
        "enforce_eager",
    }

    def __init__(
        self,
        enabled: bool,
        artifacts_path: Optional[Path],
        accelerator_options: AcceleratorOptions,
        vlm_options: InlineVlmOptions,
    ):
        self.enabled = enabled
        self.vlm_options = vlm_options

        self.llm = None
        self.sampling_params = None
        self.processor = None  # used for CHAT templating in formulate_prompt()
        self.device = "cpu"
        self.max_new_tokens = vlm_options.max_new_tokens
        self.temperature = vlm_options.temperature

        if not self.enabled:
            return

        from transformers import AutoProcessor
        from vllm import LLM, SamplingParams

        # Device selection
        self.device = decide_device(
            accelerator_options.device, supported_devices=vlm_options.supported_devices
        )
        _log.debug(f"Available device for VLM: {self.device}")

        # Resolve artifacts path / cache folder
        repo_cache_folder = vlm_options.repo_id.replace("/", "--")
        if artifacts_path is None:
            artifacts_path = self.download_models(
                self.vlm_options.repo_id, revision=self.vlm_options.revision
            )
        elif (artifacts_path / repo_cache_folder).exists():
            artifacts_path = artifacts_path / repo_cache_folder

        # --------- Strict split & validation of extra_generation_config ---------
        extra_cfg = self.vlm_options.extra_generation_config

        load_cfg = {k: v for k, v in extra_cfg.items() if k in self._VLLM_ENGINE_KEYS}
        gen_cfg = {k: v for k, v in extra_cfg.items() if k in self._VLLM_SAMPLING_KEYS}

        unknown = sorted(
            k
            for k in extra_cfg.keys()
            if k not in self._VLLM_ENGINE_KEYS and k not in self._VLLM_SAMPLING_KEYS
        )
        if unknown:
            _log.warning(
                "Ignoring unknown extra_generation_config keys for vLLM: %s", unknown
            )

        # --------- Construct LLM kwargs (engine/load-time) ---------
        llm_kwargs: Dict[str, Any] = {
            "model": str(artifacts_path),
            "model_impl": "transformers",
            "limit_mm_per_prompt": {"image": 1},
            "revision": self.vlm_options.revision,
            "trust_remote_code": self.vlm_options.trust_remote_code,
            **load_cfg,
        }

        if self.device == "cpu":
            llm_kwargs.setdefault("enforce_eager", True)
        else:
            llm_kwargs.setdefault(
                "gpu_memory_utilization", 0.3
            )  # room for other models

        # Quantization (kept as-is; coarse)
        if self.vlm_options.quantized and self.vlm_options.load_in_8bit:
            llm_kwargs.setdefault("quantization", "bitsandbytes")

        # Initialize vLLM LLM
        self.llm = LLM(**llm_kwargs)

        # Initialize processor for prompt templating (needed for CHAT style)
        self.processor = AutoProcessor.from_pretrained(
            artifacts_path,
            trust_remote_code=self.vlm_options.trust_remote_code,
            revision=self.vlm_options.revision,
        )

        # --------- SamplingParams (runtime) ---------
        self.sampling_params = SamplingParams(
            temperature=self.temperature,
            max_tokens=self.max_new_tokens,
            stop=(self.vlm_options.stop_strings or None),
            **gen_cfg,
        )

    def __call__(
        self, conv_res: ConversionResult, page_batch: Iterable[Page]
    ) -> Iterable[Page]:
        # If disabled, pass-through
        if not self.enabled:
            for page in page_batch:
                yield page
            return

        page_list = list(page_batch)
        if not page_list:
            return

        # Preserve original order
        original_order = page_list[:]

        # Separate valid/invalid
        valid_pages: list[Page] = []
        invalid_pages: list[Page] = []
        for page in page_list:
            assert page._backend is not None
            if page._backend.is_valid():
                valid_pages.append(page)
            else:
                invalid_pages.append(page)

        if valid_pages:
            with TimeRecorder(conv_res, "vlm"):
                images: list[Image] = []
                user_prompts: list[str] = []
                pages_with_images: list[Page] = []

                for page in valid_pages:
                    assert page.size is not None
                    hi_res_image = page.get_image(
                        scale=self.vlm_options.scale,
                        max_size=self.vlm_options.max_size,
                    )
                    if hi_res_image is None:
                        continue

                    images.append(hi_res_image)

<<<<<<< HEAD
                        # Define prompt structure
                        user_prompt = self.vlm_options.build_prompt(page)
=======
                    # Define prompt structure
                    user_prompt = self.vlm_options.build_prompt(page.parsed_page)
>>>>>>> dd03b531

                    user_prompts.append(user_prompt)
                    pages_with_images.append(page)

                if images:
                    predictions = list(self.process_images(images, user_prompts))
                    for page, prediction in zip(pages_with_images, predictions):
                        page.predictions.vlm_response = prediction

        # Yield in original order
        for page in original_order:
            yield page

    def process_images(
        self,
        image_batch: Iterable[Union[Image, np.ndarray]],
        prompt: Union[str, list[str]],
    ) -> Iterable[VlmPrediction]:
        """Process images in a single batched vLLM inference call."""
        import numpy as np
        from PIL import Image as PILImage

        # -- Normalize images to RGB PIL
        pil_images: list[Image] = []
        for img in image_batch:
            if isinstance(img, np.ndarray):
                if img.ndim == 3 and img.shape[2] in (3, 4):
                    pil_img = PILImage.fromarray(img.astype(np.uint8))
                elif img.ndim == 2:
                    pil_img = PILImage.fromarray(img.astype(np.uint8), mode="L")
                else:
                    raise ValueError(f"Unsupported numpy array shape: {img.shape}")
            else:
                pil_img = img
            if pil_img.mode != "RGB":
                pil_img = pil_img.convert("RGB")
            pil_images.append(pil_img)

        if not pil_images:
            return

        # Normalize prompts
        if isinstance(prompt, str):
            user_prompts = [prompt] * len(pil_images)
        elif isinstance(prompt, list):
            if len(prompt) != len(pil_images):
                raise ValueError(
                    f"Number of prompts ({len(prompt)}) must match number of images ({len(pil_images)})"
                )
            user_prompts = prompt
        else:
            raise ValueError(f"prompt must be str or list[str], got {type(prompt)}")

        # Format prompts
        prompts: list[str] = [self.formulate_prompt(up) for up in user_prompts]

        # Build vLLM inputs
        llm_inputs = [
            {"prompt": p, "multi_modal_data": {"image": im}}
            for p, im in zip(prompts, pil_images)
        ]

        # Generate
        assert self.llm is not None and self.sampling_params is not None
        start_time = time.time()
        outputs = self.llm.generate(llm_inputs, sampling_params=self.sampling_params)  # type: ignore
        generation_time = time.time() - start_time

        # Optional debug
        if outputs:
            try:
                num_tokens = len(outputs[0].outputs[0].token_ids)
                _log.debug(f"Generated {num_tokens} tokens in {generation_time:.2f}s.")
            except Exception:
                pass

        # Emit predictions
        for output in outputs:
            text = output.outputs[0].text if output.outputs else ""
            decoded_text = self.vlm_options.decode_response(text)
            yield VlmPrediction(text=decoded_text, generation_time=generation_time)<|MERGE_RESOLUTION|>--- conflicted
+++ resolved
@@ -215,13 +215,8 @@
 
                     images.append(hi_res_image)
 
-<<<<<<< HEAD
-                        # Define prompt structure
-                        user_prompt = self.vlm_options.build_prompt(page)
-=======
                     # Define prompt structure
                     user_prompt = self.vlm_options.build_prompt(page.parsed_page)
->>>>>>> dd03b531
 
                     user_prompts.append(user_prompt)
                     pages_with_images.append(page)
