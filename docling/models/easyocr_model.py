import logging
import warnings
from typing import Iterable

import numpy
import torch
from docling_core.types.doc import BoundingBox, CoordOrigin

from docling.datamodel.base_models import Cell, OcrCell, Page
from docling.datamodel.document import ConversionResult
from docling.datamodel.pipeline_options import (
    AcceleratorDevice,
    AcceleratorOptions,
    EasyOcrOptions,
)
from docling.datamodel.settings import settings
from docling.models.base_ocr_model import BaseOcrModel
from docling.utils.accelerator_utils import decide_device
from docling.utils.profiling import TimeRecorder

_log = logging.getLogger(__name__)


class EasyOcrModel(BaseOcrModel):
    def __init__(
        self,
        enabled: bool,
        options: EasyOcrOptions,
        accelerator_options: AcceleratorOptions,
    ):
        super().__init__(enabled=enabled, options=options)
        self.options: EasyOcrOptions

        self.scale = 3  # multiplier for 72 dpi == 216 dpi.

        if self.enabled:
            try:
                import easyocr
            except ImportError:
                raise ImportError(
                    "EasyOCR is not installed. Please install it via `pip install easyocr` to use this OCR engine. "
                    "Alternatively, Docling has support for other OCR engines. See the documentation."
                )

<<<<<<< HEAD
            use_gpu = False
            if self.options.use_gpu:
                device = decide_device(accelerator_options.device)
                # Enable easyocr GPU if running on CUDA, MPS
                use_gpu = any(
                    filter(
                        lambda x: str(x).lower() in device,
                        [AcceleratorDevice.CUDA.value, AcceleratorDevice.MPS.value],
                    )
                )
=======
            if self.options.use_gpu is None:
                device = decide_device(accelerator_options.device)
                # Enable easyocr GPU if running on CUDA, MPS
                use_gpu = any(
                    [
                        device.startswith(x)
                        for x in [
                            AcceleratorDevice.CUDA.value,
                            AcceleratorDevice.MPS.value,
                        ]
                    ]
                )
            else:
                warnings.warn(
                    "Deprecated field. Better to set the `accelerator_options.device` in `pipeline_options`. "
                    "When `use_gpu and accelerator_options.device == AcceleratorDevice.CUDA` the GPU is used "
                    "to run EasyOCR. Otherwise, EasyOCR runs in CPU."
                )
                use_gpu = self.options.use_gpu
>>>>>>> 31184ad5

            self.reader = easyocr.Reader(
                lang_list=self.options.lang,
                gpu=use_gpu,
                model_storage_directory=self.options.model_storage_directory,
                download_enabled=self.options.download_enabled,
                verbose=False,
            )

    def __call__(
        self, conv_res: ConversionResult, page_batch: Iterable[Page]
    ) -> Iterable[Page]:

        if not self.enabled:
            yield from page_batch
            return

        for page in page_batch:

            assert page._backend is not None
            if not page._backend.is_valid():
                yield page
            else:
                with TimeRecorder(conv_res, "ocr"):
                    ocr_rects = self.get_ocr_rects(page)

                    all_ocr_cells = []
                    for ocr_rect in ocr_rects:
                        # Skip zero area boxes
                        if ocr_rect.area() == 0:
                            continue
                        high_res_image = page._backend.get_page_image(
                            scale=self.scale, cropbox=ocr_rect
                        )
                        im = numpy.array(high_res_image)
                        result = self.reader.readtext(im)

                        del high_res_image
                        del im

                        cells = [
                            OcrCell(
                                id=ix,
                                text=line[1],
                                confidence=line[2],
                                bbox=BoundingBox.from_tuple(
                                    coord=(
                                        (line[0][0][0] / self.scale) + ocr_rect.l,
                                        (line[0][0][1] / self.scale) + ocr_rect.t,
                                        (line[0][2][0] / self.scale) + ocr_rect.l,
                                        (line[0][2][1] / self.scale) + ocr_rect.t,
                                    ),
                                    origin=CoordOrigin.TOPLEFT,
                                ),
                            )
                            for ix, line in enumerate(result)
                        ]
                        all_ocr_cells.extend(cells)

                    # Post-process the cells
                    page.cells = self.post_process_cells(all_ocr_cells, page.cells)

                # DEBUG code:
                if settings.debug.visualize_ocr:
                    self.draw_ocr_rects_and_cells(conv_res, page, ocr_rects)

                yield page<|MERGE_RESOLUTION|>--- conflicted
+++ resolved
@@ -42,18 +42,6 @@
                     "Alternatively, Docling has support for other OCR engines. See the documentation."
                 )
 
-<<<<<<< HEAD
-            use_gpu = False
-            if self.options.use_gpu:
-                device = decide_device(accelerator_options.device)
-                # Enable easyocr GPU if running on CUDA, MPS
-                use_gpu = any(
-                    filter(
-                        lambda x: str(x).lower() in device,
-                        [AcceleratorDevice.CUDA.value, AcceleratorDevice.MPS.value],
-                    )
-                )
-=======
             if self.options.use_gpu is None:
                 device = decide_device(accelerator_options.device)
                 # Enable easyocr GPU if running on CUDA, MPS
@@ -73,7 +61,6 @@
                     "to run EasyOCR. Otherwise, EasyOCR runs in CPU."
                 )
                 use_gpu = self.options.use_gpu
->>>>>>> 31184ad5
 
             self.reader = easyocr.Reader(
                 lang_list=self.options.lang,
