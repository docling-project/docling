--- conflicted
+++ resolved
@@ -12,11 +12,8 @@
 from docling.datamodel.accelerator_options import AcceleratorOptions
 from docling.datamodel.base_models import BoundingBox, Cluster, LayoutPrediction, Page
 from docling.datamodel.document import ConversionResult
-<<<<<<< HEAD
 from docling.datamodel.layout_model_specs import DOCLING_LAYOUT_V2, LayoutModelConfig
-=======
 from docling.datamodel.pipeline_options import LayoutOptions
->>>>>>> a07ba863
 from docling.datamodel.settings import settings
 from docling.models.base_model import BasePageModel
 from docling.models.utils.hf_model_download import download_hf_model
@@ -53,18 +50,14 @@
         self,
         artifacts_path: Optional[Path],
         accelerator_options: AcceleratorOptions,
-<<<<<<< HEAD
-        layout_model_config: LayoutModelConfig,
-=======
         options: LayoutOptions,
->>>>>>> a07ba863
     ):
         from docling_ibm_models.layoutmodel.layout_predictor import LayoutPredictor
 
         self.options = options
 
         device = decide_device(accelerator_options.device)
-        self.layout_model_config = layout_model_config
+        layout_model_config = options.model
         model_repo_folder = layout_model_config.model_repo_folder
         model_path = layout_model_config.model_path
 
