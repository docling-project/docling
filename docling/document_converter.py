import logging
import sys
import time
from pathlib import Path
from typing import Dict, Iterable, List, Optional, Type

<<<<<<< HEAD
import requests
from pydantic import (
    AnyHttpUrl,
    BaseModel,
    ConfigDict,
    TypeAdapter,
    ValidationError,
    model_validator,
)
from typing_extensions import deprecated
=======
from pydantic import BaseModel, ConfigDict, model_validator, validate_call
>>>>>>> 136f16e8

from docling.backend.abstract_backend import AbstractDocumentBackend
from docling.backend.docling_parse_backend import DoclingParseDocumentBackend
from docling.backend.html_backend import HTMLDocumentBackend
from docling.backend.mspowerpoint_backend import MsPowerpointDocumentBackend
from docling.backend.msword_backend import MsWordDocumentBackend
from docling.datamodel.base_models import ConversionStatus, DocumentStream, InputFormat
from docling.datamodel.document import (
    ConversionResult,
    InputDocument,
    _DocumentConversionInput,
)
from docling.datamodel.pipeline_options import PipelineOptions
from docling.datamodel.settings import DocumentLimits, settings
from docling.pipeline.base_model_pipeline import AbstractModelPipeline
from docling.pipeline.simple_model_pipeline import SimpleModelPipeline
from docling.pipeline.standard_pdf_model_pipeline import StandardPdfModelPipeline
from docling.utils.utils import chunkify

_log = logging.getLogger(__name__)


class FormatOption(BaseModel):
    pipeline_cls: Type[AbstractModelPipeline]
    pipeline_options: Optional[PipelineOptions] = None
    backend: Type[AbstractDocumentBackend]

    model_config = ConfigDict(arbitrary_types_allowed=True)

    @model_validator(mode="after")
    def set_optional_field_default(self) -> "FormatOption":
        if self.pipeline_options is None:
            self.pipeline_options = self.pipeline_cls.get_default_options()
        return self


class WordFormatOption(FormatOption):
    pipeline_cls: Type = SimpleModelPipeline
    backend: Type[AbstractDocumentBackend] = MsWordDocumentBackend


class PowerpointFormatOption(FormatOption):
    pipeline_cls: Type = SimpleModelPipeline
    backend: Type[AbstractDocumentBackend] = MsPowerpointDocumentBackend


class HTMLFormatOption(FormatOption):
    pipeline_cls: Type = SimpleModelPipeline
    backend: Type[AbstractDocumentBackend] = HTMLDocumentBackend


class PdfFormatOption(FormatOption):
    pipeline_cls: Type = StandardPdfModelPipeline
    backend: Type[AbstractDocumentBackend] = DoclingParseDocumentBackend


_format_to_default_options = {
    InputFormat.DOCX: FormatOption(
        pipeline_cls=SimpleModelPipeline, backend=MsWordDocumentBackend
    ),
    InputFormat.PPTX: FormatOption(
        pipeline_cls=SimpleModelPipeline, backend=MsPowerpointDocumentBackend
    ),
    InputFormat.HTML: FormatOption(
        pipeline_cls=SimpleModelPipeline, backend=HTMLDocumentBackend
    ),
    InputFormat.IMAGE: FormatOption(
        pipeline_cls=StandardPdfModelPipeline, backend=DoclingParseDocumentBackend
    ),
    InputFormat.PDF: FormatOption(
        pipeline_cls=StandardPdfModelPipeline, backend=DoclingParseDocumentBackend
    ),
}


class DocumentConverter:
    _default_download_filename = "file"

    def __init__(
        self,
        formats: Optional[List[InputFormat]] = None,
        format_options: Optional[Dict[InputFormat, FormatOption]] = None,
    ):
        self.formats = formats
        self.format_to_options = format_options

        if self.formats is None:
            if self.format_to_options is not None:
                self.formats = self.format_to_options.keys()
            else:
                self.formats = [e for e in InputFormat]  # all formats

        if self.format_to_options is None:
            self.format_to_options = _format_to_default_options

        for f in self.formats:
            if f not in self.format_to_options.keys():
                _log.info(f"Requested format {f} will use default options.")
                self.format_to_options[f] = _format_to_default_options[f]

        self.initialized_pipelines: Dict[
            Type[AbstractModelPipeline], AbstractModelPipeline
        ] = {}

    @validate_call(config=ConfigDict(strict=True))
    def convert(
        self,
        source: Path | str | DocumentStream,  # TODO review naming
        raises_on_error: bool = True,
        max_num_pages: int = sys.maxsize,
        max_file_size: int = sys.maxsize,
    ) -> ConversionResult:

        all_res = self.convert_all(
            source=[source],
            raises_on_error=raises_on_error,
            max_num_pages=max_num_pages,
            max_file_size=max_file_size,
        )
        return next(all_res)

    @validate_call(config=ConfigDict(strict=True))
    def convert_all(
        self,
        source: Iterable[Path | str | DocumentStream],  # TODO review naming
        raises_on_error: bool = True,  # True: raises on first conversion error; False: does not raise on conv error
        max_num_pages: int = sys.maxsize,
        max_file_size: int = sys.maxsize,
    ) -> Iterable[ConversionResult]:
        limits = DocumentLimits(
            max_num_pages=max_num_pages,
            max_file_size=max_file_size,
        )
        conv_input = _DocumentConversionInput(
            path_or_stream_iterator=source,
            limit=limits,
        )
        conv_res_iter = self._convert(conv_input)
        for conv_res in conv_res_iter:
            if raises_on_error and conv_res.status not in {
                ConversionStatus.SUCCESS,
                ConversionStatus.PARTIAL_SUCCESS,
            }:
                raise RuntimeError(
                    f"Conversion failed for: {conv_res.input.file} with status: {conv_res.status}"
                )
            else:
                yield conv_res

    def _convert(
        self, conv_input: _DocumentConversionInput
    ) -> Iterable[ConversionResult]:
        for input_batch in chunkify(
            conv_input.docs(self.format_to_options),
            settings.perf.doc_batch_size,  # pass format_options
        ):
            _log.info(f"Going to convert document batch...")
            # parallel processing only within input_batch
            # with ThreadPoolExecutor(
            #    max_workers=settings.perf.doc_batch_concurrency
            # ) as pool:
            #   yield from pool.map(self.process_document, input_batch)

            # Note: PDF backends are not thread-safe, thread pool usage was disabled.
            for item in map(self.process_document, input_batch):
                if item is not None:
                    yield item

    def _get_pipeline(self, doc: InputDocument) -> Optional[AbstractModelPipeline]:
        fopt = self.format_to_options.get(doc.format)

        if fopt is None:
            raise RuntimeError(f"Could not get pipeline for document {doc.file}")
        else:
            pipeline_class = fopt.pipeline_cls
            pipeline_options = fopt.pipeline_options

        # TODO this will ignore if different options have been defined for the same pipeline class.
        if (
            pipeline_class not in self.initialized_pipelines
            or self.initialized_pipelines[pipeline_class].pipeline_options
            != pipeline_options
        ):
            self.initialized_pipelines[pipeline_class] = pipeline_class(
                pipeline_options=pipeline_options
            )
        return self.initialized_pipelines[pipeline_class]

    def process_document(self, in_doc: InputDocument) -> ConversionResult:
        if in_doc.format not in self.formats:
            return None
        else:
            start_doc_time = time.time()

            conv_res = self._execute_pipeline(in_doc)

            end_doc_time = time.time() - start_doc_time
            _log.info(f"Finished converting document in {end_doc_time:.2f} seconds.")

            return conv_res

    def _execute_pipeline(self, in_doc: InputDocument) -> Optional[ConversionResult]:
        if in_doc.valid:
            pipeline = self._get_pipeline(in_doc)
            if pipeline is None:  # Can't find a default pipeline. Should this raise?
                conv_res = ConversionResult(input=in_doc)
                conv_res.status = ConversionStatus.FAILURE
                return conv_res

            conv_res = pipeline.execute(in_doc)

        else:
            # invalid doc or not of desired format
            conv_res = ConversionResult(input=in_doc)
            conv_res.status = ConversionStatus.FAILURE
            # TODO add error log why it failed.

        return conv_res<|MERGE_RESOLUTION|>--- conflicted
+++ resolved
@@ -4,20 +4,7 @@
 from pathlib import Path
 from typing import Dict, Iterable, List, Optional, Type
 
-<<<<<<< HEAD
-import requests
-from pydantic import (
-    AnyHttpUrl,
-    BaseModel,
-    ConfigDict,
-    TypeAdapter,
-    ValidationError,
-    model_validator,
-)
-from typing_extensions import deprecated
-=======
 from pydantic import BaseModel, ConfigDict, model_validator, validate_call
->>>>>>> 136f16e8
 
 from docling.backend.abstract_backend import AbstractDocumentBackend
 from docling.backend.docling_parse_backend import DoclingParseDocumentBackend
