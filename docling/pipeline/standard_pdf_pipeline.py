--- conflicted
+++ resolved
@@ -123,17 +123,17 @@
                 enabled=self.pipeline_options.do_ocr,
                 options=self.pipeline_options.ocr_options,
             )
-<<<<<<< HEAD
-        elif isinstance(self.pipeline_options.ocr_options, PaddleOcrOptions):
-            return PaddleOcrModel(
-=======
         elif isinstance(self.pipeline_options.ocr_options, OcrMacOptions):
             if "darwin" != sys.platform:
                 raise RuntimeError(
                     f"The specified OCR type is only supported on Mac: {self.pipeline_options.ocr_options.kind}."
                 )
             return OcrMacModel(
->>>>>>> eb64f6d3
+                enabled=self.pipeline_options.do_ocr,
+                options=self.pipeline_options.ocr_options,
+            )
+        elif isinstance(self.pipeline_options.ocr_options, PaddleOcrOptions):
+            return PaddleOcrModel(
                 enabled=self.pipeline_options.do_ocr,
                 options=self.pipeline_options.ocr_options,
             )
