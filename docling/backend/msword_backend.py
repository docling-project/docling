import logging
import re
from io import BytesIO
from pathlib import Path
from typing import Any, Optional, Union

from docling_core.types.doc import (
    DocItemLabel,
    DoclingDocument,
    DocumentOrigin,
    GroupLabel,
    ImageRef,
    NodeItem,
    TableCell,
    TableData,
)
from docling_core.types.doc.document import Formatting

from docx import Document
from docx.document import Document as DocxDocument
from docx.oxml.table import CT_Tc
from docx.oxml.xmlchemy import BaseOxmlElement
from docx.table import Table, _Cell
from docx.text.paragraph import Paragraph
from docx.text.run import Run
from docx.text.hyperlink import Hyperlink
from lxml import etree
from lxml.etree import XPath
from PIL import Image, UnidentifiedImageError
from typing_extensions import override

from docling.backend.abstract_backend import DeclarativeDocumentBackend
from docling.backend.docx.latex.omml import oMath2Latex
from docling.datamodel.base_models import InputFormat
from docling.datamodel.document import InputDocument

_log = logging.getLogger(__name__)


class MsWordDocumentBackend(DeclarativeDocumentBackend):
    @override
    def __init__(self, in_doc: "InputDocument", path_or_stream: Union[BytesIO, Path]) -> None:
        super().__init__(in_doc, path_or_stream)
        self.XML_KEY = "{http://schemas.openxmlformats.org/wordprocessingml/2006/main}val"
        self.xml_namespaces = {"w": "http://schemas.microsoft.com/office/word/2003/wordml"}
        # self.initialise(path_or_stream)
        # Word file:
        self.path_or_stream: Union[BytesIO, Path] = path_or_stream
        self.valid: bool = False
        # Initialise the parents for the hierarchy
        self.max_levels: int = 10
        self.level_at_new_list: Optional[int] = None
        self.parents: dict[int, Optional[NodeItem]] = {}
        self.numbered_headers: dict[int, int] = {}
        for i in range(-1, self.max_levels):
            self.parents[i] = None

        self.level = 0
        self.listIter = 0

        self.history: dict[str, Any] = {
            "names": [None],
            "levels": [None],
            "numids": [None],
            "indents": [None],
        }

        self.docx_obj = None
        try:
            if isinstance(self.path_or_stream, BytesIO):
                self.docx_obj = Document(self.path_or_stream)
            elif isinstance(self.path_or_stream, Path):
                self.docx_obj = Document(str(self.path_or_stream))

            self.valid = True
        except Exception as e:
            raise RuntimeError(
                f"MsPowerpointDocumentBackend could not load document with hash {self.document_hash}"
            ) from e

    @override
    def is_valid(self) -> bool:
        return self.valid

    @classmethod
    @override
    def supports_pagination(cls) -> bool:
        return False

    @override
    def unload(self):
        if isinstance(self.path_or_stream, BytesIO):
            self.path_or_stream.close()

        self.path_or_stream = None

    @classmethod
    @override
    def supported_formats(cls) -> set[InputFormat]:
        return {InputFormat.DOCX}

    @override
    def convert(self) -> DoclingDocument:
        """Parses the DOCX into a structured document model.

        Returns:
            The parsed document.
        """

        origin = DocumentOrigin(
            filename=self.file.name or "file",
            mimetype="application/vnd.openxmlformats-officedocument.wordprocessingml.document",
            binary_hash=self.document_hash,
        )

        doc = DoclingDocument(name=self.file.stem or "file", origin=origin)
        if self.is_valid():
            assert self.docx_obj is not None
            doc = self.walk_linear(self.docx_obj.sections[0].header._element, self.docx_obj, doc)
            doc = self.walk_linear(self.docx_obj.element.body, self.docx_obj, doc)
            doc = self.walk_linear(self.docx_obj.sections[-1].footer._element, self.docx_obj, doc)
            return doc
        else:
            raise RuntimeError(
                f"Cannot convert doc with {self.document_hash} because the backend failed to init."
            )

    def update_history(
        self,
        name: str,
        level: Optional[int],
        numid: Optional[int],
        ilevel: Optional[int],
    ):
        self.history["names"].append(name)
        self.history["levels"].append(level)

        self.history["numids"].append(numid)
        self.history["indents"].append(ilevel)

    def prev_name(self) -> Optional[str]:
        return self.history["names"][-1]

    def prev_level(self) -> Optional[int]:
        return self.history["levels"][-1]

    def prev_numid(self) -> Optional[int]:
        return self.history["numids"][-1]

    def prev_indent(self) -> Optional[int]:
        return self.history["indents"][-1]

    def get_level(self) -> int:
        """Return the first None index."""
        for k, v in self.parents.items():
            if k >= 0 and v == None:
                return k
        return 0

    def walk_linear(
        self,
        body: BaseOxmlElement,
        docx_obj: DocxDocument,
        doc: DoclingDocument,
    ) -> DoclingDocument:
        for element in body:
            tag_name = etree.QName(element).localname
            # Check for Inline Images (blip elements)
            namespaces = {
                "a": "http://schemas.openxmlformats.org/drawingml/2006/main",
                "r": "http://schemas.openxmlformats.org/officeDocument/2006/relationships",
                "w": "http://schemas.openxmlformats.org/wordprocessingml/2006/main",
            }
            xpath_expr = XPath(".//a:blip", namespaces=namespaces)
            drawing_blip = xpath_expr(element)

            # Check for Tables
            if element.tag.endswith("tbl"):
                try:
                    self.handle_tables(element, docx_obj, doc)
                except Exception:
                    _log.debug("could not parse a table, broken docx table")

            elif drawing_blip:
                self.handle_pictures(docx_obj, drawing_blip, doc)
            # Check for the sdt containers, like table of contents
            elif tag_name in ["sdt"]:
                sdt_content = element.find(".//w:sdtContent", namespaces=namespaces)
                if sdt_content is not None:
                    # Iterate paragraphs, runs, or text inside <w:sdtContent>.
                    paragraphs = sdt_content.findall(".//w:p", namespaces=namespaces)
                    for p in paragraphs:
                        self.handle_text_elements(p, docx_obj, doc)
            # Check for Text
            elif tag_name in ["p"]:
                # "tcPr", "sectPr"
                self.handle_text_elements(element, docx_obj, doc)
            else:
                _log.debug(f"Ignoring element in DOCX with tag: {tag_name}")
        return doc

    def str_to_int(self, s: Optional[str], default: Optional[int] = 0) -> Optional[int]:
        if s is None:
            return None
        try:
            return int(s)
        except ValueError:
            return default

    def split_text_and_number(self, input_string: str) -> list[str]:
        match = re.match(r"(\D+)(\d+)$|^(\d+)(\D+)", input_string)
        if match:
            parts = list(filter(None, match.groups()))
            return parts
        else:
            return [input_string]

    def get_numId_and_ilvl(self, paragraph: Paragraph) -> tuple[Optional[int], Optional[int]]:
        # Access the XML element of the paragraph
        numPr = paragraph._element.find(".//w:numPr", namespaces=paragraph._element.nsmap)

        if numPr is not None:
            # Get the numId element and extract the value
            numId_elem = numPr.find("w:numId", namespaces=paragraph._element.nsmap)
            ilvl_elem = numPr.find("w:ilvl", namespaces=paragraph._element.nsmap)
            numId = numId_elem.get(self.XML_KEY) if numId_elem is not None else None
            ilvl = ilvl_elem.get(self.XML_KEY) if ilvl_elem is not None else None

            return self.str_to_int(numId, None), self.str_to_int(ilvl, None)

        return None, None  # If the paragraph is not part of a list

    def get_heading_and_level(self, style_label: str) -> tuple[str, Optional[int]]:
        parts = self.split_text_and_number(style_label)

        if len(parts) == 2:
            parts.sort()
            label_str: str = ""
            label_level: Optional[int] = 0
            if parts[0].strip().lower() == "heading":
                label_str = "Heading"
                label_level = self.str_to_int(parts[1], None)
            if parts[1].strip().lower() == "heading":
                label_str = "Heading"
                label_level = self.str_to_int(parts[0], None)
            return label_str, label_level

        return style_label, None

    def get_label_and_level(self, paragraph: Paragraph) -> tuple[str, Optional[int]]:
        if paragraph.style is None:
            return "Normal", None

        label = paragraph.style.style_id
        name = paragraph.style.name

        if label is None:
            return "Normal", None

        if ":" in label:
            parts = label.split(":")
            if len(parts) == 2:
                return parts[0], self.str_to_int(parts[1], None)

        if "heading" in label.lower():
            return self.get_heading_and_level(label)
        if "heading" in name.lower():
            return self.get_heading_and_level(name)

        return label, None

    @classmethod
    def get_format_from_run(cls, run: Run) -> Formatting:
        return Formatting(
            bold=run.bold if run.bold is not None else False,
            italic=run.italic if run.italic is not None else False,
            underline=run.underline if run.underline is not None else False,
        )

    def format_paragraph(self, paragraph: Paragraph):
        """
        Extract paragraph elements along with their formatting and hyperlink
        """

        paragraph_elements: list[tuple[str, Formatting, Path | None]] = []
        group_text = ""
        previous_format = None

        # Iterate over the runs of the paragraph and group them by format
        for c in paragraph.iter_inner_content():
            if isinstance(c, Hyperlink):
                text = c.text
                hyperlink = Path(c.address)
                format = self.get_format_from_run(c.runs[0])
            elif isinstance(c, Run):
                text = c.text
                hyperlink = None
                format = self.get_format_from_run(c)
            else:
                continue

            # Initialize previous_format with the first format
            previous_format = previous_format or format

            if (len(text.strip()) and (format != previous_format)) or (hyperlink is not None):

                # If the style changes for a non empty text, add the previous group
                if len(group_text.strip()) > 0:
                    paragraph_elements.append((group_text.strip(), previous_format, None))
                group_text = ""

                # If there is a hyperlink, add it immediately
                if hyperlink is not None:
                    paragraph_elements.append((text.strip(), format, hyperlink))
                    text = ""
                else:
                    previous_format = format

            group_text += text

        # Format the last group
        if len(group_text.strip()) > 0:
            paragraph_elements.append((group_text.strip(), format, None))

        return paragraph_elements

    def handle_equations_in_text(self, element, text):
        only_texts = []
        only_equations = []
        texts_and_equations = []
        for subt in element.iter():
            tag_name = etree.QName(subt).localname
            if tag_name == "t" and "math" not in subt.tag:
                if isinstance(subt.text, str):
                    only_texts.append(subt.text)
                    texts_and_equations.append(subt.text)
            elif "oMath" in subt.tag and "oMathPara" not in subt.tag:
                latex_equation = str(oMath2Latex(subt))
                only_equations.append(latex_equation)
                texts_and_equations.append(latex_equation)

        if len(only_equations) < 1:
            return text, []

        if (
            re.sub(r"\s+", "", "".join(only_texts)).strip()
            != re.sub(r"\s+", "", text).strip()
        ):
            # If we are not able to reconstruct the initial raw text
            # do not try to parse equations and return the original
            return text, []

        # Insert equations into original text
        # This is done to preserve white space structure
        output_text = ""
        init_i = 0
        for i_substr, substr in enumerate(texts_and_equations):
            if substr not in text:
                if i_substr > 0:
                    i_text_before = text[init_i:].find(
                        texts_and_equations[i_substr - 1]
                    )
                    output_text += text[init_i:][
                        : i_text_before + len(texts_and_equations[i_substr - 1])
                    ]
                    init_i += i_text_before + len(texts_and_equations[i_substr - 1])
                output_text += substr
                if only_equations.index(substr) == len(only_equations) - 1:
                    output_text += text[init_i:]

        return output_text, only_equations

    def handle_text_elements(
        self,
        element: BaseOxmlElement,
        docx_obj: DocxDocument,
        doc: DoclingDocument,
    ) -> None:
        paragraph = Paragraph(element, docx_obj)

        raw_text = paragraph.text
        text, equations = self.handle_equations_in_text(element=element, text=raw_text)

        if text is None:
            return
        paragraph_elements = self.format_paragraph(paragraph)

        # Common styles for bullet and numbered lists.
        # "List Bullet", "List Number", "List Paragraph"
        # Identify wether list is a numbered list or not
        # is_numbered = "List Bullet" not in paragraph.style.name
        is_numbered = False
        p_style_id, p_level = self.get_label_and_level(paragraph)
        numid, ilevel = self.get_numId_and_ilvl(paragraph)

        if numid == 0:
            numid = None

        # Handle lists
        if numid is not None and ilevel is not None and p_style_id not in ["Title", "Heading"]:
            self.add_listitem(
                doc,
                numid,
                ilevel,
                paragraph_elements,
                is_numbered,
            )
            self.update_history(p_style_id, p_level, numid, ilevel)
            return
        elif (
            numid is None
            and self.prev_numid() is not None
            and p_style_id not in ["Title", "Heading"]
        ):  # Close list
            if self.level_at_new_list:
                for key in range(len(self.parents)):
                    if key >= self.level_at_new_list:
                        self.parents[key] = None
                self.level = self.level_at_new_list - 1
                self.level_at_new_list = None
            else:
                for key in range(len(self.parents)):
                    self.parents[key] = None
                self.level = 0

        if p_style_id in ["Title"]:
            for key in range(len(self.parents)):
                self.parents[key] = None
            self.parents[0] = doc.add_text(parent=None, label=DocItemLabel.TITLE, text=text)
        elif "Heading" in p_style_id:
            style_element = getattr(paragraph.style, "element", None)
<<<<<<< HEAD
            if style_element:
                is_numbered_style = "<w:numPr>" in style_element.xml or "<w:numPr>" in element.xml
=======
            if style_element is not None:
                is_numbered_style = (
                    "<w:numPr>" in style_element.xml or "<w:numPr>" in element.xml
                )
>>>>>>> d2d68747
            else:
                is_numbered_style = False
            self.add_header(doc, p_level, text, is_numbered_style)

        elif len(equations) > 0:
            if (raw_text is None or len(raw_text) == 0) and len(text) > 0:
                # Standalone equation
                level = self.get_level()
                doc.add_text(
                    label=DocItemLabel.FORMULA,
                    parent=self.parents[level - 1],
                    text=text,
                )
            else:
                # Inline equation
                level = self.get_level()
                inline_equation = doc.add_group(
                    label=GroupLabel.INLINE, parent=self.parents[level - 1]
                )
                text_tmp = text
                for eq in equations:
                    if len(text_tmp) == 0:
                        break

                    pre_eq_text = text_tmp.split(eq.strip(), maxsplit=1)[0]
                    text_tmp = text_tmp.split(eq.strip(), maxsplit=1)[1]
                    if len(pre_eq_text) > 0:
                        doc.add_text(
                            label=DocItemLabel.PARAGRAPH,
                            parent=inline_equation,
                            text=pre_eq_text,
                        )
                    doc.add_text(
                        label=DocItemLabel.FORMULA,
                        parent=inline_equation,
                        text=eq,
                    )
                if len(text_tmp) > 0:
                    doc.add_text(
                        label=DocItemLabel.PARAGRAPH,
                        parent=inline_equation,
                        text=text_tmp.strip(),
                    )

        elif p_style_id in [
            "Paragraph",
            "Normal",
            "Subtitle",
            "Author",
            "DefaultText",
            "ListParagraph",
            "ListBullet",
            "Quote",
        ]:
            level = self.get_level()
            inline_fmt = doc.add_group(label=GroupLabel.INLINE, parent=self.parents[level - 1])
            for text, format, hyperlink in paragraph_elements:
                doc.add_text(
                    label=DocItemLabel.PARAGRAPH,
                    parent=inline_fmt,
                    text=text,
                    formatting=format,
                    hyperlink=hyperlink,
                )

        else:
            # Text style names can, and will have, not only default values but user values too
            # hence we treat all other labels as pure text
            level = self.get_level()
            inline_fmt = doc.add_group(label=GroupLabel.INLINE, parent=self.parents[level - 1])
            for text, format, hyperlink in paragraph_elements:
                doc.add_text(
                    label=DocItemLabel.PARAGRAPH,
                    parent=inline_fmt,
                    text=text,
                    formatting=format,
                    hyperlink=hyperlink,
                )

        self.update_history(p_style_id, p_level, numid, ilevel)
        return

    def add_header(
        self,
        doc: DoclingDocument,
        curr_level: Optional[int],
        text: str,
        is_numbered_style: bool = False,
    ) -> None:
        level = self.get_level()
        if isinstance(curr_level, int):
            if curr_level > level:
                # add invisible group
                for i in range(level, curr_level):
                    self.parents[i] = doc.add_group(
                        parent=self.parents[i - 1],
                        label=GroupLabel.SECTION,
                        name=f"header-{i}",
                    )
            elif curr_level < level:
                # remove the tail
                for key in range(len(self.parents)):
                    if key >= curr_level:
                        self.parents[key] = None

            current_level = curr_level
            parent_level = curr_level - 1
            add_level = curr_level
        else:
            current_level = self.level
            parent_level = self.level - 1
            add_level = 1

        if is_numbered_style:
            if add_level in self.numbered_headers:
                self.numbered_headers[add_level] += 1
            else:
                self.numbered_headers[add_level] = 1
            text = f"{self.numbered_headers[add_level]} {text}"

            # Reset deeper levels
            next_level = add_level + 1
            while next_level in self.numbered_headers:
                self.numbered_headers[next_level] = 0
                next_level += 1

            # Scan upper levels
            previous_level = add_level - 1
            while previous_level in self.numbered_headers:
                # MSWord convention: no empty sublevels
                # I.e., sub-sub section (2.0.1) without a sub-section (2.1)
                # is processed as 2.1.1
                if self.numbered_headers[previous_level] == 0:
                    self.numbered_headers[previous_level] += 1

                text = f"{self.numbered_headers[previous_level]}.{text}"
                previous_level -= 1

        self.parents[current_level] = doc.add_heading(
            parent=self.parents[parent_level],
            text=text,
            level=add_level,
        )
        return

    def add_listitem(
        self,
        doc: DoclingDocument,
        numid: int,
        ilevel: int,
        elements: list,
        is_numbered: bool = False,
    ) -> None:
        enum_marker = ""

        level = self.get_level()
        prev_indent = self.prev_indent()
        if self.prev_numid() is None:  # Open new list
            self.level_at_new_list = level

            self.parents[level] = doc.add_group(
                label=GroupLabel.LIST, name="list", parent=self.parents[level - 1]
            )

            # Set marker and enumerated arguments if this is an enumeration element.
            self.listIter += 1
            if is_numbered:
                enum_marker = str(self.listIter) + "."
                is_numbered = True

            inline_fmt = doc.add_group(label=GroupLabel.INLINE, parent=self.parents[level])
            for text, format, hyperlink in elements:
                doc.add_list_item(
                    marker=enum_marker,
                    enumerated=is_numbered,
                    parent=inline_fmt,
                    text=text,
                    formatting=format,
                    hyperlink=hyperlink,
                )

        elif (
            self.prev_numid() == numid
            and self.level_at_new_list is not None
            and prev_indent is not None
            and prev_indent < ilevel
        ):  # Open indented list
            for i in range(
                self.level_at_new_list + prev_indent + 1,
                self.level_at_new_list + ilevel + 1,
            ):
                # Determine if this is an unordered list or an ordered list.
                # Set GroupLabel.ORDERED_LIST when it fits.
                self.listIter = 0
                if is_numbered:
                    self.parents[i] = doc.add_group(
                        label=GroupLabel.ORDERED_LIST,
                        name="list",
                        parent=self.parents[i - 1],
                    )
                else:
                    self.parents[i] = doc.add_group(
                        label=GroupLabel.LIST, name="list", parent=self.parents[i - 1]
                    )

            # TODO: Set marker and enumerated arguments if this is an enumeration element.
            self.listIter += 1
            if is_numbered:
                enum_marker = str(self.listIter) + "."
                is_numbered = True

            inline_fmt = doc.add_group(
                label=GroupLabel.INLINE, parent=self.parents[self.level_at_new_list + ilevel]
            )
            for text, format, hyperlink in elements:
                doc.add_list_item(
                    marker=enum_marker,
                    enumerated=is_numbered,
                    parent=inline_fmt,
                    text=text,
                    formatting=format,
                    hyperlink=hyperlink,
                )
        elif (
            self.prev_numid() == numid
            and self.level_at_new_list is not None
            and prev_indent is not None
            and ilevel < prev_indent
        ):  # Close list
            for k, v in self.parents.items():
                if k > self.level_at_new_list + ilevel:
                    self.parents[k] = None

            # TODO: Set marker and enumerated arguments if this is an enumeration element.
            self.listIter += 1
            if is_numbered:
                enum_marker = str(self.listIter) + "."
                is_numbered = True
            inline_fmt = doc.add_group(
                label=GroupLabel.INLINE, parent=self.parents[self.level_at_new_list + ilevel]
            )
            for text, format, hyperlink in elements:
                doc.add_list_item(
                    marker=enum_marker,
                    enumerated=is_numbered,
                    parent=inline_fmt,
                    text=text,
                    formatting=format,
                    hyperlink=hyperlink,
                )
            self.listIter = 0

        elif self.prev_numid() == numid or prev_indent == ilevel:
            # TODO: Set marker and enumerated arguments if this is an enumeration element.
            self.listIter += 1
            if is_numbered:
                enum_marker = str(self.listIter) + "."
                is_numbered = True
            inline_fmt = doc.add_group(label=GroupLabel.INLINE, parent=self.parents[level - 1])
            for text, format, hyperlink in elements:
                # Add the list item to the parent group
                doc.add_list_item(
                    marker=enum_marker,
                    enumerated=is_numbered,
                    parent=inline_fmt,
                    text=text,
                    formatting=format,
                    hyperlink=hyperlink,
                )
        return

    def handle_tables(
        self,
        element: BaseOxmlElement,
        docx_obj: DocxDocument,
        doc: DoclingDocument,
    ) -> None:
        table: Table = Table(element, docx_obj)
        num_rows = len(table.rows)
        num_cols = len(table.columns)
        _log.debug(f"Table grid with {num_rows} rows and {num_cols} columns")

        if num_rows == 1 and num_cols == 1:
            cell_element = table.rows[0].cells[0]
            # In case we have a table of only 1 cell, we consider it furniture
            # And proceed processing the content of the cell as though it's in the document body
            self.walk_linear(cell_element._element, docx_obj, doc)
            return

        data = TableData(num_rows=num_rows, num_cols=num_cols)
        cell_set: set[CT_Tc] = set()
        for row_idx, row in enumerate(table.rows):
            _log.debug(f"Row index {row_idx} with {len(row.cells)} populated cells")
            col_idx = 0
            while col_idx < num_cols:
                cell: _Cell = row.cells[col_idx]
                _log.debug(
                    f" col {col_idx} grid_span {cell.grid_span} grid_cols_before {row.grid_cols_before}"
                )
                if cell is None or cell._tc in cell_set:
                    _log.debug(f"  skipped since repeated content")
                    col_idx += cell.grid_span
                    continue
                else:
                    cell_set.add(cell._tc)

                spanned_idx = row_idx
                spanned_tc: Optional[CT_Tc] = cell._tc
                while spanned_tc == cell._tc:
                    spanned_idx += 1
                    spanned_tc = (
                        table.rows[spanned_idx].cells[col_idx]._tc
                        if spanned_idx < num_rows
                        else None
                    )
                _log.debug(f"  spanned before row {spanned_idx}")

                table_cell = TableCell(
                    text=cell.text,
                    row_span=spanned_idx - row_idx,
                    col_span=cell.grid_span,
                    start_row_offset_idx=row.grid_cols_before + row_idx,
                    end_row_offset_idx=row.grid_cols_before + spanned_idx,
                    start_col_offset_idx=col_idx,
                    end_col_offset_idx=col_idx + cell.grid_span,
                    column_header=row.grid_cols_before + row_idx == 0,
                    row_header=False,
                )
                data.table_cells.append(table_cell)
                col_idx += cell.grid_span

        level = self.get_level()
        doc.add_table(data=data, parent=self.parents[level - 1])
        return

    def handle_pictures(
        self, docx_obj: DocxDocument, drawing_blip: Any, doc: DoclingDocument
    ) -> None:
        def get_docx_image(drawing_blip):
            rId = drawing_blip[0].get(
                "{http://schemas.openxmlformats.org/officeDocument/2006/relationships}embed"
            )
            if rId in docx_obj.part.rels:
                # Access the image part using the relationship ID
                image_part = docx_obj.part.rels[rId].target_part
                image_data = image_part.blob  # Get the binary image data
            return image_data

        level = self.get_level()
        # Open the BytesIO object with PIL to create an Image
        try:
            image_data = get_docx_image(drawing_blip)
            image_bytes = BytesIO(image_data)
            pil_image = Image.open(image_bytes)
            doc.add_picture(
                parent=self.parents[level - 1],
                image=ImageRef.from_pil(image=pil_image, dpi=72),
                caption=None,
            )
        except (UnidentifiedImageError, OSError) as e:
            _log.warning("Warning: image cannot be loaded by Pillow")
            doc.add_picture(
                parent=self.parents[level - 1],
                caption=None,
            )
        return<|MERGE_RESOLUTION|>--- conflicted
+++ resolved
@@ -429,15 +429,10 @@
             self.parents[0] = doc.add_text(parent=None, label=DocItemLabel.TITLE, text=text)
         elif "Heading" in p_style_id:
             style_element = getattr(paragraph.style, "element", None)
-<<<<<<< HEAD
-            if style_element:
-                is_numbered_style = "<w:numPr>" in style_element.xml or "<w:numPr>" in element.xml
-=======
             if style_element is not None:
                 is_numbered_style = (
                     "<w:numPr>" in style_element.xml or "<w:numPr>" in element.xml
                 )
->>>>>>> d2d68747
             else:
                 is_numbered_style = False
             self.add_header(doc, p_level, text, is_numbered_style)
