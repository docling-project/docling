import logging
import re
from io import BytesIO
from pathlib import Path
from typing import Set, Union

from bs4 import BeautifulSoup
from bs4.element import Tag
from docling_core.types.doc import (
    DocItemLabel,
    DoclingDocument,
    DocumentOrigin,
    GroupLabel,
    ImageRef,
    Size,
    TableCell,
    TableData,
)

from docling.backend.abstract_backend import DeclarativeDocumentBackend
from docling.datamodel.base_models import InputFormat
from docling.datamodel.document import InputDocument

_log = logging.getLogger(__name__)


class HTMLDocumentBackend(DeclarativeDocumentBackend):
    def __init__(
        self,
        in_doc: "InputDocument",
        path_or_stream: Union[BytesIO, Path],
        skip_furniture: bool = True,
    ):
        super().__init__(in_doc, path_or_stream)
        _log.debug("About to init HTML backend...")
        self.soup = None
        # HTML file:
        self.path_or_stream = path_or_stream
        # Initialise the parents for the hierarchy
        self.max_levels = 10
        self.level = 0
        self.parents = {}  # type: ignore
        for i in range(0, self.max_levels):
            self.parents[i] = None
        self.labels = {}  # type: ignore

        self.skip_furniture = skip_furniture

        try:
            if isinstance(self.path_or_stream, BytesIO):
                _log.debug("reading from BytesIO")
                text_stream = self.path_or_stream.getvalue().decode("utf-8")
                self.soup = BeautifulSoup(text_stream, "html.parser")
            if isinstance(self.path_or_stream, Path):
                _log.debug("reading from file")
                with open(self.path_or_stream, "r", encoding="utf-8") as fr:
                    html_content = fr.read()
                    self.soup = BeautifulSoup(html_content, "html.parser")
        except Exception as e:
            raise RuntimeError(
                f"Could not initialize HTML backend for file with hash '{self.document_hash}'."
            ) from e

    def is_valid(self) -> bool:
        return self.soup is not None

    @classmethod
    def supports_pagination(cls) -> bool:
        return False

    def unload(self):
        if isinstance(self.path_or_stream, BytesIO):
            self.path_or_stream.close()

        self.path_or_stream = None

    @classmethod
    def supported_formats(cls) -> Set[InputFormat]:
        return {InputFormat.HTML}

    def convert(self) -> DoclingDocument:
        # access self.path_or_stream to load stuff
        origin = DocumentOrigin(
            filename=self.file.name or "file",
            mimetype="text/html",
            binary_hash=self.document_hash,
        )

        doc = DoclingDocument(name=self.file.stem or "file", origin=origin)
        _log.debug("Trying to convert HTML...")

        if self.is_valid():
            assert self.soup is not None
            # Replace <br> tags with newline characters
            for br in self.soup.body.find_all("br"):
                br.replace_with("\n")

            self.contains_h1 = bool(self.soup.find("h1")) and self.skip_furniture
            self.detected_h1 = False

            doc = self.walk(self.soup.body, doc)
        else:
            raise RuntimeError(
                f"Cannot convert doc with {self.document_hash} because the backend failed to init."
            )
        return doc

    def walk(self, element, doc):
        try:
            if isinstance(element, Tag) and any(element.children):
                # Iterate over elements in the body of the document
                for idx, child in enumerate(element.children):
                    try:
                        self.analyse_element(child, idx, doc)
                    except Exception as exc:
                        _log.info(f" -> error treating child: {exc}")
                        raise exc

            else:
                _log.debug(f"ignoring element of type {type(element)}")

        except Exception as exc:
            _log.debug(f"error walking element: {type(element)}")
            pass

        return doc

    def is_body(self):
        return (not self.contains_h1) or (self.contains_h1 and self.detected_h1)

    def analyse_element(self, element, idx, doc):

        if element.name != None:
            _log.debug("\t" * self.level, idx, "\t", f"{element.name} ({self.level})")

        if element.name in self.labels:
            self.labels[element.name] += 1
        else:
            self.labels[element.name] = 1

        if element.name in ["h1"]:
            self.detected_h1 = True

        if element.name in ["h1", "h2", "h3", "h4", "h5", "h6"]:
            if self.is_body():
                self.handle_header(element, idx, doc)
        elif element.name in ["p"]:
<<<<<<< HEAD
            if self.is_body():
                self.handle_paragraph(element, idx, doc)
=======
            self.handle_paragraph(element, idx, doc)
        elif element.name in ["pre"]:
            self.handle_code(element, idx, doc)
>>>>>>> 7a97d711
        elif element.name in ["ul", "ol"]:
            if self.is_body():
                self.handle_list(element, idx, doc)
        elif element.name in ["li"]:
            if self.is_body():
                self.handle_listitem(element, idx, doc)
        elif element.name == "table":
            if self.is_body():
                self.handle_table(element, idx, doc)
        elif element.name == "figure":
            if self.is_body():
                self.handle_figure(element, idx, doc)
        elif element.name == "img":
            if self.is_body():
                self.handle_image(element, idx, doc)
        elif element.name == "svg":
            if self.is_body():
                self.handle_svg(element, idx, doc)

        elif (
            isinstance(element, Tag)
            and element.name in ["section"]
            and element.has_attr("data-content")
        ):
            try:
                # Decode the data-content attribute
                # data_content = html.unescape(element['data-content'])
                data_content = element["data-content"]

                # Parse the decoded HTML content
                content_soup = BeautifulSoup(data_content, "html.parser")

                for jdx, _ in enumerate(content_soup):
                    self.analyse_element(_, jdx, doc)
            except:
                _log.debug("could not parse the `data-content` attribute")

            self.walk(element, doc)

        else:
            self.walk(element, doc)

    def get_direct_text(self, item):
        """Get the direct text of the <li> element (ignoring nested lists)."""
        text = item.find(string=True, recursive=False)
        if isinstance(text, str):
            return text.strip()

        return ""

    # Function to recursively extract text from all child nodes
    def extract_text_recursively(self, item):
        result = []

        if isinstance(item, str):
            return [item]

        if item.name not in ["ul", "ol"]:
            try:
                # Iterate over the children (and their text and tails)
                for child in item:
                    try:
                        # Recursively get the child's text content
                        result.extend(self.extract_text_recursively(child))
                    except:
                        pass
            except:
                _log.warning("item has no children")
                pass

        return "".join(result) + " "

    def handle_header(self, element, idx, doc):
        """Handles header tags (h1, h2, etc.)."""
        hlevel = int(element.name.replace("h", ""))
        slevel = hlevel - 1

        label = DocItemLabel.SECTION_HEADER
        text = element.text.strip()

        if hlevel == 1:
            for key, val in self.parents.items():
                self.parents[key] = None

            self.level = 1
            self.parents[self.level] = doc.add_text(
                parent=self.parents[0], label=DocItemLabel.TITLE, text=text
            )
        else:
            if hlevel > self.level:

                # add invisible group
                for i in range(self.level + 1, hlevel):
                    self.parents[i] = doc.add_group(
                        name=f"header-{i}",
                        label=GroupLabel.SECTION,
                        parent=self.parents[i - 1],
                    )
                self.level = hlevel

            elif hlevel < self.level:

                # remove the tail
                for key, val in self.parents.items():
                    if key > hlevel:
                        self.parents[key] = None
                self.level = hlevel

            self.parents[hlevel] = doc.add_heading(
                parent=self.parents[hlevel - 1],
                text=text,
                level=hlevel,
            )

    def handle_code(self, element, idx, doc):
        """Handles monospace code snippets (pre)."""
        if element.text is None:
            return
        text = element.text.strip()
        label = DocItemLabel.CODE
        if len(text) == 0:
            return
        doc.add_text(parent=self.parents[self.level], label=label, text=text)

    def handle_paragraph(self, element, idx, doc):
        """Handles paragraph tags (p)."""
        if element.text is None:
            return

        text = element.text.strip()
        if len(text) == 0:
            return

        label = DocItemLabel.PARAGRAPH
        doc.add_text(parent=self.parents[self.level], label=label, text=text)

    def handle_list(self, element, idx, doc):
        """Handles list tags (ul, ol) and their list items."""

        if element.name == "ul":
            # create a list group
            self.parents[self.level + 1] = doc.add_group(
                parent=self.parents[self.level], name="list", label=GroupLabel.LIST
            )
        elif element.name == "ol":
            # create a list group
            self.parents[self.level + 1] = doc.add_group(
                parent=self.parents[self.level],
                name="ordered list",
                label=GroupLabel.ORDERED_LIST,
            )
        self.level += 1

        self.walk(element, doc)

        self.parents[self.level + 1] = None
        self.level -= 1

    def handle_listitem(self, element, idx, doc):
        """Handles listitem tags (li)."""
        nested_lists = element.find(["ul", "ol"])

        parent_list_label = self.parents[self.level].label
        index_in_list = len(self.parents[self.level].children) + 1

        if nested_lists:
            name = element.name
            # Text in list item can be hidden within hierarchy, hence
            # we need to extract it recursively
            text = self.extract_text_recursively(element)
            # Flatten text, remove break lines:
            text = text.replace("\n", " ").replace("\r", "")
            text = " ".join(text.split()).strip()
            text = re.sub(r"\s{2,}", " ", text)

            marker = ""
            enumerated = False
            if parent_list_label == GroupLabel.ORDERED_LIST:
                marker = str(index_in_list)
                enumerated = True

            if len(text) > 0:
                # create a list-item
                self.parents[self.level + 1] = doc.add_list_item(
                    text=text,
                    enumerated=enumerated,
                    marker=marker,
                    parent=self.parents[self.level],
                )
                self.level += 1

            self.walk(element, doc)

            self.parents[self.level + 1] = None
            self.level -= 1

        elif isinstance(element.text, str):
            text = element.text.strip()
            text = text.replace("\n", " ").replace("\r", "")
            text = re.sub(r"\s{2,}", " ", text)

            marker = ""
            enumerated = False
            if parent_list_label == GroupLabel.ORDERED_LIST:
                marker = f"{str(index_in_list)}."
                enumerated = True

            if len(text) > 0:
                doc.add_list_item(
                    text=text,
                    enumerated=enumerated,
                    marker=marker,
                    parent=self.parents[self.level],
                )
        else:
            _log.debug("list-item has no text: ", element)

    def handle_table(self, element, idx, doc):
        """Handles table tags."""

        nested_tables = element.find("table")
        if nested_tables is not None:
            _log.warning("detected nested tables: skipping for now")
            return

        # Count the number of rows (number of <tr> elements)
        num_rows = len(element.find_all("tr"))

        # Find the number of columns (taking into account colspan)
        num_cols = 0
        for row in element.find_all("tr"):
            col_count = 0
            for cell in row.find_all(["td", "th"]):
                colspan = int(cell.get("colspan", 1))
                col_count += colspan
            num_cols = max(num_cols, col_count)

        grid = [[None for _ in range(num_cols)] for _ in range(num_rows)]

        data = TableData(num_rows=num_rows, num_cols=num_cols, table_cells=[])

        # Iterate over the rows in the table
        for row_idx, row in enumerate(element.find_all("tr")):

            # For each row, find all the column cells (both <td> and <th>)
            cells = row.find_all(["td", "th"])

            # Check if each cell in the row is a header -> means it is a column header
            col_header = True
            for j, html_cell in enumerate(cells):
                if html_cell.name == "td":
                    col_header = False

            col_idx = 0
            # Extract and print the text content of each cell
            for _, html_cell in enumerate(cells):

                text = html_cell.text
                try:
                    text = self.extract_table_cell_text(html_cell)
                except Exception as exc:
                    _log.warning("exception: ", exc)

                col_span = int(html_cell.get("colspan", 1))
                row_span = int(html_cell.get("rowspan", 1))

                while grid[row_idx][col_idx] is not None:
                    col_idx += 1
                for r in range(row_span):
                    for c in range(col_span):
                        grid[row_idx + r][col_idx + c] = text

                cell = TableCell(
                    text=text,
                    row_span=row_span,
                    col_span=col_span,
                    start_row_offset_idx=row_idx,
                    end_row_offset_idx=row_idx + row_span,
                    start_col_offset_idx=col_idx,
                    end_col_offset_idx=col_idx + col_span,
                    col_header=col_header,
                    row_header=((not col_header) and html_cell.name == "th"),
                )
                data.table_cells.append(cell)

        doc.add_table(data=data, parent=self.parents[self.level])

    def get_list_text(self, list_element, level=0):
        """Recursively extract text from <ul> or <ol> with proper indentation."""
        result = []
        bullet_char = "*"  # Default bullet character for unordered lists

        if list_element.name == "ol":  # For ordered lists, use numbers
            for i, li in enumerate(list_element.find_all("li", recursive=False), 1):
                # Add numbering for ordered lists
                result.append(f"{'    ' * level}{i}. {li.get_text(strip=True)}")
                # Handle nested lists
                nested_list = li.find(["ul", "ol"])
                if nested_list:
                    result.extend(self.get_list_text(nested_list, level + 1))
        elif list_element.name == "ul":  # For unordered lists, use bullet points
            for li in list_element.find_all("li", recursive=False):
                # Add bullet points for unordered lists
                result.append(
                    f"{'    ' * level}{bullet_char} {li.get_text(strip=True)}"
                )
                # Handle nested lists
                nested_list = li.find(["ul", "ol"])
                if nested_list:
                    result.extend(self.get_list_text(nested_list, level + 1))

        return result

    def extract_table_cell_text(self, cell):
        """Extract text from a table cell, including lists with indents."""
        contains_lists = cell.find(["ul", "ol"])
        if contains_lists is None:
            return cell.text
        else:
            _log.debug(
                "should extract the content correctly for table-cells with lists ..."
            )
            return cell.text

    def _get_imageref(self, element):

        fig_ref = None

        img = element.find(["img"])

        if img is not None and img.has_attr("src"):
            fig_uri = img["src"]

            if fig_uri.startswith("//"):
                fig_uri = "https:" + fig_uri

            dpi: int = 128
            try:
                dpi = int(img["dpi"])
            except:
                _log.debug("could not identify `dpi` of image")

            width: float = 128.0
            try:
                width = float(img["width"])
            except:
                _log.debug("could not identify `width` of image")

            height: float = 128.0
            try:
                height = float(img["height"])
            except:
                _log.debug("could not identify `height` of image")

            size = Size(width=width, height=height)

            if fig_uri.endswith(".jpg") or fig_uri.endswith(".jpeg"):
                fig_ref = ImageRef(
                    mimetype="image/jpeg", dpi=dpi, size=size, uri=fig_uri
                )

            elif fig_uri.endswith(".png"):
                fig_ref = ImageRef(
                    mimetype="image/png", dpi=dpi, size=size, uri=fig_uri
                )

            elif fig_uri.endswith(".svg"):
                fig_ref = ImageRef(
                    mimetype="image/svg", dpi=dpi, size=size, uri=fig_uri
                )
            else:
                _log.debug(f"We do not yet support uri of type: {fig_uri}")

        return fig_ref

    def _get_figcaption(self, element, doc):

        fig_caption = None

        contains_captions = element.find(["figcaption"])
        if contains_captions is not None:
            texts = []
            for item in contains_captions:
                texts.append(item.text)

            fig_caption = doc.add_text(
                label=DocItemLabel.CAPTION, text=("".join(texts)).strip()
            )

        return fig_caption

    def handle_figure(self, element, idx, doc):
        """Handles image tags (img)."""

        fig_ref = self._get_imageref(element)
        fig_caption = self._get_figcaption(element, doc)

        doc.add_picture(
            parent=self.parents[self.level], image=fig_ref, caption=fig_caption
        )

    def handle_image(self, element, idx, doc):
        """Handles image tags (img)."""

        fig_ref = self._get_imageref(element)

        doc.add_picture(parent=self.parents[self.level], image=fig_ref, caption=None)

    def handle_svg(self, element, idx, doc):
        """Handles svg tags."""

        fig_ref = self._get_imageref(element)
        fig_caption = self._get_figcaption(element, doc)

        doc.add_picture(
            parent=self.parents[self.level], image=fig_ref, caption=fig_caption
        )<|MERGE_RESOLUTION|>--- conflicted
+++ resolved
@@ -145,14 +145,11 @@
             if self.is_body():
                 self.handle_header(element, idx, doc)
         elif element.name in ["p"]:
-<<<<<<< HEAD
             if self.is_body():
                 self.handle_paragraph(element, idx, doc)
-=======
-            self.handle_paragraph(element, idx, doc)
         elif element.name in ["pre"]:
-            self.handle_code(element, idx, doc)
->>>>>>> 7a97d711
+            if self.is_body():
+                self.handle_code(element, idx, doc)
         elif element.name in ["ul", "ol"]:
             if self.is_body():
                 self.handle_list(element, idx, doc)
