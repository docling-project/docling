import logging
from io import BytesIO
from pathlib import Path
from typing import Final, Optional, Union, cast

from bs4 import BeautifulSoup, NavigableString, PageElement, Tag
from bs4.element import PreformattedString
from docling_core.types.doc import (
    DocItem,
    DocItemLabel,
    DoclingDocument,
    DocumentOrigin,
    GroupItem,
    GroupLabel,
    TableCell,
    TableData,
)
from docling_core.types.doc.document import ContentLayer
from typing_extensions import override

from docling.backend.abstract_backend import DeclarativeDocumentBackend
from docling.datamodel.base_models import InputFormat
from docling.datamodel.document import InputDocument

_log = logging.getLogger(__name__)

# tags that generate NodeItem elements
TAGS_FOR_NODE_ITEMS: Final = [
    "address",
    "details",
    "h1",
    "h2",
    "h3",
    "h4",
    "h5",
    "h6",
    "p",
    "pre",
    "code",
    "ul",
    "ol",
    "li",
    "summary",
    "table",
    "figure",
    "img",
]


class HTMLDocumentBackend(DeclarativeDocumentBackend):
    @override
    def __init__(self, in_doc: "InputDocument", path_or_stream: Union[BytesIO, Path]):
        super().__init__(in_doc, path_or_stream)
        self.soup: Optional[Tag] = None
        # HTML file:
        self.path_or_stream = path_or_stream
        # Initialise the parents for the hierarchy
        self.max_levels = 10
        self.level = 0
        self.parents: dict[int, Optional[Union[DocItem, GroupItem]]] = {}
        for i in range(self.max_levels):
            self.parents[i] = None

        try:
            if isinstance(self.path_or_stream, BytesIO):
                text_stream = self.path_or_stream.getvalue()
                self.soup = BeautifulSoup(text_stream, "html.parser")
            if isinstance(self.path_or_stream, Path):
                with open(self.path_or_stream, "rb") as f:
                    html_content = f.read()
                    self.soup = BeautifulSoup(html_content, "html.parser")
        except Exception as e:
            raise RuntimeError(
                "Could not initialize HTML backend for file with "
                f"hash {self.document_hash}."
            ) from e

    @override
    def is_valid(self) -> bool:
        return self.soup is not None

    @classmethod
    @override
    def supports_pagination(cls) -> bool:
        return False

    @override
    def unload(self):
        if isinstance(self.path_or_stream, BytesIO):
            self.path_or_stream.close()

        self.path_or_stream = None

    @classmethod
    @override
    def supported_formats(cls) -> set[InputFormat]:
        return {InputFormat.HTML}

    @override
    def convert(self) -> DoclingDocument:
        # access self.path_or_stream to load stuff
        origin = DocumentOrigin(
            filename=self.file.name or "file",
            mimetype="text/html",
            binary_hash=self.document_hash,
        )

        doc = DoclingDocument(name=self.file.stem or "file", origin=origin)
        _log.debug("Trying to convert HTML...")

        if self.is_valid():
            assert self.soup is not None
            content = self.soup.body or self.soup
            # Replace <br> tags with newline characters
            # TODO: remove style to avoid losing text from tags like i, b, span, ...
            for br in content("br"):
                br.replace_with(NavigableString("\n"))

            headers = content.find(["h1", "h2", "h3", "h4", "h5", "h6"])
            self.content_layer = (
                ContentLayer.BODY if headers is None else ContentLayer.FURNITURE
            )
            self.walk(content, doc)
        else:
            raise RuntimeError(
                f"Cannot convert doc with {self.document_hash} because the backend "
                "failed to init."
            )
        return doc

    def walk(self, tag: Tag, doc: DoclingDocument) -> None:
        # Iterate over elements in the body of the document
        text: str = ""
        for element in tag.children:
            if isinstance(element, Tag):
                try:
                    self.analyze_tag(cast(Tag, element), doc)
                except Exception as exc_child:
                    _log.error(
                        f"Error processing child from tag {tag.name}: {exc_child!r}"
                    )
                    raise exc_child
            elif isinstance(element, NavigableString) and not isinstance(
                element, PreformattedString
            ):
                # Floating text outside paragraphs or analyzed tags
                text += element
                siblings: list[Tag] = [
                    item for item in element.next_siblings if isinstance(item, Tag)
                ]
                if element.next_sibling is None or any(
                    item.name in TAGS_FOR_NODE_ITEMS for item in siblings
                ):
                    text = text.strip()
                    if text and tag.name in ["div"]:
                        doc.add_text(
                            parent=self.parents[self.level],
                            label=DocItemLabel.TEXT,
                            text=text,
                            content_layer=self.content_layer,
                        )
                    text = ""

        return

    def analyze_tag(self, tag: Tag, doc: DoclingDocument) -> None:
        if tag.name in ["h1", "h2", "h3", "h4", "h5", "h6"]:
            self.handle_header(tag, doc)
        elif tag.name in ["p", "address", "summary"]:
            self.handle_paragraph(tag, doc)
        elif tag.name in ["pre", "code"]:
            self.handle_code(tag, doc)
        elif tag.name in ["ul", "ol"]:
            self.handle_list(tag, doc)
        elif tag.name in ["li"]:
            self.handle_list_item(tag, doc)
        elif tag.name == "table":
            self.handle_table(tag, doc)
        elif tag.name == "figure":
            self.handle_figure(tag, doc)
        elif tag.name == "img":
            self.handle_image(tag, doc)
<<<<<<< HEAD
        elif tag.name == "a":
            self.handle_anchor(tag, doc)
=======
        elif tag.name == "details":
            self.handle_details(tag, doc)
>>>>>>> 7c705739
        else:
            self.walk(tag, doc)

    def get_text(self, item: PageElement) -> str:
        """Get the text content of a tag."""
        parts: list[str] = self.extract_text_recursively(item)

        return "".join(parts) + " "

    # Function to recursively extract text from all child nodes
    def extract_text_recursively(self, item: PageElement) -> list[str]:
        result: list[str] = []

        if isinstance(item, NavigableString):
            return [item]

        tag = cast(Tag, item)
        if tag.name not in ["ul", "ol"]:
            for child in tag:
                # Recursively get the child's text content
                result.extend(self.extract_text_recursively(child))

        return ["".join(result) + " "]

    def handle_details(self, element: Tag, doc: DoclingDocument) -> None:
        """Handle details tag (details) and its content."""

        self.parents[self.level + 1] = doc.add_group(
            name="details",
            label=GroupLabel.SECTION,
            parent=self.parents[self.level],
            content_layer=self.content_layer,
        )

        self.level += 1
        self.walk(element, doc)
        self.parents[self.level + 1] = None
        self.level -= 1

    def handle_header(self, element: Tag, doc: DoclingDocument) -> None:
        """Handles header tags (h1, h2, etc.)."""
        hlevel = int(element.name.replace("h", ""))
        text = element.text.strip()

        self.content_layer = ContentLayer.BODY

        if hlevel == 1:
            for key in self.parents.keys():
                self.parents[key] = None

            self.level = 1
            self.parents[self.level] = doc.add_text(
                parent=self.parents[0],
                label=DocItemLabel.TITLE,
                text=text,
                content_layer=self.content_layer,
            )
        else:
            if hlevel > self.level:
                # add invisible group
                for i in range(self.level + 1, hlevel):
                    self.parents[i] = doc.add_group(
                        name=f"header-{i}",
                        label=GroupLabel.SECTION,
                        parent=self.parents[i - 1],
                        content_layer=self.content_layer,
                    )
                self.level = hlevel

            elif hlevel < self.level:
                # remove the tail
                for key in self.parents.keys():
                    if key > hlevel:
                        self.parents[key] = None
                self.level = hlevel

            self.parents[hlevel] = doc.add_heading(
                parent=self.parents[hlevel - 1],
                text=text,
                level=hlevel - 1,
                content_layer=self.content_layer,
            )

    def handle_code(self, element: Tag, doc: DoclingDocument) -> None:
        """Handles monospace code snippets (pre)."""
        if element.text is None:
            return
        text = element.text.strip()
        if text:
            doc.add_code(
                parent=self.parents[self.level],
                text=text,
                content_layer=self.content_layer,
            )

    def handle_paragraph(self, element: Tag, doc: DoclingDocument) -> None:
        """Handles paragraph tags (p) or equivalent ones."""
        if element.text is None:
            return
        text = element.text.strip()
        if text:
            doc.add_text(
                parent=self.parents[self.level],
                label=DocItemLabel.TEXT,
                text=text,
                content_layer=self.content_layer,
            )

    def handle_list(self, element: Tag, doc: DoclingDocument) -> None:
        """Handles list tags (ul, ol) and their list items."""
        if element.name == "ul":
            # create a list group
            self.parents[self.level + 1] = doc.add_group(
                parent=self.parents[self.level],
                name="list",
                label=GroupLabel.LIST,
                content_layer=self.content_layer,
            )
        elif element.name == "ol":
            start_attr = element.get("start")
            start: int = (
                int(start_attr)
                if isinstance(start_attr, str) and start_attr.isnumeric()
                else 1
            )
            # create a list group
            self.parents[self.level + 1] = doc.add_group(
                parent=self.parents[self.level],
                name="ordered list" + (f" start {start}" if start != 1 else ""),
                label=GroupLabel.ORDERED_LIST,
                content_layer=self.content_layer,
            )
        self.level += 1

        self.walk(element, doc)

        self.parents[self.level + 1] = None
        self.level -= 1

    def handle_list_item(self, element: Tag, doc: DoclingDocument) -> None:
        """Handles list item tags (li)."""
        nested_list = element.find(["ul", "ol"])

        parent = self.parents[self.level]
        if parent is None:
            _log.debug(f"list-item has no parent in DoclingDocument: {element}")
            return
        parent_label: str = parent.label
        index_in_list = len(parent.children) + 1
        if (
            parent_label == GroupLabel.ORDERED_LIST
            and isinstance(parent, GroupItem)
            and parent.name
        ):
            start_in_list: str = parent.name.split(" ")[-1]
            start: int = int(start_in_list) if start_in_list.isnumeric() else 1
            index_in_list += start - 1

        if nested_list:
            # Text in list item can be hidden within hierarchy, hence
            # we need to extract it recursively
            text: str = self.get_text(element)
            # Flatten text, remove break lines:
            text = text.replace("\n", "").replace("\r", "")
            text = " ".join(text.split()).strip()

            marker = ""
            enumerated = False
            if parent_label == GroupLabel.ORDERED_LIST:
                marker = str(index_in_list)
                enumerated = True

            if len(text) > 0:
                # create a list-item
                self.parents[self.level + 1] = doc.add_list_item(
                    text=text,
                    enumerated=enumerated,
                    marker=marker,
                    parent=parent,
                    content_layer=self.content_layer,
                )
                self.level += 1
                self.walk(element, doc)
                self.parents[self.level + 1] = None
                self.level -= 1
            else:
                self.walk(element, doc)

        elif element.text.strip():
            text = element.text.strip()

            marker = ""
            enumerated = False
            if parent_label == GroupLabel.ORDERED_LIST:
                marker = f"{index_in_list!s}."
                enumerated = True
            doc.add_list_item(
                text=text,
                enumerated=enumerated,
                marker=marker,
                parent=parent,
                content_layer=self.content_layer,
            )
        else:
            _log.debug(f"list-item has no text: {element}")

    @staticmethod
    def parse_table_data(element: Tag) -> Optional[TableData]:
        nested_tables = element.find("table")
        if nested_tables is not None:
            _log.debug("Skipping nested table.")
            return None

        # Count the number of rows (number of <tr> elements)
        num_rows = len(element("tr"))

        # Find the number of columns (taking into account colspan)
        num_cols = 0
        for row in element("tr"):
            col_count = 0
            if not isinstance(row, Tag):
                continue
            for cell in row(["td", "th"]):
                if not isinstance(row, Tag):
                    continue
                val = cast(Tag, cell).get("colspan", "1")
                colspan = int(val) if (isinstance(val, str) and val.isnumeric()) else 1
                col_count += colspan
            num_cols = max(num_cols, col_count)

        grid: list = [[None for _ in range(num_cols)] for _ in range(num_rows)]

        data = TableData(num_rows=num_rows, num_cols=num_cols, table_cells=[])

        # Iterate over the rows in the table
        for row_idx, row in enumerate(element("tr")):
            if not isinstance(row, Tag):
                continue

            # For each row, find all the column cells (both <td> and <th>)
            cells = row(["td", "th"])

            # Check if each cell in the row is a header -> means it is a column header
            col_header = True
            for html_cell in cells:
                if isinstance(html_cell, Tag) and html_cell.name == "td":
                    col_header = False

            # Extract the text content of each cell
            col_idx = 0
            for html_cell in cells:
                if not isinstance(html_cell, Tag):
                    continue

                # extract inline formulas
                for formula in html_cell("inline-formula"):
                    math_parts = formula.text.split("$$")
                    if len(math_parts) == 3:
                        math_formula = f"$${math_parts[1]}$$"
                        formula.replace_with(NavigableString(math_formula))

                # TODO: extract content correctly from table-cells with lists
                text = html_cell.text

                # label = html_cell.name
                col_val = html_cell.get("colspan", "1")
                col_span = (
                    int(col_val)
                    if isinstance(col_val, str) and col_val.isnumeric()
                    else 1
                )
                row_val = html_cell.get("rowspan", "1")
                row_span = (
                    int(row_val)
                    if isinstance(row_val, str) and row_val.isnumeric()
                    else 1
                )

                while grid[row_idx][col_idx] is not None:
                    col_idx += 1
                for r in range(row_span):
                    for c in range(col_span):
                        grid[row_idx + r][col_idx + c] = text

                table_cell = TableCell(
                    text=text,
                    row_span=row_span,
                    col_span=col_span,
                    start_row_offset_idx=row_idx,
                    end_row_offset_idx=row_idx + row_span,
                    start_col_offset_idx=col_idx,
                    end_col_offset_idx=col_idx + col_span,
                    column_header=col_header,
                    row_header=((not col_header) and html_cell.name == "th"),
                )
                data.table_cells.append(table_cell)

        return data

    def handle_table(self, element: Tag, doc: DoclingDocument) -> None:
        """Handles table tags."""
        table_data = HTMLDocumentBackend.parse_table_data(element)
        if table_data is not None:
            doc.add_table(
                data=table_data,
                parent=self.parents[self.level],
                content_layer=self.content_layer,
            )

    def get_list_text(self, list_element: Tag, level: int = 0) -> list[str]:
        """Recursively extract text from <ul> or <ol> with proper indentation."""
        result = []
        bullet_char = "*"  # Default bullet character for unordered lists

        if list_element.name == "ol":  # For ordered lists, use numbers
            for i, li in enumerate(list_element("li", recursive=False), 1):
                if not isinstance(li, Tag):
                    continue
                # Add numbering for ordered lists
                result.append(f"{'    ' * level}{i}. {li.get_text(strip=True)}")
                # Handle nested lists
                nested_list = li.find(["ul", "ol"])
                if isinstance(nested_list, Tag):
                    result.extend(self.get_list_text(nested_list, level + 1))
        elif list_element.name == "ul":  # For unordered lists, use bullet points
            for li in list_element("li", recursive=False):
                if not isinstance(li, Tag):
                    continue
                # Add bullet points for unordered lists
                result.append(
                    f"{'    ' * level}{bullet_char} {li.get_text(strip=True)}"
                )
                # Handle nested lists
                nested_list = li.find(["ul", "ol"])
                if isinstance(nested_list, Tag):
                    result.extend(self.get_list_text(nested_list, level + 1))
        return result

    def handle_figure(self, element: Tag, doc: DoclingDocument) -> None:
        """Handles image tags (img)."""
        # Extract the image URI from the <img> tag
        # image_uri = root.xpath('//figure//img/@src')[0]

        contains_captions = element.find(["figcaption"])
        if not isinstance(contains_captions, Tag):
            doc.add_picture(
                parent=self.parents[self.level],
                caption=None,
                content_layer=self.content_layer,
            )
        else:
            texts = []
            for item in contains_captions:
                texts.append(item.text)

            fig_caption = doc.add_text(
                label=DocItemLabel.CAPTION,
                text=("".join(texts)).strip(),
                content_layer=self.content_layer,
            )
            doc.add_picture(
                parent=self.parents[self.level],
                caption=fig_caption,
                content_layer=self.content_layer,
            )

    def handle_image(self, element: Tag, doc: DoclingDocument) -> None:
        """Handles image tags (img)."""
        _log.debug(f"ignoring <img> tags at the moment: {element}")
        doc.add_picture(
            parent=self.parents[self.level],
            caption=None,
            content_layer=self.content_layer,
        )
        
    def handle_anchor(self, element: Tag, doc: DoclingDocument) -> None:
        """Handles anchor tags (<a>) by extracting the visible text and setting the hyperlink property."""
        # Extract the visible text and href URL
        text = element.get_text().strip()
        href = element.get("href", "").strip()
    
        # If no text is present, use the hyperlink itself as the text.
        display_text = text if text else href
    
        if display_text or href:
            doc.add_text(
                parent=self.parents[self.level],
                label=DocItemLabel.TEXT,
                text=display_text,
                hyperlink=href if href else None,
                content_layer=self.content_layer,
            )<|MERGE_RESOLUTION|>--- conflicted
+++ resolved
@@ -180,13 +180,10 @@
             self.handle_figure(tag, doc)
         elif tag.name == "img":
             self.handle_image(tag, doc)
-<<<<<<< HEAD
         elif tag.name == "a":
             self.handle_anchor(tag, doc)
-=======
         elif tag.name == "details":
             self.handle_details(tag, doc)
->>>>>>> 7c705739
         else:
             self.walk(tag, doc)
 
