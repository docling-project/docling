import logging
import re
from enum import Enum
from io import BytesIO
from pathlib import Path, PurePath
from typing import (
    TYPE_CHECKING,
    Dict,
    Iterable,
    List,
    Literal,
    Optional,
    Set,
    Type,
    Union,
)

import filetype
from docling_core.types.doc import (
    DocItem,
    DocItemLabel,
    DoclingDocument,
    PictureItem,
    SectionHeaderItem,
    TableItem,
    TextItem,
)
from docling_core.types.doc.document import ListItem
from docling_core.types.legacy_doc.base import (
    BaseText,
    Figure,
    GlmTableCell,
    PageDimensions,
    PageReference,
    Prov,
    Ref,
)
from docling_core.types.legacy_doc.base import Table as DsSchemaTable
from docling_core.types.legacy_doc.base import TableCell
from docling_core.types.legacy_doc.document import (
    CCSDocumentDescription as DsDocumentDescription,
)
from docling_core.types.legacy_doc.document import CCSFileInfoObject as DsFileInfoObject
from docling_core.types.legacy_doc.document import ExportedCCSDocument as DsDocument
from docling_core.utils.file import resolve_source_to_stream
from docling_core.utils.legacy import docling_document_to_legacy
from pydantic import BaseModel
from typing_extensions import deprecated

from docling.backend.abstract_backend import (
    AbstractDocumentBackend,
    PaginatedDocumentBackend,
)
from docling.datamodel.base_models import (
    AssembledUnit,
    ConversionStatus,
    DocumentStream,
    ErrorItem,
    FormatToExtensions,
    FormatToMimeType,
    InputFormat,
    MimeTypeToFormat,
    Page,
)
from docling.datamodel.settings import DocumentLimits
from docling.utils.profiling import ProfilingItem
from docling.utils.utils import create_file_hash, create_hash

if TYPE_CHECKING:
    from docling.document_converter import FormatOption

_log = logging.getLogger(__name__)

layout_label_to_ds_type = {
    DocItemLabel.TITLE: "title",
    DocItemLabel.DOCUMENT_INDEX: "table",
    DocItemLabel.SECTION_HEADER: "subtitle-level-1",
    DocItemLabel.CHECKBOX_SELECTED: "checkbox-selected",
    DocItemLabel.CHECKBOX_UNSELECTED: "checkbox-unselected",
    DocItemLabel.CAPTION: "caption",
    DocItemLabel.PAGE_HEADER: "page-header",
    DocItemLabel.PAGE_FOOTER: "page-footer",
    DocItemLabel.FOOTNOTE: "footnote",
    DocItemLabel.TABLE: "table",
    DocItemLabel.FORMULA: "equation",
    DocItemLabel.LIST_ITEM: "paragraph",
    DocItemLabel.CODE: "paragraph",
    DocItemLabel.PICTURE: "figure",
    DocItemLabel.TEXT: "paragraph",
    DocItemLabel.PARAGRAPH: "paragraph",
    DocItemLabel.FORM: DocItemLabel.FORM.value,
    DocItemLabel.KEY_VALUE_REGION: DocItemLabel.KEY_VALUE_REGION.value,
}

_EMPTY_DOCLING_DOC = DoclingDocument(name="dummy")


class InputDocument(BaseModel):
    file: PurePath
    document_hash: str  # = None
    valid: bool = True
    limits: DocumentLimits = DocumentLimits()
    format: InputFormat  # = None

    filesize: Optional[int] = None
    page_count: int = 0

    _backend: AbstractDocumentBackend  # Internal PDF backend used

    def __init__(
        self,
        path_or_stream: Union[BytesIO, Path],
        format: InputFormat,
        backend: Type[AbstractDocumentBackend],
        filename: Optional[str] = None,
        limits: Optional[DocumentLimits] = None,
    ):
        super().__init__(
            file="", document_hash="", format=InputFormat.PDF
        )  # initialize with dummy values

        self.limits = limits or DocumentLimits()
        self.format = format

        try:
            if isinstance(path_or_stream, Path):
                self.file = path_or_stream
                self.filesize = path_or_stream.stat().st_size
                if self.filesize > self.limits.max_file_size:
                    self.valid = False
                else:
                    self.document_hash = create_file_hash(path_or_stream)
                    self._init_doc(backend, path_or_stream)

            elif isinstance(path_or_stream, BytesIO):
                assert (
                    filename is not None
                ), "Can't construct InputDocument from stream without providing filename arg."
                self.file = PurePath(filename)
                self.filesize = path_or_stream.getbuffer().nbytes

                if self.filesize > self.limits.max_file_size:
                    self.valid = False
                else:
                    self.document_hash = create_file_hash(path_or_stream)
                    self._init_doc(backend, path_or_stream)
            else:
                raise RuntimeError(
                    f"Unexpected type path_or_stream: {type(path_or_stream)}"
                )

            # For paginated backends, check if the maximum page count is exceeded.
            if self.valid and self._backend.is_valid():
                if self._backend.supports_pagination() and isinstance(
                    self._backend, PaginatedDocumentBackend
                ):
                    self.page_count = self._backend.page_count()
                    if not self.page_count <= self.limits.max_num_pages:
                        self.valid = False
                    elif self.page_count < self.limits.page_range[0]:
                        self.valid = False

        except (FileNotFoundError, OSError) as e:
            self.valid = False
            _log.exception(
                f"File {self.file.name} not found or cannot be opened.", exc_info=e
            )
            # raise
        except RuntimeError as e:
            self.valid = False
            _log.exception(
                f"An unexpected error occurred while opening the document {self.file.name}",
                exc_info=e,
            )
            # raise

    def _init_doc(
        self,
        backend: Type[AbstractDocumentBackend],
        path_or_stream: Union[BytesIO, Path],
    ) -> None:
        self._backend = backend(self, path_or_stream=path_or_stream)
        if not self._backend.is_valid():
            self.valid = False


class DocumentFormat(str, Enum):
    V2 = "v2"
    V1 = "v1"


class ConversionResult(BaseModel):
    input: InputDocument

    status: ConversionStatus = ConversionStatus.PENDING  # failure, success
    errors: List[ErrorItem] = []  # structure to keep errors

    pages: List[Page] = []
    assembled: AssembledUnit = AssembledUnit()
    timings: Dict[str, ProfilingItem] = {}

    document: DoclingDocument = _EMPTY_DOCLING_DOC

    @property
    @deprecated("Use document instead.")
    def legacy_document(self):
        return docling_document_to_legacy(self.document)


class _DummyBackend(AbstractDocumentBackend):
    def __init__(self, *args, **kwargs):
        super().__init__(*args, **kwargs)

    def is_valid(self) -> bool:
        return False

    @classmethod
    def supported_formats(cls) -> Set[InputFormat]:
        return set()

    @classmethod
    def supports_pagination(cls) -> bool:
        return False

    def unload(self):
        return super().unload()


class _DocumentConversionInput(BaseModel):

    path_or_stream_iterator: Iterable[Union[Path, str, DocumentStream]]
    headers: Optional[Dict[str, str]] = None
    limits: Optional[DocumentLimits] = DocumentLimits()

    def docs(
        self, format_options: Dict[InputFormat, "FormatOption"]
    ) -> Iterable[InputDocument]:
        for item in self.path_or_stream_iterator:
            obj = (
                resolve_source_to_stream(item, self.headers)
                if isinstance(item, str)
                else item
            )
            format = self._guess_format(obj)
            backend: Type[AbstractDocumentBackend]
            if format not in format_options.keys():
                _log.error(
                    f"Input document {obj.name} does not match any allowed format."
                )
                backend = _DummyBackend
            else:
                backend = format_options[format].backend

            if isinstance(obj, Path):
                yield InputDocument(
                    path_or_stream=obj,
                    format=format,  # type: ignore[arg-type]
                    filename=obj.name,
                    limits=self.limits,
                    backend=backend,
                )
            elif isinstance(obj, DocumentStream):
                yield InputDocument(
                    path_or_stream=obj.stream,
                    format=format,  # type: ignore[arg-type]
                    filename=obj.name,
                    limits=self.limits,
                    backend=backend,
                )
            else:
                raise RuntimeError(f"Unexpected obj type in iterator: {type(obj)}")

    def _guess_format(self, obj: Union[Path, DocumentStream]) -> Optional[InputFormat]:
        content = b""  # empty binary blob
        formats: list[InputFormat] = []

        if isinstance(obj, Path):
            # mime = filetype.guess_mime(str(obj))  # We're having too much conflicts with documents being worngly classified as ZIP
            mime = None
            if mime is None:
                ext = obj.suffix[1:]
                mime = _DocumentConversionInput._mime_from_extension(ext)
            if mime is None:  # must guess from
                with obj.open("rb") as f:
                    content = f.read(1024)  # Read first 1KB

        elif isinstance(obj, DocumentStream):
            content = obj.stream.read(8192)
            obj.stream.seek(0)
            mime = filetype.guess_mime(content)
            if mime is None:
                ext = (
                    obj.name.rsplit(".", 1)[-1]
                    if ("." in obj.name and not obj.name.startswith("."))
                    else ""
                )
                mime = _DocumentConversionInput._mime_from_extension(ext)

        mime = mime or _DocumentConversionInput._detect_html_xhtml(content)
        mime = mime or "text/plain"
        formats = MimeTypeToFormat.get(mime, [])
        if formats:
            if len(formats) == 1 and mime not in ("text/plain"):
                return formats[0]
            else:  # ambiguity in formats
                return _DocumentConversionInput._guess_from_content(
                    content, mime, formats
                )
        else:
            return None

    @staticmethod
    def _guess_from_content(
        content: bytes, mime: str, formats: list[InputFormat]
    ) -> Optional[InputFormat]:
        """Guess the input format of a document by checking part of its content."""
        input_format: Optional[InputFormat] = None
        content_str = content.decode("utf-8")

        if mime == "application/xml":
            match_doctype = re.search(r"<!DOCTYPE [^>]+>", content_str)
            if match_doctype:
                xml_doctype = match_doctype.group()
                if InputFormat.XML_USPTO in formats and any(
                    item in xml_doctype
                    for item in (
                        "us-patent-application-v4",
                        "us-patent-grant-v4",
                        "us-grant-025",
                        "patent-application-publication",
                    )
                ):
                    input_format = InputFormat.XML_USPTO

                if (
                    InputFormat.XML_PUBMED in formats
                    and "/NLM//DTD JATS" in xml_doctype
                ):
                    input_format = InputFormat.XML_PUBMED

        elif mime == "text/plain":
            if InputFormat.XML_USPTO in formats and content_str.startswith("PATN\r\n"):
                input_format = InputFormat.XML_USPTO

        return input_format

    @staticmethod
    def _mime_from_extension(ext):
        mime = None
        if ext in FormatToExtensions[InputFormat.ASCIIDOC]:
            mime = FormatToMimeType[InputFormat.ASCIIDOC][0]
        elif ext in FormatToExtensions[InputFormat.HTML]:
            mime = FormatToMimeType[InputFormat.HTML][0]
        elif ext in FormatToExtensions[InputFormat.MD]:
            mime = FormatToMimeType[InputFormat.MD][0]
<<<<<<< HEAD

        elif ext in FormatToExtensions[InputFormat.PDF]:
            mime = FormatToMimeType[InputFormat.PDF][0]
        elif ext in FormatToExtensions[InputFormat.DOCX]:
            mime = FormatToMimeType[InputFormat.DOCX][0]
        elif ext in FormatToExtensions[InputFormat.PPTX]:
            mime = FormatToMimeType[InputFormat.PPTX][0]
        elif ext in FormatToExtensions[InputFormat.XLSX]:
            mime = FormatToMimeType[InputFormat.XLSX][0]

=======
        elif ext in FormatToExtensions[InputFormat.JSON_DOCLING]:
            mime = FormatToMimeType[InputFormat.JSON_DOCLING][0]
        elif ext in FormatToExtensions[InputFormat.PDF]:
            mime = FormatToMimeType[InputFormat.PDF][0]
>>>>>>> b1cf7967
        return mime

    @staticmethod
    def _detect_html_xhtml(
        content: bytes,
    ) -> Optional[Literal["application/xhtml+xml", "application/xml", "text/html"]]:
        """Guess the mime type of an XHTML, HTML, or XML file from its content.

        Args:
            content: A short piece of a document from its beginning.

        Returns:
            The mime type of an XHTML, HTML, or XML file, or None if the content does
              not match any of these formats.
        """
        content_str = content.decode("ascii", errors="ignore").lower()
        # Remove XML comments
        content_str = re.sub(r"<!--(.*?)-->", "", content_str, flags=re.DOTALL)
        content_str = content_str.lstrip()

        if re.match(r"<\?xml", content_str):
            if "xhtml" in content_str[:1000]:
                return "application/xhtml+xml"
            else:
                return "application/xml"

        if re.match(r"<!doctype\s+html|<html|<head|<body", content_str):
            return "text/html"

        p = re.compile(
            r"<!doctype\s+(?P<root>[a-zA-Z_:][a-zA-Z0-9_:.-]*)\s+.*>\s*<(?P=root)\b"
        )
        if p.search(content_str):
            return "application/xml"

        return None<|MERGE_RESOLUTION|>--- conflicted
+++ resolved
@@ -353,7 +353,6 @@
             mime = FormatToMimeType[InputFormat.HTML][0]
         elif ext in FormatToExtensions[InputFormat.MD]:
             mime = FormatToMimeType[InputFormat.MD][0]
-<<<<<<< HEAD
 
         elif ext in FormatToExtensions[InputFormat.PDF]:
             mime = FormatToMimeType[InputFormat.PDF][0]
@@ -364,12 +363,10 @@
         elif ext in FormatToExtensions[InputFormat.XLSX]:
             mime = FormatToMimeType[InputFormat.XLSX][0]
 
-=======
         elif ext in FormatToExtensions[InputFormat.JSON_DOCLING]:
             mime = FormatToMimeType[InputFormat.JSON_DOCLING][0]
         elif ext in FormatToExtensions[InputFormat.PDF]:
             mime = FormatToMimeType[InputFormat.PDF][0]
->>>>>>> b1cf7967
         return mime
 
     @staticmethod
