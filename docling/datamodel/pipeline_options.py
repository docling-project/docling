import logging
import os
import re
from enum import Enum
from pathlib import Path
from typing import Any, ClassVar, Dict, List, Literal, Optional, Union

from pydantic import (
    AnyUrl,
    BaseModel,
    ConfigDict,
    Field,
    field_validator,
    model_validator,
)
from pydantic_settings import BaseSettings, SettingsConfigDict
from typing_extensions import deprecated

from docling.datamodel.pipeline_model_specializations import (
    ApiVlmOptions,
    HuggingFaceVlmOptions,
    smoldocling_vlm_conversion_options,
)

_log = logging.getLogger(__name__)


class AcceleratorDevice(str, Enum):
    """Devices to run model inference"""

    AUTO = "auto"
    CPU = "cpu"
    CUDA = "cuda"
    MPS = "mps"


class AcceleratorOptions(BaseSettings):
    model_config = SettingsConfigDict(
        env_prefix="DOCLING_", env_nested_delimiter="_", populate_by_name=True
    )

    num_threads: int = 4
    device: Union[str, AcceleratorDevice] = "auto"
    cuda_use_flash_attention2: bool = False

    @field_validator("device")
    def validate_device(cls, value):
        # "auto", "cpu", "cuda", "mps", or "cuda:N"
        if value in {d.value for d in AcceleratorDevice} or re.match(
            r"^cuda(:\d+)?$", value
        ):
            return value
        raise ValueError(
            "Invalid device option. Use 'auto', 'cpu', 'mps', 'cuda', or 'cuda:N'."
        )

    @model_validator(mode="before")
    @classmethod
    def check_alternative_envvars(cls, data: Any) -> Any:
        r"""
        Set num_threads from the "alternative" envvar OMP_NUM_THREADS.
        The alternative envvar is used only if it is valid and the regular envvar is not set.

        Notice: The standard pydantic settings mechanism with parameter "aliases" does not provide
        the same functionality. In case the alias envvar is set and the user tries to override the
        parameter in settings initialization, Pydantic treats the parameter provided in __init__()
        as an extra input instead of simply overwriting the evvar value for that parameter.
        """
        if isinstance(data, dict):
            input_num_threads = data.get("num_threads")
            # Check if to set the num_threads from the alternative envvar
            if input_num_threads is None:
                docling_num_threads = os.getenv("DOCLING_NUM_THREADS")
                omp_num_threads = os.getenv("OMP_NUM_THREADS")
                if docling_num_threads is None and omp_num_threads is not None:
                    try:
                        data["num_threads"] = int(omp_num_threads)
                    except ValueError:
                        _log.error(
                            "Ignoring misformatted envvar OMP_NUM_THREADS '%s'",
                            omp_num_threads,
                        )
        return data


class BaseOptions(BaseModel):
    """Base class for options."""

    kind: ClassVar[str]


class TableFormerMode(str, Enum):
    """Modes for the TableFormer model."""

    FAST = "fast"
    ACCURATE = "accurate"


class TableStructureOptions(BaseModel):
    """Options for the table structure."""

    do_cell_matching: bool = (
        True
        # True:  Matches predictions back to PDF cells. Can break table output if PDF cells
        #        are merged across table columns.
        # False: Let table structure model define the text cells, ignore PDF cells.
    )
    mode: TableFormerMode = TableFormerMode.ACCURATE


class OcrOptions(BaseOptions):
    """OCR options."""

    lang: List[str]
    force_full_page_ocr: bool = False  # If enabled a full page OCR is always applied
    bitmap_area_threshold: float = (
        0.05  # percentage of the area for a bitmap to processed with OCR
    )


class RapidOcrOptions(OcrOptions):
    """Options for the RapidOCR engine."""

    kind: ClassVar[Literal["rapidocr"]] = "rapidocr"

    # English and chinese are the most commly used models and have been tested with RapidOCR.
    lang: List[str] = [
        "english",
        "chinese",
    ]
    # However, language as a parameter is not supported by rapidocr yet
    # and hence changing this options doesn't affect anything.

    # For more details on supported languages by RapidOCR visit
    # https://rapidai.github.io/RapidOCRDocs/blog/2022/09/28/%E6%94%AF%E6%8C%81%E8%AF%86%E5%88%AB%E8%AF%AD%E8%A8%80/

    # For more details on the following options visit
    # https://rapidai.github.io/RapidOCRDocs/install_usage/api/RapidOCR/

    text_score: float = 0.5  # same default as rapidocr

    use_det: Optional[bool] = None  # same default as rapidocr
    use_cls: Optional[bool] = None  # same default as rapidocr
    use_rec: Optional[bool] = None  # same default as rapidocr

    print_verbose: bool = False  # same default as rapidocr

    det_model_path: Optional[str] = None  # same default as rapidocr
    cls_model_path: Optional[str] = None  # same default as rapidocr
    rec_model_path: Optional[str] = None  # same default as rapidocr
    rec_keys_path: Optional[str] = None  # same default as rapidocr

    model_config = ConfigDict(
        extra="forbid",
    )


class EasyOcrOptions(OcrOptions):
    """Options for the EasyOCR engine."""

    kind: ClassVar[Literal["easyocr"]] = "easyocr"
    lang: List[str] = ["fr", "de", "es", "en"]

    use_gpu: Optional[bool] = None

    confidence_threshold: float = 0.5

    model_storage_directory: Optional[str] = None
    recog_network: Optional[str] = "standard"
    download_enabled: bool = True

    model_config = ConfigDict(
        extra="forbid",
        protected_namespaces=(),
    )


class TesseractCliOcrOptions(OcrOptions):
    """Options for the TesseractCli engine."""

    kind: ClassVar[Literal["tesseract"]] = "tesseract"
    lang: List[str] = ["fra", "deu", "spa", "eng"]
    tesseract_cmd: str = "tesseract"
    path: Optional[str] = None

    model_config = ConfigDict(
        extra="forbid",
    )


class TesseractOcrOptions(OcrOptions):
    """Options for the Tesseract engine."""

    kind: ClassVar[Literal["tesserocr"]] = "tesserocr"
    lang: List[str] = ["fra", "deu", "spa", "eng"]
    path: Optional[str] = None

    model_config = ConfigDict(
        extra="forbid",
    )


class OcrMacOptions(OcrOptions):
    """Options for the Mac OCR engine."""

    kind: ClassVar[Literal["ocrmac"]] = "ocrmac"
    lang: List[str] = ["fr-FR", "de-DE", "es-ES", "en-US"]
    recognition: str = "accurate"
    framework: str = "vision"

    model_config = ConfigDict(
        extra="forbid",
    )


class PictureDescriptionBaseOptions(BaseOptions):
    batch_size: int = 8
    scale: float = 2

    picture_area_threshold: float = (
        0.05  # percentage of the area for a picture to processed with the models
    )


class PictureDescriptionApiOptions(PictureDescriptionBaseOptions):
    kind: ClassVar[Literal["api"]] = "api"

    url: AnyUrl = AnyUrl("http://localhost:8000/v1/chat/completions")
    headers: Dict[str, str] = {}
    params: Dict[str, Any] = {}
    timeout: float = 20
    concurrency: int = 1

    prompt: str = "Describe this image in a few sentences."
    provenance: str = ""


class PictureDescriptionVlmOptions(PictureDescriptionBaseOptions):
    kind: ClassVar[Literal["vlm"]] = "vlm"

    repo_id: str
    prompt: str = "Describe this image in a few sentences."
    # Config from here https://huggingface.co/docs/transformers/en/main_classes/text_generation#transformers.GenerationConfig
    generation_config: Dict[str, Any] = dict(max_new_tokens=200, do_sample=False)

    @property
    def repo_cache_folder(self) -> str:
        return self.repo_id.replace("/", "--")


# SmolVLM
smolvlm_picture_description = PictureDescriptionVlmOptions(
    repo_id="HuggingFaceTB/SmolVLM-256M-Instruct"
)

# GraniteVision
granite_picture_description = PictureDescriptionVlmOptions(
    repo_id="ibm-granite/granite-vision-3.1-2b-preview",
    prompt="What is shown in this image?",
)


<<<<<<< HEAD
=======
class BaseVlmOptions(BaseModel):
    kind: str
    prompt: str


class ResponseFormat(str, Enum):
    DOCTAGS = "doctags"
    MARKDOWN = "markdown"


class InferenceFramework(str, Enum):
    MLX = "mlx"
    TRANSFORMERS = "transformers"
    OPENAI = "openai"


class HuggingFaceVlmOptions(BaseVlmOptions):
    kind: Literal["hf_model_options"] = "hf_model_options"

    repo_id: str
    load_in_8bit: bool = True
    llm_int8_threshold: float = 6.0
    quantized: bool = False

    inference_framework: InferenceFramework
    response_format: ResponseFormat

    @property
    def repo_cache_folder(self) -> str:
        return self.repo_id.replace("/", "--")


class ApiVlmOptions(BaseVlmOptions):
    kind: Literal["api_model_options"] = "api_model_options"

    url: AnyUrl = AnyUrl(
        "http://localhost:11434/v1/chat/completions"
    )  # Default to ollama
    headers: Dict[str, str] = {}
    params: Dict[str, Any] = {}
    scale: float = 2.0
    timeout: float = 60
    concurrency: int = 1
    response_format: ResponseFormat


smoldocling_vlm_mlx_conversion_options = HuggingFaceVlmOptions(
    repo_id="ds4sd/SmolDocling-256M-preview-mlx-bf16",
    prompt="Convert this page to docling.",
    response_format=ResponseFormat.DOCTAGS,
    inference_framework=InferenceFramework.MLX,
)


smoldocling_vlm_conversion_options = HuggingFaceVlmOptions(
    repo_id="ds4sd/SmolDocling-256M-preview",
    prompt="Convert this page to docling.",
    response_format=ResponseFormat.DOCTAGS,
    inference_framework=InferenceFramework.TRANSFORMERS,
)

granite_vision_vlm_conversion_options = HuggingFaceVlmOptions(
    repo_id="ibm-granite/granite-vision-3.1-2b-preview",
    # prompt="OCR the full page to markdown.",
    prompt="OCR this image.",
    response_format=ResponseFormat.MARKDOWN,
    inference_framework=InferenceFramework.TRANSFORMERS,
)

granite_vision_vlm_ollama_conversion_options = ApiVlmOptions(
    url=AnyUrl("http://localhost:11434/v1/chat/completions"),
    params={"model": "granite3.2-vision:2b"},
    prompt="OCR the full page to markdown.",
    scale=1.0,
    timeout=120,
    response_format=ResponseFormat.MARKDOWN,
)


class VlmModelType(str, Enum):
    SMOLDOCLING = "smoldocling"
    GRANITE_VISION = "granite_vision"
    GRANITE_VISION_OLLAMA = "granite_vision_ollama"


>>>>>>> aeb0716b
# Define an enum for the backend options
class PdfBackend(str, Enum):
    """Enum of valid PDF backends."""

    PYPDFIUM2 = "pypdfium2"
    DLPARSE_V1 = "dlparse_v1"
    DLPARSE_V2 = "dlparse_v2"
    DLPARSE_V4 = "dlparse_v4"


# Define an enum for the ocr engines
@deprecated("Use ocr_factory.registered_enum")
class OcrEngine(str, Enum):
    """Enum of valid OCR engines."""

    EASYOCR = "easyocr"
    TESSERACT_CLI = "tesseract_cli"
    TESSERACT = "tesseract"
    OCRMAC = "ocrmac"
    RAPIDOCR = "rapidocr"


class PipelineOptions(BaseModel):
    """Base pipeline options."""

    create_legacy_output: bool = (
        True  # This default will be set to False on a future version of docling
    )
    document_timeout: Optional[float] = None
    accelerator_options: AcceleratorOptions = AcceleratorOptions()
    enable_remote_services: bool = False
    allow_external_plugins: bool = False


class PaginatedPipelineOptions(PipelineOptions):
    artifacts_path: Optional[Union[Path, str]] = None

    images_scale: float = 1.0
    generate_page_images: bool = False
    generate_picture_images: bool = False


class VlmPipelineOptions(PaginatedPipelineOptions):
    generate_page_images: bool = True
    force_backend_text: bool = (
        False  # (To be used with vlms, or other generative models)
    )
    # If True, text from backend will be used instead of generated text
    vlm_options: Union[HuggingFaceVlmOptions, ApiVlmOptions] = (
        smoldocling_vlm_conversion_options
    )


class PdfPipelineOptions(PaginatedPipelineOptions):
    """Options for the PDF pipeline."""

    do_table_structure: bool = True  # True: perform table structure extraction
    do_ocr: bool = True  # True: perform OCR, replace programmatic PDF text
    do_code_enrichment: bool = False  # True: perform code OCR
    do_formula_enrichment: bool = False  # True: perform formula OCR, return Latex code
    do_picture_classification: bool = False  # True: classify pictures in documents
    do_picture_description: bool = False  # True: run describe pictures in documents
    force_backend_text: bool = (
        False  # (To be used with vlms, or other generative models)
    )
    # If True, text from backend will be used instead of generated text

    table_structure_options: TableStructureOptions = TableStructureOptions()
    ocr_options: OcrOptions = EasyOcrOptions()
    picture_description_options: PictureDescriptionBaseOptions = (
        smolvlm_picture_description
    )

    images_scale: float = 1.0
    generate_page_images: bool = False
    generate_picture_images: bool = False
    generate_table_images: bool = Field(
        default=False,
        deprecated=(
            "Field `generate_table_images` is deprecated. "
            "To obtain table images, set `PdfPipelineOptions.generate_page_images = True` "
            "before conversion and then use the `TableItem.get_image` function."
        ),
    )

    generate_parsed_pages: bool = False


class PdfPipeline(str, Enum):
    STANDARD = "standard"
    VLM = "vlm"<|MERGE_RESOLUTION|>--- conflicted
+++ resolved
@@ -260,94 +260,6 @@
 )
 
 
-<<<<<<< HEAD
-=======
-class BaseVlmOptions(BaseModel):
-    kind: str
-    prompt: str
-
-
-class ResponseFormat(str, Enum):
-    DOCTAGS = "doctags"
-    MARKDOWN = "markdown"
-
-
-class InferenceFramework(str, Enum):
-    MLX = "mlx"
-    TRANSFORMERS = "transformers"
-    OPENAI = "openai"
-
-
-class HuggingFaceVlmOptions(BaseVlmOptions):
-    kind: Literal["hf_model_options"] = "hf_model_options"
-
-    repo_id: str
-    load_in_8bit: bool = True
-    llm_int8_threshold: float = 6.0
-    quantized: bool = False
-
-    inference_framework: InferenceFramework
-    response_format: ResponseFormat
-
-    @property
-    def repo_cache_folder(self) -> str:
-        return self.repo_id.replace("/", "--")
-
-
-class ApiVlmOptions(BaseVlmOptions):
-    kind: Literal["api_model_options"] = "api_model_options"
-
-    url: AnyUrl = AnyUrl(
-        "http://localhost:11434/v1/chat/completions"
-    )  # Default to ollama
-    headers: Dict[str, str] = {}
-    params: Dict[str, Any] = {}
-    scale: float = 2.0
-    timeout: float = 60
-    concurrency: int = 1
-    response_format: ResponseFormat
-
-
-smoldocling_vlm_mlx_conversion_options = HuggingFaceVlmOptions(
-    repo_id="ds4sd/SmolDocling-256M-preview-mlx-bf16",
-    prompt="Convert this page to docling.",
-    response_format=ResponseFormat.DOCTAGS,
-    inference_framework=InferenceFramework.MLX,
-)
-
-
-smoldocling_vlm_conversion_options = HuggingFaceVlmOptions(
-    repo_id="ds4sd/SmolDocling-256M-preview",
-    prompt="Convert this page to docling.",
-    response_format=ResponseFormat.DOCTAGS,
-    inference_framework=InferenceFramework.TRANSFORMERS,
-)
-
-granite_vision_vlm_conversion_options = HuggingFaceVlmOptions(
-    repo_id="ibm-granite/granite-vision-3.1-2b-preview",
-    # prompt="OCR the full page to markdown.",
-    prompt="OCR this image.",
-    response_format=ResponseFormat.MARKDOWN,
-    inference_framework=InferenceFramework.TRANSFORMERS,
-)
-
-granite_vision_vlm_ollama_conversion_options = ApiVlmOptions(
-    url=AnyUrl("http://localhost:11434/v1/chat/completions"),
-    params={"model": "granite3.2-vision:2b"},
-    prompt="OCR the full page to markdown.",
-    scale=1.0,
-    timeout=120,
-    response_format=ResponseFormat.MARKDOWN,
-)
-
-
-class VlmModelType(str, Enum):
-    SMOLDOCLING = "smoldocling"
-    GRANITE_VISION = "granite_vision"
-    GRANITE_VISION_OLLAMA = "granite_vision_ollama"
-
-
->>>>>>> aeb0716b
 # Define an enum for the backend options
 class PdfBackend(str, Enum):
     """Enum of valid PDF backends."""
