import logging
from datetime import datetime
from enum import Enum
from pathlib import Path
from typing import Any, ClassVar, Dict, List, Literal, Optional, Union

from pydantic import (
    AnyUrl,
    BaseModel,
    ConfigDict,
    Field,
)
from typing_extensions import deprecated

from docling.datamodel import asr_model_specs

# Import the following for backwards compatibility
from docling.datamodel.accelerator_options import AcceleratorDevice, AcceleratorOptions
from docling.datamodel.layout_model_specs import (
    DOCLING_LAYOUT_EGRET_LARGE,
    DOCLING_LAYOUT_EGRET_MEDIUM,
    DOCLING_LAYOUT_EGRET_XLARGE,
    DOCLING_LAYOUT_HERON,
    DOCLING_LAYOUT_HERON_101,
    DOCLING_LAYOUT_V2,
    LayoutModelConfig,
)
from docling.datamodel.pipeline_options_asr_model import (
    InlineAsrOptions,
)
from docling.datamodel.pipeline_options_vlm_model import (
    ApiVlmOptions,
    InferenceFramework,
    InlineVlmOptions,
    ResponseFormat,
)
from docling.datamodel.vlm_model_specs import (
    GRANITE_VISION_OLLAMA as granite_vision_vlm_ollama_conversion_options,
    GRANITE_VISION_TRANSFORMERS as granite_vision_vlm_conversion_options,
    SMOLDOCLING_MLX as smoldocling_vlm_mlx_conversion_options,
    SMOLDOCLING_TRANSFORMERS as smoldocling_vlm_conversion_options,
    VlmModelType,
)

_log = logging.getLogger(__name__)


class BaseOptions(BaseModel):
    """Base class for options."""

    kind: ClassVar[str]


class TableFormerMode(str, Enum):
    """Modes for the TableFormer model."""

    FAST = "fast"
    ACCURATE = "accurate"


class TableStructureOptions(BaseModel):
    """Options for the table structure."""

    do_cell_matching: bool = (
        True
        # True:  Matches predictions back to PDF cells. Can break table output if PDF cells
        #        are merged across table columns.
        # False: Let table structure model define the text cells, ignore PDF cells.
    )
    mode: TableFormerMode = TableFormerMode.ACCURATE


class OcrOptions(BaseOptions):
    """OCR options."""

    lang: List[str]
    force_full_page_ocr: bool = False  # If enabled a full page OCR is always applied
    bitmap_area_threshold: float = (
        0.05  # percentage of the area for a bitmap to processed with OCR
    )


class RapidOcrOptions(OcrOptions):
    """Options for the RapidOCR engine."""

    kind: ClassVar[Literal["rapidocr"]] = "rapidocr"

    # English and chinese are the most commly used models and have been tested with RapidOCR.
    lang: List[str] = [
        "english",
        "chinese",
    ]
    # However, language as a parameter is not supported by rapidocr yet
    # and hence changing this options doesn't affect anything.

    # For more details on supported languages by RapidOCR visit
    # https://rapidai.github.io/RapidOCRDocs/blog/2022/09/28/%E6%94%AF%E6%8C%81%E8%AF%86%E5%88%AB%E8%AF%AD%E8%A8%80/

    # For more details on the following options visit
    # https://rapidai.github.io/RapidOCRDocs/install_usage/api/RapidOCR/

    # https://rapidai.github.io/RapidOCRDocs/main/install_usage/rapidocr/usage/#__tabbed_3_4
    backend: Literal["onnxruntime", "openvino", "paddle", "torch"] = "onnxruntime"
    text_score: float = 0.5  # same default as rapidocr

    use_det: Optional[bool] = None  # same default as rapidocr
    use_cls: Optional[bool] = None  # same default as rapidocr
    use_rec: Optional[bool] = None  # same default as rapidocr

    print_verbose: bool = False  # same default as rapidocr

    det_model_path: Optional[str] = None  # same default as rapidocr
    cls_model_path: Optional[str] = None  # same default as rapidocr
    rec_model_path: Optional[str] = None  # same default as rapidocr
    rec_keys_path: Optional[str] = None  # same default as rapidocr
    rec_font_path: Optional[str] = None  # same default as rapidocr

    model_config = ConfigDict(
        extra="forbid",
    )


class EasyOcrOptions(OcrOptions):
    """Options for the EasyOCR engine."""

    kind: ClassVar[Literal["easyocr"]] = "easyocr"
    lang: List[str] = ["fr", "de", "es", "en"]

    use_gpu: Optional[bool] = None

    confidence_threshold: float = 0.5

    model_storage_directory: Optional[str] = None
    recog_network: Optional[str] = "standard"
    download_enabled: bool = True

    model_config = ConfigDict(
        extra="forbid",
        protected_namespaces=(),
    )


class TesseractCliOcrOptions(OcrOptions):
    """Options for the TesseractCli engine."""

    kind: ClassVar[Literal["tesseract"]] = "tesseract"
    lang: List[str] = ["fra", "deu", "spa", "eng"]
    tesseract_cmd: str = "tesseract"
    path: Optional[str] = None

    model_config = ConfigDict(
        extra="forbid",
    )


class TesseractOcrOptions(OcrOptions):
    """Options for the Tesseract engine."""

    kind: ClassVar[Literal["tesserocr"]] = "tesserocr"
    lang: List[str] = ["fra", "deu", "spa", "eng"]
    path: Optional[str] = None

    model_config = ConfigDict(
        extra="forbid",
    )


class OcrMacOptions(OcrOptions):
    """Options for the Mac OCR engine."""

    kind: ClassVar[Literal["ocrmac"]] = "ocrmac"
    lang: List[str] = ["fr-FR", "de-DE", "es-ES", "en-US"]
    recognition: str = "accurate"
    framework: str = "vision"

    model_config = ConfigDict(
        extra="forbid",
    )


class PictureDescriptionBaseOptions(BaseOptions):
    batch_size: int = 8
    scale: float = 2

    picture_area_threshold: float = (
        0.05  # percentage of the area for a picture to processed with the models
    )


class PictureDescriptionApiOptions(PictureDescriptionBaseOptions):
    kind: ClassVar[Literal["api"]] = "api"

    url: AnyUrl = AnyUrl("http://localhost:8000/v1/chat/completions")
    headers: Dict[str, str] = {}
    params: Dict[str, Any] = {}
    timeout: float = 20
    concurrency: int = 1

    prompt: str = "Describe this image in a few sentences."
    provenance: str = ""


class PictureDescriptionVlmOptions(PictureDescriptionBaseOptions):
    kind: ClassVar[Literal["vlm"]] = "vlm"

    repo_id: str
    prompt: str = "Describe this image in a few sentences."
    # Config from here https://huggingface.co/docs/transformers/en/main_classes/text_generation#transformers.GenerationConfig
    generation_config: Dict[str, Any] = dict(max_new_tokens=200, do_sample=False)

    @property
    def repo_cache_folder(self) -> str:
        return self.repo_id.replace("/", "--")


# SmolVLM
smolvlm_picture_description = PictureDescriptionVlmOptions(
    repo_id="HuggingFaceTB/SmolVLM-256M-Instruct"
)

# GraniteVision
granite_picture_description = PictureDescriptionVlmOptions(
    repo_id="ibm-granite/granite-vision-3.3-2b",
    prompt="What is shown in this image?",
)


# Define an enum for the backend options
class PdfBackend(str, Enum):
    """Enum of valid PDF backends."""

    PYPDFIUM2 = "pypdfium2"
    DLPARSE_V1 = "dlparse_v1"
    DLPARSE_V2 = "dlparse_v2"
    DLPARSE_V4 = "dlparse_v4"


# Define an enum for the ocr engines
@deprecated("Use ocr_factory.registered_enum")
class OcrEngine(str, Enum):
    """Enum of valid OCR engines."""

    EASYOCR = "easyocr"
    TESSERACT_CLI = "tesseract_cli"
    TESSERACT = "tesseract"
    OCRMAC = "ocrmac"
    RAPIDOCR = "rapidocr"


class PipelineOptions(BaseModel):
    """Base pipeline options."""

    create_legacy_output: bool = (
        True  # This default will be set to False on a future version of docling
    )
    document_timeout: Optional[float] = None
    accelerator_options: AcceleratorOptions = AcceleratorOptions()
    enable_remote_services: bool = False
    allow_external_plugins: bool = False


class PaginatedPipelineOptions(PipelineOptions):
    artifacts_path: Optional[Union[Path, str]] = None

    images_scale: float = 1.0
    generate_page_images: bool = False
    generate_picture_images: bool = False


class VlmPipelineOptions(PaginatedPipelineOptions):
    generate_page_images: bool = True
    force_backend_text: bool = (
        False  # (To be used with vlms, or other generative models)
    )
    # If True, text from backend will be used instead of generated text
    vlm_options: Union[InlineVlmOptions, ApiVlmOptions] = (
        smoldocling_vlm_conversion_options
    )


class LayoutOptions(BaseModel):
    """Options for layout processing."""

    create_orphan_clusters: bool = True  # Whether to create clusters for orphaned cells
    keep_empty_clusters: bool = (
        False  # Whether to keep clusters that contain no text cells
    )
<<<<<<< HEAD
    model_spec: LayoutModelConfig = DOCLING_LAYOUT_HERON
=======
    skip_cell_assignment: bool = (
        False  # Skip cell-to-cluster assignment for VLM-only processing
    )
    model_spec: LayoutModelConfig = DOCLING_LAYOUT_V2
>>>>>>> a283ccff


class AsrPipelineOptions(PipelineOptions):
    asr_options: Union[InlineAsrOptions] = asr_model_specs.WHISPER_TINY
    artifacts_path: Optional[Union[Path, str]] = None


class PdfPipelineOptions(PaginatedPipelineOptions):
    """Options for the PDF pipeline."""

    do_table_structure: bool = True  # True: perform table structure extraction
    do_ocr: bool = True  # True: perform OCR, replace programmatic PDF text
    do_code_enrichment: bool = False  # True: perform code OCR
    do_formula_enrichment: bool = False  # True: perform formula OCR, return Latex code
    do_picture_classification: bool = False  # True: classify pictures in documents
    do_picture_description: bool = False  # True: run describe pictures in documents
    force_backend_text: bool = (
        False  # (To be used with vlms, or other generative models)
    )
    # If True, text from backend will be used instead of generated text

    table_structure_options: TableStructureOptions = TableStructureOptions()
    ocr_options: OcrOptions = EasyOcrOptions()
    picture_description_options: PictureDescriptionBaseOptions = (
        smolvlm_picture_description
    )
    layout_options: LayoutOptions = LayoutOptions()

    images_scale: float = 1.0
    generate_page_images: bool = False
    generate_picture_images: bool = False
    generate_table_images: bool = Field(
        default=False,
        deprecated=(
            "Field `generate_table_images` is deprecated. "
            "To obtain table images, set `PdfPipelineOptions.generate_page_images = True` "
            "before conversion and then use the `TableItem.get_image` function."
        ),
    )

    generate_parsed_pages: bool = False


class ProcessingPipeline(str, Enum):
    STANDARD = "standard"
    VLM = "vlm"
    ASR = "asr"


class ThreadedPdfPipelineOptions(PdfPipelineOptions):
    """Pipeline options for the threaded PDF pipeline with batching and backpressure control"""

    # Batch sizes for different stages
    ocr_batch_size: int = 4
    layout_batch_size: int = 4
    table_batch_size: int = 4

    # Timing control
    batch_timeout_seconds: float = 2.0

    # Backpressure and queue control
    queue_max_size: int = 100<|MERGE_RESOLUTION|>--- conflicted
+++ resolved
@@ -285,14 +285,10 @@
     keep_empty_clusters: bool = (
         False  # Whether to keep clusters that contain no text cells
     )
-<<<<<<< HEAD
     model_spec: LayoutModelConfig = DOCLING_LAYOUT_HERON
-=======
     skip_cell_assignment: bool = (
         False  # Skip cell-to-cluster assignment for VLM-only processing
     )
-    model_spec: LayoutModelConfig = DOCLING_LAYOUT_V2
->>>>>>> a283ccff
 
 
 class AsrPipelineOptions(PipelineOptions):
