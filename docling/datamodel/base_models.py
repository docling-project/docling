--- conflicted
+++ resolved
@@ -19,7 +19,7 @@
     DocumentStream,
 )
 from PIL.Image import Image
-from pydantic import BaseModel, ConfigDict, Field
+from pydantic import BaseModel, ConfigDict, Field, computed_field
 
 if TYPE_CHECKING:
     from docling.backend.pdf_backend import PdfPageBackend
@@ -270,25 +270,6 @@
         return self.get_image(scale=self._default_image_scale)
 
 
-<<<<<<< HEAD
-# Create a type alias for score values
-ScoreValue = float
-
-
-class PageConfidenceScores(BaseModel):
-    overall_score: ScoreValue = np.nan
-
-    parse_score: ScoreValue = np.nan
-    layout_score: ScoreValue = np.nan
-    table_score: ScoreValue = np.nan
-    ocr_score: ScoreValue = np.nan
-
-
-class ConfidenceReport(PageConfidenceScores):
-    pages: Dict[int, PageConfidenceScores] = Field(
-        default_factory=lambda: defaultdict(PageConfidenceScores)
-    )
-=======
 ## OpenAI API Request / Response Models ##
 
 
@@ -319,4 +300,44 @@
     choices: List[OpenAiResponseChoice]
     created: int
     usage: OpenAiResponseUsage
->>>>>>> f1658edb
+
+
+# Create a type alias for score values
+ScoreValue = float
+
+
+class PageConfidenceScores(BaseModel):
+    overall_score: ScoreValue = np.nan
+
+    parse_score: ScoreValue = np.nan
+    layout_score: ScoreValue = np.nan
+    table_score: ScoreValue = np.nan
+    ocr_score: ScoreValue = np.nan
+
+
+class QualityGrade(str, Enum):
+    POOR = "poor"
+    FAIR = "fair"
+    GOOD = "good"
+    VERY_GOOD = "very_good"
+    UNSPECIFIED = "unspecified"
+
+
+class ConfidenceReport(PageConfidenceScores):
+    @computed_field  # type: ignore
+    @property
+    def grade(self) -> QualityGrade:
+        if self.overall_score < 0.5:
+            return QualityGrade.POOR
+        elif self.overall_score < 0.8:
+            return QualityGrade.FAIR
+        elif self.overall_score < 0.9:
+            return QualityGrade.GOOD
+        elif self.overall_score >= 0.9:
+            return QualityGrade.VERY_GOOD
+
+        return QualityGrade.UNSPECIFIED
+
+    pages: Dict[int, PageConfidenceScores] = Field(
+        default_factory=lambda: defaultdict(PageConfidenceScores)
+    )