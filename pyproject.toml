--- conflicted
+++ resolved
@@ -26,14 +26,8 @@
 ######################
 python = "^3.9"
 pydantic = "^2.0.0"
-<<<<<<< HEAD
-docling-core = {extras = ["chunking"], version = "^2.18.0"}
+docling-core = {extras = ["chunking"], version = "^2.19.0"}
 docling-ibm-models = {git = "https://github.com/DS4SD/docling-ibm-models.git", rev = "dev/add-reading-order"}
-=======
-docling-core = {extras = ["chunking"], version = "^2.19.0"}
-docling-ibm-models = "^3.3.0"
-deepsearch-glm = "^1.0.0"
->>>>>>> 75db6112
 docling-parse = "^3.3.0"
 filetype = "^1.2.0"
 pypdfium2 = "^4.30.0"
