[tool.poetry]
name = "docling"
version = "2.26.0"  # DO NOT EDIT, updated automatically
description = "SDK and CLI for parsing PDF, DOCX, HTML, and more, to a unified document representation for powering downstream workflows such as gen AI applications."
authors = [
  "Christoph Auer <cau@zurich.ibm.com>",
  "Michele Dolfi <dol@zurich.ibm.com>",
  "Maxim Lysak <mly@zurich.ibm.com>",
  "Nikos Livathinos <nli@zurich.ibm.com>",
  "Ahmed Nassar <ahn@zurich.ibm.com>",
  "Panos Vagenas <pva@zurich.ibm.com>",
  "Peter Staar <taa@zurich.ibm.com>",
]
license = "MIT"
readme = "README.md"
repository = "https://github.com/docling-project/docling"
homepage = "https://github.com/docling-project/docling"
keywords = [
  "docling",
  "convert",
  "document",
  "pdf",
  "docx",
  "html",
  "markdown",
  "layout model",
  "segmentation",
  "table structure",
  "table former",
]
classifiers = [
  "License :: OSI Approved :: MIT License",
  "Operating System :: MacOS :: MacOS X",
  "Operating System :: POSIX :: Linux",
  "Development Status :: 5 - Production/Stable",
  "Intended Audience :: Developers",
  "Intended Audience :: Science/Research",
  "Topic :: Scientific/Engineering :: Artificial Intelligence",
  "Programming Language :: Python :: 3",
]
packages = [{ include = "docling" }]

[tool.poetry.dependencies]
######################
# actual dependencies:
######################
python = "^3.9"
pydantic = "^2.0.0"
<<<<<<< HEAD
docling-core = {extras = ["chunking"], version = "^2.23.0"}
=======
docling-core = {extras = ["chunking"], version = "^2.22.0"}
>>>>>>> fa16b123
docling-ibm-models = "^3.4.0"
docling-parse = {git = "https://github.com/DS4SD/docling-parse", rev = "cau/api-move-to-docling-core"}
filetype = "^1.2.0"
pypdfium2 = "^4.30.0"
pydantic-settings = "^2.3.0"
huggingface_hub = ">=0.23,<1"
requests = "^2.32.2"
easyocr = "^1.7"
tesserocr = { version = "^2.7.1", optional = true }
certifi = ">=2024.7.4"
rtree = "^1.3.0"
scipy = [
  { version = "^1.6.0", markers = "python_version >= '3.10'" },
  { version = ">=1.6.0,<1.14.0", markers = "python_version < '3.10'" },
]
typer = "^0.12.5"
python-docx = "^1.1.2"
python-pptx = "^1.0.2"
beautifulsoup4 = "^4.12.3"
pandas = "^2.1.4"
marko = "^2.1.2"
openpyxl = "^3.1.5"
lxml = ">=4.0.0,<6.0.0"
ocrmac = { version = "^1.0.0", markers = "sys_platform == 'darwin'", optional = true }
rapidocr-onnxruntime = { version = "^1.4.0", optional = true, markers = "python_version < '3.13'" }
onnxruntime = [
  # 1.19.2 is the last version with python3.9 support,
  # see https://github.com/microsoft/onnxruntime/releases/tag/v1.20.0
  { version = ">=1.7.0,<1.20.0", optional = true, markers = "python_version < '3.10'" },
  { version = "^1.7.0", optional = true, markers = "python_version >= '3.10'" },
]

transformers = [
  { markers = "sys_platform != 'darwin' or platform_machine != 'x86_64'", version = "^4.46.0", optional = true },
  { markers = "sys_platform == 'darwin' and platform_machine == 'x86_64'", version = "~4.42.0", optional = true },
]
accelerate = [
  { markers = "sys_platform != 'darwin' or platform_machine != 'x86_64'", version = "^1.2.1", optional = true },
]
pillow = ">=10.0.0,<12.0.0"
tqdm = "^4.65.0"
pylatexenc = "^2.10"

[tool.poetry.group.dev.dependencies]
black = { extras = ["jupyter"], version = "^24.4.2" }
pytest = "^7.2.2"
pre-commit = "^3.7.1"
mypy = "^1.10.1"
isort = "^5.10.1"
python-semantic-release = "^7.32.2"
flake8 = "^6.0.0"
pyproject-flake8 = "^6.0.0"
pytest-xdist = "^3.3.1"
types-requests = "^2.31.0.2"
flake8-pyproject = "^1.2.3"
pylint = "^2.17.5"
pandas-stubs = "^2.1.4.231227"
ipykernel = "^6.29.5"
ipywidgets = "^8.1.5"
nbqa = "^1.9.0"
types-openpyxl = "^3.1.5.20241114"
types-tqdm = "^4.67.0.20241221"

[tool.poetry.group.docs.dependencies]
mkdocs-material = "^9.5.40"
mkdocs-jupyter = "^0.25.0"
mkdocs-click = "^0.8.1"
mkdocstrings = { extras = ["python"], version = "^0.27.0" }
griffe-pydantic = "^1.1.0"

[tool.poetry.group.examples.dependencies]
datasets = "^2.21.0"
python-dotenv = "^1.0.1"
langchain-huggingface = "^0.0.3"
langchain-milvus = "^0.1.4"
langchain-text-splitters = "^0.2.4"

[tool.poetry.group.constraints]
optional = true

[tool.poetry.group.constraints.dependencies]
numpy = [
  { version = ">=1.24.4,<3.0.0", markers = 'python_version >= "3.10"' },
  { version = ">=1.24.4,<2.1.0", markers = 'python_version < "3.10"' },
]

[tool.poetry.group.mac_intel]
optional = true

[tool.poetry.group.mac_intel.dependencies]
torch = [
  { markers = "sys_platform != 'darwin' or platform_machine != 'x86_64'", version = "^2.2.2" },
  { markers = "sys_platform == 'darwin' and platform_machine == 'x86_64'", version = "~2.2.2" },
]
torchvision = [
  { markers = "sys_platform != 'darwin' or platform_machine != 'x86_64'", version = "^0" },
  { markers = "sys_platform == 'darwin' and platform_machine == 'x86_64'", version = "~0.17.2" },
]

[tool.poetry.extras]
tesserocr = ["tesserocr"]
ocrmac = ["ocrmac"]
vlm = ["transformers", "accelerate"]
rapidocr = ["rapidocr-onnxruntime", "onnxruntime"]

[tool.poetry.scripts]
docling = "docling.cli.main:app"
docling-tools = "docling.cli.tools:app"

[build-system]
requires = ["poetry-core"]
build-backend = "poetry.core.masonry.api"

[tool.black]
line-length = 88
target-version = ["py39"]
include = '\.pyi?$'

[tool.isort]
profile = "black"
line_length = 88
py_version = 39

[tool.mypy]
pretty = true
# strict = true
no_implicit_optional = true
plugins = "pydantic.mypy"
python_version = "3.10"

[[tool.mypy.overrides]]
module = [
  "docling_parse.*",
  "pypdfium2.*",
  "networkx.*",
  "scipy.*",
  "filetype.*",
  "tesserocr.*",
  "docling_ibm_models.*",
  "easyocr.*",
  "ocrmac.*",
  "lxml.*",
  "huggingface_hub.*",
  "transformers.*",
  "pylatexenc.*",
]
ignore_missing_imports = true

[tool.flake8]
max-line-length = 88
extend-ignore = ["E203", "E501"]

[tool.semantic_release]
# for default values check:
# https://github.com/python-semantic-release/python-semantic-release/blob/v7.32.2/semantic_release/defaults.cfg

version_source = "tag_only"
branch = "main"

# configure types which should trigger minor and patch version bumps respectively
# (note that they must be a subset of the configured allowed types):
parser_angular_allowed_types = "build,chore,ci,docs,feat,fix,perf,style,refactor,test"
parser_angular_minor_types = "feat"
parser_angular_patch_types = "fix,perf"<|MERGE_RESOLUTION|>--- conflicted
+++ resolved
@@ -46,13 +46,9 @@
 ######################
 python = "^3.9"
 pydantic = "^2.0.0"
-<<<<<<< HEAD
 docling-core = {extras = ["chunking"], version = "^2.23.0"}
-=======
-docling-core = {extras = ["chunking"], version = "^2.22.0"}
->>>>>>> fa16b123
 docling-ibm-models = "^3.4.0"
-docling-parse = {git = "https://github.com/DS4SD/docling-parse", rev = "cau/api-move-to-docling-core"}
+docling-parse = {git = "https://github.com/DS4SD/docling-parse", rev = "main"}
 filetype = "^1.2.0"
 pypdfium2 = "^4.30.0"
 pydantic-settings = "^2.3.0"
