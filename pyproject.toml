--- conflicted
+++ resolved
@@ -23,15 +23,9 @@
 [tool.poetry.dependencies]
 python = "^3.10"
 pydantic = "^2.0.0"
-<<<<<<< HEAD
-docling-core = {git = "https://github.com/DS4SD/docling-core.git", rev = "feat-table-exports"}
-docling-ibm-models = "^1.1.7"
-deepsearch-glm = "^0.21.0"
-=======
 docling-core = "^1.3.0"
 docling-ibm-models = "^1.2.0"
 deepsearch-glm = "^0.21.1"
->>>>>>> 442443a1
 filetype = "^1.2.0"
 pypdfium2 = "^4.30.0"
 pydantic-settings = "^2.3.0"
