[project]
name = "docling"
version = "2.50.0"  # DO NOT EDIT, updated automatically
description = "SDK and CLI for parsing PDF, DOCX, HTML, and more, to a unified document representation for powering downstream workflows such as gen AI applications."
license = "MIT"
keywords = [
  "docling",
  "convert",
  "document",
  "pdf",
  "docx",
  "html",
  "markdown",
  "layout model",
  "segmentation",
  "table structure",
  "table former",
]
classifiers = [
  "Operating System :: MacOS :: MacOS X",
  "Operating System :: POSIX :: Linux",
  "Operating System :: Microsoft :: Windows",
  "Development Status :: 5 - Production/Stable",
  "Intended Audience :: Developers",
  "Intended Audience :: Science/Research",
  "Topic :: Scientific/Engineering :: Artificial Intelligence",
  "Programming Language :: Python :: 3",
  "Programming Language :: Python :: 3.9",
  "Programming Language :: Python :: 3.10",
  "Programming Language :: Python :: 3.11",
  "Programming Language :: Python :: 3.12",
  "Programming Language :: Python :: 3.13",
]
readme = "README.md"
authors = [
  { name = "Christoph Auer", email = "cau@zurich.ibm.com" },
  { name = "Michele Dolfi", email = "dol@zurich.ibm.com" },
  { name = "Maxim Lysak", email = "mly@zurich.ibm.com" },
  { name = "Nikos Livathinos", email = "nli@zurich.ibm.com" },
  { name = "Ahmed Nassar", email = "ahn@zurich.ibm.com" },
  { name = "Panos Vagenas", email = "pva@zurich.ibm.com" },
  { name = "Peter Staar", email = "taa@zurich.ibm.com" },
]
requires-python = '>=3.9,<4.0'
dependencies = [
  'pydantic (>=2.0.0,<3.0.0)',
  'docling-core[chunking] (>=2.42.0,<3.0.0)',
<<<<<<< HEAD
  "docling-parse>=4.3.0,<5.0.0",
  "docling-ibm-models>=3.9.0,<4",
=======
  'docling-parse (>=4.2.2,<5.0.0)',
  "docling-ibm-models>=3.9.1,<4",
>>>>>>> 3419c42f
  'filetype (>=1.2.0,<2.0.0)',
  'pypdfium2 (>=4.30.0,!=4.30.1,<5.0.0)',
  'pydantic-settings (>=2.3.0,<3.0.0)',
  'huggingface_hub (>=0.23,<1)',
  'requests (>=2.32.2,<3.0.0)',
  'easyocr (>=1.7,<2.0)',
  'certifi (>=2024.7.4)',
  'rtree (>=1.3.0,<2.0.0)',
  'typer (>=0.12.5,<0.17.0)',
  'python-docx (>=1.1.2,<2.0.0)',
  'python-pptx (>=1.0.2,<2.0.0)',
  'beautifulsoup4 (>=4.12.3,<5.0.0)',
  'pandas (>=2.1.4,<3.0.0)',
  'marko (>=2.1.2,<3.0.0)',
  'openpyxl (>=3.1.5,<4.0.0)',
  'lxml (>=4.0.0,<6.0.0)',
  'pillow (>=10.0.0,<12.0.0)',
  'tqdm (>=4.65.0,<5.0.0)',
  'pluggy (>=1.0.0,<2.0.0)',
  'pylatexenc (>=2.10,<3.0)',
  'scipy (>=1.6.0,<2.0.0)',
  # 'scipy (>=1.6.0,<2.0.0) ; python_version >= "3.10"',
  # 'scipy (>=1.6.0,<1.14.0) ; python_version < "3.10"',
  "accelerate>=1.0.0,<2",
  "polyfactory>=2.22.2",
]

[project.urls]
homepage = "https://github.com/docling-project/docling"
repository = "https://github.com/docling-project/docling"
issues = "https://github.com/docling-project/docling/issues"
changelog = "https://github.com/docling-project/docling/blob/main/CHANGELOG.md"

[project.entry-points.docling]
"docling_defaults" = "docling.models.plugins.defaults"

[project.scripts]
docling = "docling.cli.main:app"
docling-tools = "docling.cli.tools:app"

[project.optional-dependencies]
tesserocr = ['tesserocr (>=2.7.1,<3.0.0)']
ocrmac = ['ocrmac (>=1.0.0,<2.0.0) ; sys_platform == "darwin"']
vlm = [
  'transformers (>=4.46.0,<5.0.0)',
  'accelerate (>=1.2.1,<2.0.0)',
  'mlx-vlm (>=0.3.0,<1.0.0) ; python_version >= "3.10" and sys_platform == "darwin" and platform_machine == "arm64"',
  'vllm (>=0.10.0,<1.0.0) ; python_version >= "3.10" and sys_platform == "linux" and platform_machine == "x86_64"',
  "qwen-vl-utils>=0.0.11",
]
rapidocr = [
  'rapidocr (>=3.3,<4.0.0) ; python_version < "3.14"',
  'onnxruntime (>=1.7.0,<2.0.0)',
    "modelscope>=1.29.0",
  # 'onnxruntime (>=1.7.0,<2.0.0) ; python_version >= "3.10"',
  # 'onnxruntime (>=1.7.0,<1.20.0) ; python_version < "3.10"',
]
asr = [
    "openai-whisper>=20250625",
]

[dependency-groups]
dev = [
    "pre-commit~=3.7",
    "mypy~=1.10",
    "types-setuptools~=70.3",
    "pandas-stubs~=2.1",
    "types-openpyxl~=3.1",
    "types-requests~=2.31",
    "boto3-stubs~=1.37",
    "types-urllib3~=1.26",
    "types-tqdm~=4.67",
    "coverage~=7.6",
    "pytest~=8.3",
    "pytest-cov>=6.1.1",
    "pytest-dependency~=0.6",
    "pytest-xdist~=3.3",
    "ipykernel~=6.29",
    "ipywidgets~=8.1",
    "nbqa~=1.9",
    "python-semantic-release~=7.32",
]
docs = [
  "mkdocs-material~=9.5",
  "mkdocs-jupyter~=0.25",
  "mkdocs-click~=0.8",
  "mkdocstrings[python]~=0.27",
  "griffe-pydantic~=1.1",
]
examples = [
  "datasets~=2.21",
  "python-dotenv~=1.0",
  "langchain-huggingface>=0.0.3",
  "langchain-milvus~=0.1",
  "langchain-text-splitters~=0.2",
]
constraints = [
  'onnxruntime (>=1.7.0,<2.0.0) ; python_version >= "3.10"',
  'onnxruntime (>=1.7.0,<1.20.0) ; python_version < "3.10"',
]


[tool.uv]
package = true
default-groups = "all"

[tool.uv.sources]
docling-parse = { git = "https://github.com/docling-project/docling-parse.git", rev = "fix/must-pass-docling-tests" }

[tool.setuptools.packages.find]
include = ["docling*"]

[tool.ruff]
target-version = "py39"
line-length = 88
respect-gitignore = true

# extend-exclude = [
#     "tests",
# ]

[tool.ruff.format]
skip-magic-trailing-comma = false

[tool.ruff.lint]
select = [
  # "B",  # flake8-bugbear
  "C",  # flake8-comprehensions
  "C9", # mccabe
  # "D",  # flake8-docstrings
  "E",   # pycodestyle errors (default)
  "F",   # pyflakes (default)
  "I",   # isort
  "PD",  # pandas-vet
  "PIE", # pie
  # "PTH", # pathlib
  "Q", # flake8-quotes
  # "RET", # return
  "RUF", # Enable all ruff-specific checks
  # "SIM", # simplify
  "S307", # eval
  # "T20",  # (disallow print statements) keep debugging statements out of the codebase
  "W",     # pycodestyle warnings
  "ASYNC", # async
  "UP",    # pyupgrade
]

ignore = [
  "C408",   # Unnecessary `dict()` call (rewrite as a literal)
  "E501",   # Line too long, handled by ruff formatter
  "D107",   # "Missing docstring in __init__",
  "F401",   # imported but unused; consider using `importlib.util.find_spec` to test for "
  "F811",   # "redefinition of the same function"
  "PL",     # Pylint
  "RUF012", # Mutable Class Attributes
  "UP006",  # List vs list, etc
  "UP007",  # Option and Union
  "UP035",  # `typing.Set` is deprecated, use `set` instead"
]

#extend-select = []

[tool.ruff.lint.pep8-naming]
classmethod-decorators = [
  # Allow Pydantic's `@validator` decorator to trigger class method treatment.
  "pydantic.validator",
]

[tool.ruff.lint.per-file-ignores]
"__init__.py" = ["E402", "F401"]
"tests/*.py" = ["ASYNC"]         # Disable ASYNC check for tests

[tool.ruff.lint.mccabe]
max-complexity = 20

# [tool.ruff.lint.isort.sections]
# "docling" = ["docling_core", "docling_ibm_models", "docling_parse"]

[tool.ruff.lint.isort]
combine-as-imports = true
# section-order = [
#   "future",
#   "standard-library",
#   "third-party",
#   "docling",
#   "first-party",
#   "local-folder",
# ]

[tool.mypy]
pretty = true
# strict = true
no_implicit_optional = true
plugins = "pydantic.mypy"
python_version = "3.10"

[[tool.mypy.overrides]]
module = [
  "docling_parse.*",
  "pypdfium2.*",
  "networkx.*",
  "scipy.*",
  "filetype.*",
  "tesserocr.*",
  "docling_ibm_models.*",
  "easyocr.*",
  "ocrmac.*",
  "mlx_vlm.*",
  "lxml.*",
  "huggingface_hub.*",
  "transformers.*",
  "pylatexenc.*",
  "vllm.*",
  "qwen_vl_utils.*",
]
ignore_missing_imports = true

[tool.semantic_release]
# for default values check:
# https://github.com/python-semantic-release/python-semantic-release/blob/v7.32.2/semantic_release/defaults.cfg

version_source = "tag_only"
branch = "main"

# configure types which should trigger minor and patch version bumps respectively
# (note that they must be a subset of the configured allowed types):
parser_angular_allowed_types = "build,chore,ci,docs,feat,fix,perf,style,refactor,test"
parser_angular_minor_types = "feat"
parser_angular_patch_types = "fix,perf"<|MERGE_RESOLUTION|>--- conflicted
+++ resolved
@@ -45,13 +45,8 @@
 dependencies = [
   'pydantic (>=2.0.0,<3.0.0)',
   'docling-core[chunking] (>=2.42.0,<3.0.0)',
-<<<<<<< HEAD
-  "docling-parse>=4.3.0,<5.0.0",
-  "docling-ibm-models>=3.9.0,<4",
-=======
   'docling-parse (>=4.2.2,<5.0.0)',
   "docling-ibm-models>=3.9.1,<4",
->>>>>>> 3419c42f
   'filetype (>=1.2.0,<2.0.0)',
   'pypdfium2 (>=4.30.0,!=4.30.1,<5.0.0)',
   'pydantic-settings (>=2.3.0,<3.0.0)',
@@ -158,9 +153,6 @@
 package = true
 default-groups = "all"
 
-[tool.uv.sources]
-docling-parse = { git = "https://github.com/docling-project/docling-parse.git", rev = "fix/must-pass-docling-tests" }
-
 [tool.setuptools.packages.find]
 include = ["docling*"]
 
