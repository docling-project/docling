[tool.poetry]
name = "docling"
version = "2.34.0"  # DO NOT EDIT, updated automatically
description = "SDK and CLI for parsing PDF, DOCX, HTML, and more, to a unified document representation for powering downstream workflows such as gen AI applications."
authors = [
  "Christoph Auer <cau@zurich.ibm.com>",
  "Michele Dolfi <dol@zurich.ibm.com>",
  "Maxim Lysak <mly@zurich.ibm.com>",
  "Nikos Livathinos <nli@zurich.ibm.com>",
  "Ahmed Nassar <ahn@zurich.ibm.com>",
  "Panos Vagenas <pva@zurich.ibm.com>",
  "Peter Staar <taa@zurich.ibm.com>",
]
license = "MIT"
readme = "README.md"
repository = "https://github.com/docling-project/docling"
homepage = "https://github.com/docling-project/docling"
keywords = [
  "docling",
  "convert",
  "document",
  "pdf",
  "docx",
  "html",
  "markdown",
  "layout model",
  "segmentation",
  "table structure",
  "table former",
]
classifiers = [
  "License :: OSI Approved :: MIT License",
  "Operating System :: MacOS :: MacOS X",
  "Operating System :: POSIX :: Linux",
  "Development Status :: 5 - Production/Stable",
  "Intended Audience :: Developers",
  "Intended Audience :: Science/Research",
  "Topic :: Scientific/Engineering :: Artificial Intelligence",
  "Programming Language :: Python :: 3",
]
packages = [{ include = "docling" }]

[tool.poetry.dependencies]
######################
# actual dependencies:
######################
python = "^3.9"
pydantic = "^2.0.0"
<<<<<<< HEAD
docling-core = {version = "^2.26.0", extras = ["chunking"]}
# docling-ibm-models = "^3.4.0"
docling-ibm-models = { git = "https://github.com/docling-project/docling-ibm-models.git", branch = "nli/layout_rtdetr_v2" }
=======
docling-core = {version = "^2.31.2", extras = ["chunking"]}
docling-ibm-models = "^3.4.0"
>>>>>>> 39429231
docling-parse = "^4.0.0"
filetype = "^1.2.0"
pypdfium2 = "^4.30.0"
pydantic-settings = "^2.3.0"
huggingface_hub = ">=0.23,<1"
requests = "^2.32.2"
easyocr = "^1.7"
tesserocr = { version = "^2.7.1", optional = true }
certifi = ">=2024.7.4"
rtree = "^1.3.0"
scipy = [
  { version = "^1.6.0", markers = "python_version >= '3.10'" },
  { version = ">=1.6.0,<1.14.0", markers = "python_version < '3.10'" },
]
typer = ">=0.12.5,<0.16.0"
python-docx = "^1.1.2"
python-pptx = "^1.0.2"
beautifulsoup4 = "^4.12.3"
pandas = "^2.1.4"
marko = "^2.1.2"
openpyxl = "^3.1.5"
lxml = ">=4.0.0,<6.0.0"
ocrmac = { version = "^1.0.0", markers = "sys_platform == 'darwin'", optional = true }
rapidocr-onnxruntime = { version = "^1.4.0", optional = true, markers = "python_version < '3.13'" }
onnxruntime = [
  # 1.19.2 is the last version with python3.9 support,
  # see https://github.com/microsoft/onnxruntime/releases/tag/v1.20.0
  { version = ">=1.7.0,<1.20.0", optional = true, markers = "python_version < '3.10'" },
  { version = "^1.7.0", optional = true, markers = "python_version >= '3.10'" },
]

transformers = [
  { markers = "sys_platform != 'darwin' or platform_machine != 'x86_64'", version = "^4.46.0", optional = true },
  { markers = "sys_platform == 'darwin' and platform_machine == 'x86_64'", version = "~4.42.0", optional = true },
]
accelerate = [
  { markers = "sys_platform != 'darwin' or platform_machine != 'x86_64'", version = "^1.2.1", optional = true },
]
pillow = ">=10.0.0,<12.0.0"
tqdm = "^4.65.0"
pluggy = "^1.0.0"
pylatexenc = "^2.10"
click = "<8.2.0"

[tool.poetry.group.dev.dependencies]
python = "^3.9.2"
black = { extras = ["jupyter"], version = "^24.4.2" }
pytest = "^7.2.2"
pre-commit = "^3.7.1"
mypy = "^1.10.1"
isort = "^5.10.1"
python-semantic-release = "^7.32.2"
flake8 = "^6.0.0"
pyproject-flake8 = "^6.0.0"
pytest-xdist = "^3.3.1"
types-requests = "^2.31.0.2"
flake8-pyproject = "^1.2.3"
pylint = "^2.17.5"
pandas-stubs = "^2.1.4.231227"
ipykernel = "^6.29.5"
ipywidgets = "^8.1.5"
nbqa = "^1.9.0"
types-openpyxl = "^3.1.5.20241114"
types-tqdm = "^4.67.0.20241221"
coverage = "^7.6.2"
pytest-cov = "^6.0.0"

[tool.poetry.group.docs.dependencies]
mkdocs-material = "^9.5.40"
mkdocs-jupyter = "^0.25.0"
mkdocs-click = "^0.8.1"
mkdocstrings = { extras = ["python"], version = "^0.27.0" }
griffe-pydantic = "^1.1.0"

[tool.poetry.group.examples.dependencies]
datasets = "^2.21.0"
python-dotenv = "^1.0.1"
langchain-huggingface = "^0.0.3"
langchain-milvus = "^0.1.4"
langchain-text-splitters = "^0.2.4"

[tool.poetry.group.constraints]
optional = true

[tool.poetry.group.constraints.dependencies]
numpy = [
  { version = ">=1.24.4,<3.0.0", markers = 'python_version >= "3.10"' },
  { version = ">=1.24.4,<2.1.0", markers = 'python_version < "3.10"' },
]

[tool.poetry.group.mac_intel]
optional = true

[tool.poetry.group.mac_intel.dependencies]
torch = [
  { markers = "sys_platform != 'darwin' or platform_machine != 'x86_64'", version = "^2.2.2" },
  { markers = "sys_platform == 'darwin' and platform_machine == 'x86_64'", version = "~2.2.2" },
]
torchvision = [
  { markers = "sys_platform != 'darwin' or platform_machine != 'x86_64'", version = "^0" },
  { markers = "sys_platform == 'darwin' and platform_machine == 'x86_64'", version = "~0.17.2" },
]

[tool.poetry.extras]
tesserocr = ["tesserocr"]
ocrmac = ["ocrmac"]
vlm = ["transformers", "accelerate"]
rapidocr = ["rapidocr-onnxruntime", "onnxruntime"]

[tool.poetry.scripts]
docling = "docling.cli.main:app"
docling-tools = "docling.cli.tools:app"

[tool.poetry.plugins."docling"]
"docling_defaults" = "docling.models.plugins.defaults"

[build-system]
requires = ["poetry-core"]
build-backend = "poetry.core.masonry.api"

[tool.ruff]
target-version = "py39"
line-length = 88
respect-gitignore = true

# extend-exclude = [
#     "tests",
# ]

[tool.ruff.format]
skip-magic-trailing-comma = false

[tool.ruff.lint]
select = [
    # "B",  # flake8-bugbear
    "C",  # flake8-comprehensions
    "C9",  # mccabe
    # "D",  # flake8-docstrings
    "E",  # pycodestyle errors (default)
    "F",  # pyflakes (default)
    "I",  # isort
    "PD", # pandas-vet
    "PIE", # pie
    # "PTH", # pathlib
    "Q",  # flake8-quotes
    # "RET", # return
    "RUF", # Enable all ruff-specific checks
    # "SIM", # simplify
    "S307", # eval
    # "T20",  # (disallow print statements) keep debugging statements out of the codebase
    "W",  # pycodestyle warnings
    "ASYNC", # async
    "UP", # pyupgrade
]

ignore = [
    "C408",  # Unnecessary `dict()` call (rewrite as a literal)
    "E501",  # Line too long, handled by ruff formatter
    "D107", # "Missing docstring in __init__",
    "F401",  # imported but unused; consider using `importlib.util.find_spec` to test for "
    "F811", # "redefinition of the same function"
    "PL", # Pylint
    "RUF012", # Mutable Class Attributes
    "UP006",  # List vs list, etc
    "UP007", # Option and Union
    "UP035",  # `typing.Set` is deprecated, use `set` instead"
]

#extend-select = []

[tool.ruff.lint.pep8-naming]
classmethod-decorators = [
    # Allow Pydantic's `@validator` decorator to trigger class method treatment.
    "pydantic.validator",
]

[tool.ruff.lint.per-file-ignores]
"__init__.py" = ["E402", "F401"]
"tests/*.py" = ["ASYNC"] # Disable ASYNC check for tests

[tool.ruff.lint.mccabe]
max-complexity = 20

# [tool.ruff.lint.isort.sections]
# "docling" = ["docling_core", "docling_ibm_models", "docling_parse"]

[tool.ruff.lint.isort]
combine-as-imports = true
# section-order = [
#   "future",
#   "standard-library",
#   "third-party",
#   "docling",
#   "first-party",
#   "local-folder",
# ]

[tool.mypy]
pretty = true
# strict = true
no_implicit_optional = true
plugins = "pydantic.mypy"
python_version = "3.10"

[[tool.mypy.overrides]]
module = [
  "docling_parse.*",
  "pypdfium2.*",
  "networkx.*",
  "scipy.*",
  "filetype.*",
  "tesserocr.*",
  "docling_ibm_models.*",
  "easyocr.*",
  "ocrmac.*",
  "mlx_vlm.*",
  "lxml.*",
  "huggingface_hub.*",
  "transformers.*",
  "pylatexenc.*",
]
ignore_missing_imports = true

[tool.semantic_release]
# for default values check:
# https://github.com/python-semantic-release/python-semantic-release/blob/v7.32.2/semantic_release/defaults.cfg

version_source = "tag_only"
branch = "main"

# configure types which should trigger minor and patch version bumps respectively
# (note that they must be a subset of the configured allowed types):
parser_angular_allowed_types = "build,chore,ci,docs,feat,fix,perf,style,refactor,test"
parser_angular_minor_types = "feat"
parser_angular_patch_types = "fix,perf"<|MERGE_RESOLUTION|>--- conflicted
+++ resolved
@@ -46,14 +46,12 @@
 ######################
 python = "^3.9"
 pydantic = "^2.0.0"
-<<<<<<< HEAD
-docling-core = {version = "^2.26.0", extras = ["chunking"]}
+docling-core = {version = "^2.31.2", extras = ["chunking"]}
+
+# Nikos: Pinpoint to docling-ibm-models that support RT-DETRv2
 # docling-ibm-models = "^3.4.0"
 docling-ibm-models = { git = "https://github.com/docling-project/docling-ibm-models.git", branch = "nli/layout_rtdetr_v2" }
-=======
-docling-core = {version = "^2.31.2", extras = ["chunking"]}
-docling-ibm-models = "^3.4.0"
->>>>>>> 39429231
+
 docling-parse = "^4.0.0"
 filetype = "^1.2.0"
 pypdfium2 = "^4.30.0"
