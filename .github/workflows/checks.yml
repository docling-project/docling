on:
  workflow_call:
    inputs:
      push_coverage:
        type: boolean
        description: "If true, the coverage results are pushed to codecov.io."
        default: true
    secrets:
      CODECOV_TOKEN:
        required: false

env:
  HF_HUB_DOWNLOAD_TIMEOUT: "90"
  HF_HUB_ETAG_TIMEOUT: "90"
  UV_FROZEN: "1"
  PYTEST_ML: |-
    tests/test_e2e_conversion.py
    tests/test_e2e_ocr_conversion.py
    tests/test_backend_webp.py
    tests/test_asr_pipeline.py
    tests/test_threaded_pipeline.py
  PYTEST_TO_SKIP: |-
  EXAMPLES_TO_SKIP: '^(batch_convert|compare_vlm_models|minimal|minimal_vlm_pipeline|minimal_asr_pipeline|export_multimodal|custom_convert|develop_picture_enrichment|rapidocr_with_custom_models|offline_convert|pictures_description|pictures_description_api|vlm_pipeline_api_model)\.py$'

jobs:
  lint:
    runs-on: ubuntu-latest
    strategy:
      fail-fast: false
      matrix:
        python-version: ['3.12']
    steps:
      - uses: actions/checkout@v5

      - name: Install uv and set the python version
        uses: astral-sh/setup-uv@v6
        with:
          python-version: ${{ matrix.python-version }}
          enable-cache: true

      - name: Set pre-commit cache key
        run: echo "PY=$(python -VV | sha256sum | cut -d' ' -f1)" >> "$GITHUB_ENV"

      - name: Cache pre-commit environments
        uses: actions/cache@v4
        with:
          path: ~/.cache/pre-commit
          key: pre-commit|${{ env.PY }}|${{ hashFiles('.pre-commit-config.yaml') }}
          restore-keys: |
            pre-commit|${{ env.PY }}|

      - name: Install Python Dependencies
        run: uv sync --frozen --all-extras

      - name: Check style
        run: |
<<<<<<< HEAD
          echo "--- Running pre-commit style checks ---"
          uv run pre-commit run --all-files

  run-tests-1:
      runs-on: ubuntu-latest
      strategy:
        fail-fast: false
        matrix:
          python-version: ['3.9', '3.10', '3.11', '3.12', '3.13']
      steps:
        - uses: actions/checkout@v5

        - name: Grant permissions to APT cache directory # allows restore
          run: sudo chown -R $USER:$USER /var/cache/apt/archives

        - name: Cache APT packages
          id: apt-cache
          uses: actions/cache@v4
          with:
            path: /var/cache/apt/archives
            key: apt-packages-${{ runner.os }}-${{ hashFiles('.github/workflows/checks.yml') }}
            restore-keys: |
              apt-packages-${{ runner.os }}-

        - name: Install System Dependencies
          run: |
            if [[ "${{ steps.apt-cache.outputs.cache-hit }}" != "true" ]]; then
              sudo apt-get -qq update
=======
          for file in docs/examples/*.py; do
            # Skip batch_convert.py
            if [[ "$(basename "$file")" =~ ^(batch_convert|granitedocling_repetition_stopping|compare_vlm_models|minimal|minimal_vlm_pipeline|minimal_asr_pipeline|export_multimodal|custom_convert|develop_picture_enrichment|rapidocr_with_custom_models|offline_convert|pictures_description|pictures_description_api|vlm_pipeline_api_model).py ]]; then
                echo "Skipping $file"
                continue
>>>>>>> a975a790
            fi
            sudo apt-get -qq install -y ffmpeg tesseract-ocr tesseract-ocr-eng tesseract-ocr-fra tesseract-ocr-deu tesseract-ocr-spa tesseract-ocr-script-latn libleptonica-dev libtesseract-dev pkg-config

        - name: Set TESSDATA_PREFIX
          run: echo "TESSDATA_PREFIX=$(dpkg -L tesseract-ocr-eng | grep tessdata$)" >> "$GITHUB_ENV"

        - name: Install uv and set the python version
          uses: astral-sh/setup-uv@v6
          with:
            python-version: ${{ matrix.python-version }}

        - name: Install Python Dependencies
          run: uv sync --frozen --all-extras

        - name: Cache Models
          uses: actions/cache@v4
          with:
            path: |
              ~/.cache/huggingface
              ~/.cache/modelscope
              ~/.EasyOCR/
            key: models-cache

        - name: Pre-download Models
          run: uv run python -c "import easyocr; reader = easyocr.Reader(['en', 'fr', 'de', 'es'])"

        - name: Run tests for GROUP1
          run: |
            echo "--- Running tests ---"
            GROUP1=$(echo "$PYTEST_ML" | sed -e 's/^/--ignore=/' | tr '\n' ' ')
            echo "Running tests for GROUP1"
            uv run pytest -v --durations=0 --cov=docling --cov-report=xml --cov-context=test $GROUP1

        - name: Upload coverage to Codecov
          if: inputs.push_coverage
          uses: codecov/codecov-action@v5
          with:
            token: ${{ secrets.CODECOV_TOKEN }}
            files: ./coverage.xml
            flags: run-tests-1

        - name: Grant permissions to APT cache directory # allows backup
          run: sudo chown -R $USER:$USER /var/cache/apt/archives

  run-tests-2:
      runs-on: ubuntu-latest
      strategy:
        fail-fast: false
        matrix:
          python-version: ['3.9', '3.10', '3.11', '3.12', '3.13']
      steps:
        - uses: actions/checkout@v5

        - name: Grant permissions to APT cache directory # allows restore
          run: sudo chown -R $USER:$USER /var/cache/apt/archives

        - name: Cache APT packages
          id: apt-cache
          uses: actions/cache@v4
          with:
            path: /var/cache/apt/archives
            key: apt-packages-${{ runner.os }}-${{ hashFiles('.github/workflows/checks.yml') }}
            restore-keys: |
              apt-packages-${{ runner.os }}-

        - name: Install System Dependencies
          run: |
            if [[ "${{ steps.apt-cache.outputs.cache-hit }}" != "true" ]]; then
              sudo apt-get -qq update
            fi
            sudo apt-get -qq install -y ffmpeg tesseract-ocr tesseract-ocr-eng tesseract-ocr-fra tesseract-ocr-deu tesseract-ocr-spa tesseract-ocr-script-latn libleptonica-dev libtesseract-dev pkg-config

        - name: Set TESSDATA_PREFIX
          run: echo "TESSDATA_PREFIX=$(dpkg -L tesseract-ocr-eng | grep tessdata$)" >> "$GITHUB_ENV"

        - name: Install uv and set the python version
          uses: astral-sh/setup-uv@v6
          with:
            python-version: ${{ matrix.python-version }}

        - name: Install Python Dependencies
          run: uv sync --frozen --all-extras

        - name: Cache Models
          uses: actions/cache@v4
          with:
            path: |
              ~/.cache/huggingface
              ~/.cache/modelscope
              ~/.EasyOCR/
            key: models-cache

        - name: Pre-download Models
          run: uv run python -c "import easyocr; reader = easyocr.Reader(['en', 'fr', 'de', 'es'])"

        - name: Run tests for GROUP2
          run: |
            echo "--- Running tests ---"
            GROUP2=$(echo "$PYTEST_ML" | tr '\n' ' ')
            echo "Running tests for GROUP2"
            DESELECT_OPT=""
            if [ -n "$PYTEST_TO_SKIP" ]; then
              DESELECT_OPT="--deselect $PYTEST_TO_SKIP"
            fi
            echo "Running tests for GROUP2"
            uv run pytest -v --durations=0 --cov=docling --cov-report=xml --cov-context=test $GROUP2 $DESELECT_OPT

        - name: Upload coverage to Codecov
          if: inputs.push_coverage
          uses: codecov/codecov-action@v5
          with:
            token: ${{ secrets.CODECOV_TOKEN }}
            files: ./coverage.xml
            flags: run-tests-2

        - name: Grant permissions to APT cache directory # allows backup
          run: sudo chown -R $USER:$USER /var/cache/apt/archives

  run-examples:
      runs-on: ubuntu-latest
      strategy:
        fail-fast: false
        matrix:
          python-version: ['3.9', '3.10', '3.11', '3.12', '3.13']
      steps:
        - uses: actions/checkout@v5

        - name: Grant permissions to APT cache directory # allows restore
          run: sudo chown -R $USER:$USER /var/cache/apt/archives

        - name: Cache APT packages
          id: apt-cache
          uses: actions/cache@v4
          with:
            path: /var/cache/apt/archives
            key: apt-packages-${{ runner.os }}-${{ hashFiles('.github/workflows/checks.yml') }}
            restore-keys: |
              apt-packages-${{ runner.os }}-

        - name: Install System Dependencies
          run: |
            if [[ "${{ steps.apt-cache.outputs.cache-hit }}" != "true" ]]; then
              sudo apt-get -qq update
            fi
            sudo apt-get -qq install -y ffmpeg tesseract-ocr tesseract-ocr-eng tesseract-ocr-fra tesseract-ocr-deu tesseract-ocr-spa tesseract-ocr-script-latn libleptonica-dev libtesseract-dev pkg-config

        - name: Set TESSDATA_PREFIX
          run: echo "TESSDATA_PREFIX=$(dpkg -L tesseract-ocr-eng | grep tessdata$)" >> "$GITHUB_ENV"

        - name: Install uv and set the python version
          uses: astral-sh/setup-uv@v6
          with:
            python-version: ${{ matrix.python-version }}

        - name: Install Python Dependencies
          run: uv sync --frozen --all-extras

        - name: Cache Models
          uses: actions/cache@v4
          with:
            path: |
              ~/.cache/huggingface
              ~/.cache/modelscope
              ~/.EasyOCR/
            key: models-cache

        - name: Pre-download Models
          run: uv run python -c "import easyocr; reader = easyocr.Reader(['en', 'fr', 'de', 'es'])"

        - name: Run examples
          run: |
            echo "--- Creating output directory ---"
            mkdir -p scratch
            
            echo "--- Running examples ---"
            
            summary_file="runtime_summary.log"
            echo "--- Example Runtimes ---" > "$summary_file"
            
            for file in docs/examples/*.py; do
              if [[ "$(basename "$file")" =~ ${EXAMPLES_TO_SKIP} ]]; then
                echo "Skipping example: $(basename "$file")"
              else
                echo "--- Running example $(basename "$file") ---"
                
                start_time=$SECONDS

                uv run --no-sync python "$file" || exit 1
                duration=$((SECONDS - start_time))
                echo "Finished in ${duration}s."
                
                echo "$(basename "$file"): ${duration}s" >> "$summary_file"
              fi
            done
            
            echo
            echo "==================================="
            echo "       Final Runtime Summary       "
            echo "==================================="
            cat "$summary_file"
            echo "==================================="

        - name: Grant permissions to APT cache directory # allows backup
          run: sudo chown -R $USER:$USER /var/cache/apt/archives

  build-package:
    runs-on: ubuntu-latest
    strategy:
      matrix:
        python-version: ['3.12']
    steps:
      - uses: actions/checkout@v5

      - name: Install uv and set the python version
        uses: astral-sh/setup-uv@v6
        with:
          python-version: ${{ matrix.python-version }}
          enable-cache: true

      - name: Install dependencies
        run: uv sync --all-extras

      - name: Build package
        run: uv build

      - name: Check content of wheel
        run: unzip -l dist/*.whl

      - name: Store the distribution packages
        uses: actions/upload-artifact@v4
        with:
          name: python-package-distributions
          path: dist/

  test-package:
    needs:
      - build-package
    runs-on: ubuntu-latest
    strategy:
      matrix:
        python-version: ['3.12']
    steps:
      - name: Download all the dists
        uses: actions/download-artifact@v4
        with:
          name: python-package-distributions
          path: dist/

      - name: Install uv and set the python version
        uses: astral-sh/setup-uv@v6
        with:
          python-version: ${{ matrix.python-version }}
          activate-environment: true
          enable-cache: false

      - name: Install package
        run: |
          uv pip install dist/*.whl

      - name: Run docling
        run: uv run docling --help<|MERGE_RESOLUTION|>--- conflicted
+++ resolved
@@ -20,7 +20,7 @@
     tests/test_asr_pipeline.py
     tests/test_threaded_pipeline.py
   PYTEST_TO_SKIP: |-
-  EXAMPLES_TO_SKIP: '^(batch_convert|compare_vlm_models|minimal|minimal_vlm_pipeline|minimal_asr_pipeline|export_multimodal|custom_convert|develop_picture_enrichment|rapidocr_with_custom_models|offline_convert|pictures_description|pictures_description_api|vlm_pipeline_api_model)\.py$'
+  EXAMPLES_TO_SKIP: '^(batch_convert|compare_vlm_models|minimal|minimal_vlm_pipeline|minimal_asr_pipeline|export_multimodal|custom_convert|develop_picture_enrichment|rapidocr_with_custom_models|offline_convert|pictures_description|pictures_description_api|vlm_pipeline_api_model|granitedocling_repetition_stopping)\.py$'
 
 jobs:
   lint:
@@ -54,7 +54,6 @@
 
       - name: Check style
         run: |
-<<<<<<< HEAD
           echo "--- Running pre-commit style checks ---"
           uv run pre-commit run --all-files
 
@@ -83,13 +82,6 @@
           run: |
             if [[ "${{ steps.apt-cache.outputs.cache-hit }}" != "true" ]]; then
               sudo apt-get -qq update
-=======
-          for file in docs/examples/*.py; do
-            # Skip batch_convert.py
-            if [[ "$(basename "$file")" =~ ^(batch_convert|granitedocling_repetition_stopping|compare_vlm_models|minimal|minimal_vlm_pipeline|minimal_asr_pipeline|export_multimodal|custom_convert|develop_picture_enrichment|rapidocr_with_custom_models|offline_convert|pictures_description|pictures_description_api|vlm_pipeline_api_model).py ]]; then
-                echo "Skipping $file"
-                continue
->>>>>>> a975a790
             fi
             sudo apt-get -qq install -y ffmpeg tesseract-ocr tesseract-ocr-eng tesseract-ocr-fra tesseract-ocr-deu tesseract-ocr-spa tesseract-ocr-script-latn libleptonica-dev libtesseract-dev pkg-config
 
