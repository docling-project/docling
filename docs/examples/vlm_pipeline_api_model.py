--- conflicted
+++ resolved
@@ -180,12 +180,6 @@
         format=ResponseFormat.DOCTAGS,
     )
 
-    # Example using the OlmOcr (dynamic prompt) model with LM Studio:
-    # (uncomment the following lines)
-    # pipeline_options.vlm_options = lms_olmocr_vlm_options(
-    #     model="hf.co/lmstudio-community/olmOCR-7B-0225-preview-GGUF",
-    # )
-
     # Example using the Granite Vision model with LM Studio:
     # (uncomment the following lines)
     # pipeline_options.vlm_options = lms_vlm_options(
@@ -194,6 +188,12 @@
     #     format=ResponseFormat.MARKDOWN,
     # )
 
+    # Example using the OlmOcr (dynamic prompt) model with LM Studio:
+    # (uncomment the following lines)
+    # pipeline_options.vlm_options = lms_olmocr_vlm_options(
+    #     model="hf.co/lmstudio-community/olmOCR-7B-0225-preview-GGUF",
+    # )
+
     # Example using the Granite Vision model with Ollama:
     # (uncomment the following lines)
     # pipeline_options.vlm_options = ollama_vlm_options(
@@ -201,15 +201,6 @@
     #     prompt="OCR the full page to markdown.",
     # )
 
-<<<<<<< HEAD
-=======
-    # Example using the OlmOcr (dynamic prompt) model with Ollama:
-    # (uncomment the following lines)
-    # pipeline_options.vlm_options = ollama_olmocr_vlm_options(
-    #     model="hf.co/lmstudio-community/olmOCR-7B-0225-preview-GGUF:Q8_0",
-    # )
-
->>>>>>> b23925a7
     # Another possibility is using online services, e.g. watsonx.ai.
     # Using requires setting the env variables WX_API_KEY and WX_PROJECT_ID.
     # (uncomment the following lines)
