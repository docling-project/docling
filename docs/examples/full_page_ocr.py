from pathlib import Path

from docling.backend.docling_parse_backend import DoclingParseDocumentBackend
from docling.datamodel.base_models import InputFormat
from docling.datamodel.pipeline_options import (
    EasyOcrOptions,
    OcrMacOptions,
    PdfPipelineOptions,
    TesseractCliOcrOptions,
    TesseractOcrOptions,
    PaddleOcrOptions
)
from docling.document_converter import DocumentConverter, PdfFormatOption


def main():
    input_doc = Path("./tests/data/2206.01062.pdf")

    pipeline_options = PdfPipelineOptions()
    pipeline_options.do_ocr = True
    pipeline_options.do_table_structure = True
    pipeline_options.table_structure_options.do_cell_matching = True

<<<<<<< HEAD
    # Any of the OCR options can be used:EasyOcrOptions, TesseractOcrOptions, TesseractCliOcrOptions, PaddleOcrOptions
    # ocr_options = EasyOcrOptions(force_full_page_ocr=True)
    # ocr_options = TesseractOcrOptions(force_full_page_ocr=True)
    # ocr_options = PaddleOcrOptions(force_full_page_ocr=True)
=======
    # Any of the OCR options can be used:EasyOcrOptions, TesseractOcrOptions, TesseractCliOcrOptions, OcrMacOptions(Mac only)
    # ocr_options = EasyOcrOptions(force_full_page_ocr=True)
    # ocr_options = TesseractOcrOptions(force_full_page_ocr=True)
    # ocr_options = OcrMacOptions(force_full_page_ocr=True)
>>>>>>> eb64f6d3
    ocr_options = TesseractCliOcrOptions(force_full_page_ocr=True)
    pipeline_options.ocr_options = ocr_options

    converter = DocumentConverter(
        format_options={
            InputFormat.PDF: PdfFormatOption(
                pipeline_options=pipeline_options,
            )
        }
    )

    doc = converter.convert(input_doc).document
    md = doc.export_to_markdown()
    print(md)


if __name__ == "__main__":
    main()<|MERGE_RESOLUTION|>--- conflicted
+++ resolved
@@ -21,17 +21,11 @@
     pipeline_options.do_table_structure = True
     pipeline_options.table_structure_options.do_cell_matching = True
 
-<<<<<<< HEAD
-    # Any of the OCR options can be used:EasyOcrOptions, TesseractOcrOptions, TesseractCliOcrOptions, PaddleOcrOptions
-    # ocr_options = EasyOcrOptions(force_full_page_ocr=True)
-    # ocr_options = TesseractOcrOptions(force_full_page_ocr=True)
-    # ocr_options = PaddleOcrOptions(force_full_page_ocr=True)
-=======
-    # Any of the OCR options can be used:EasyOcrOptions, TesseractOcrOptions, TesseractCliOcrOptions, OcrMacOptions(Mac only)
+    # Any of the OCR options can be used:EasyOcrOptions, TesseractOcrOptions, TesseractCliOcrOptions, OcrMacOptions(Mac only), PaddleOcrOptions
     # ocr_options = EasyOcrOptions(force_full_page_ocr=True)
     # ocr_options = TesseractOcrOptions(force_full_page_ocr=True)
     # ocr_options = OcrMacOptions(force_full_page_ocr=True)
->>>>>>> eb64f6d3
+    # ocr_options = PaddleOcrOptions(force_full_page_ocr=True)
     ocr_options = TesseractCliOcrOptions(force_full_page_ocr=True)
     pipeline_options.ocr_options = ocr_options
 
