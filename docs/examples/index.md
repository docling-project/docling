--- conflicted
+++ resolved
@@ -1,4 +1,4 @@
-<<<<<<< HEAD
+
 # Examples
 
 I was trying to learn Docling and found that the examples page was basically empty - it just said "use navigation to browse examples" which wasn't helpful at all. So I organized all the existing examples and added descriptions to make them actually useful.
@@ -109,18 +109,6 @@
 - **[Concepts](../concepts/)** - Understand how Docling works
 - **[Integrations](../integrations/)** - Connect with other tools
 - **[API Reference](../reference/)** - Technical details
-=======
-In this space, you can explore numerous Docling application recipes & end-to-end workflows!
-
-Here some of our picks to get you started:
-
-- 🔀 conversion examples ranging from [simple conversion to Markdown](./minimal.py) and export of [figures](./export_figures.py) & [tables](./export_tables.py), to [VLM](./minimal_vlm_pipeline.py) and [audio](./minimal_asr_pipeline.py) pipelines
-- 💬 various RAG examples, e.g. based on [LangChain](./rag_langchain.ipynb), [LlamaIndex](./rag_llamaindex.ipynb), or [Haystack](./rag_haystack.ipynb), including [visual grounding](./visual_grounding.ipynb), and using different vector stores like [Milvus](./rag_milvus.ipynb), [Weaviate](./rag_weaviate.ipynb), or [Qdrant](./retrieval_qdrant.ipynb)
-- examples for ✍️ [serialization](./serialization.ipynb) and ✂️ [chunking](./hybrid_chunking.ipynb), including [user-defined customizations](./advanced_chunking_and_serialization.ipynb)
-- 🖼️ [picture annotations](./pictures_description.ipynb) and [enrichments](./enrich_doclingdocument.py)
-
-👈 ... and there is much more: explore all the examples using the navigation menu on the side
-
 <div class="grid" style="text-align: center">
     <div class="card">
         Visual grounding
@@ -132,5 +120,4 @@
         <hr />
         <img loading="lazy" alt="Picture annotation" src="../assets/picture_annotations.png" height="150px" />
     </div>
-</div>
->>>>>>> 293e81bf
+</div>