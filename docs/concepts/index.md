--- conflicted
+++ resolved
@@ -1,4 +1,4 @@
-<<<<<<< HEAD
+
 # Core Concepts
 
 I was trying to understand how Docling works and found that the concepts page was basically empty - it just said "browse core concepts" without explaining anything. So I wrote this overview to help other users understand the system before diving into the code.
@@ -91,22 +91,10 @@
 - **Discussions** - Ask questions and share ideas
 - **Documentation** - Explore other sections for more details
 - **Examples** - See practical implementations of these concepts
-=======
-In this space, you can peek under the hood and learn some fundamental Docling concepts!
-
-Here some of our picks to get you started:
-
-- 🏛️ Docling [architecture](./architecture.md)
-- 📄 [Docling Document](./docling_document.md)
-- core operations like ✍️ [serialization](./serialization.md) and ✂️ [chunking](./chunking.md)
-
-👈 ... and there is much more: explore all the concepts using the navigation menu on the side
-
 <div class="grid" style="text-align: center">
     <div class="card">
         <img loading="lazy" alt="Docling architecture" src="../assets/docling_arch.png" width="75%" />
         <hr />
         Docling architecture outline
     </div>
-</div>
->>>>>>> 293e81bf
+</div>