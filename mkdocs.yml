--- conflicted
+++ resolved
@@ -123,11 +123,8 @@
       - examples/rag_opensearch.ipynb
       - examples/rag_weaviate.ipynb
       - examples/retrieval_qdrant.ipynb
-<<<<<<< HEAD
       - examples/rag_mongodb.ipynb
-=======
       - RAG with Vault PII transform [↗]: https://github.com/workloads/pathfinder-prism
->>>>>>> 68230fe7
   - Integrations:
     - Integrations: integrations/index.md
     - 🤖 Agentic / AI dev frameworks:
